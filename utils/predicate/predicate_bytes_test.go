--- conflicted
+++ resolved
@@ -55,11 +55,8 @@
 
 func TestUnpackInvalidPredicate(t *testing.T) {
 	require := require.New(t)
-<<<<<<< HEAD
-=======
 	// Predicate encoding requires a 0xff delimiter byte followed by padding of all zeroes, so any other
 	// excess padding should invalidate the predicate.
->>>>>>> 533bb58c
 	paddingCases := make([][]byte, 0, 200)
 	for i := 1; i < 100; i++ {
 		paddingCases = append(paddingCases, bytes.Repeat([]byte{0xee}, i))
