--- conflicted
+++ resolved
@@ -22,11 +22,7 @@
 
 const (
 	VersionMajor = 1        // Major version component of the current release
-<<<<<<< HEAD
-	VersionMinor = 12       // Minor version component of the current release
-=======
 	VersionMinor = 13       // Minor version component of the current release
->>>>>>> dc34fe82
 	VersionPatch = 2        // Patch version component of the current release
 	VersionMeta  = "stable" // Version metadata to append to the version string
 )
