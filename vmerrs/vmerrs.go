--- conflicted
+++ resolved
@@ -46,9 +46,6 @@
 	ErrInvalidCode              = errors.New("invalid code: must not begin with 0xef")
 	ErrNonceUintOverflow        = errors.New("nonce uint64 overflow")
 	ErrAddrProhibited           = errors.New("prohibited address cannot be sender or created contract address")
-<<<<<<< HEAD
+	ErrInvalidCoinbase          = errors.New("invalid coinbase")
 	ErrBalanceOverflow          = errors.New("balance uint256 overflow")
-=======
-	ErrInvalidCoinbase          = errors.New("invalid coinbase")
->>>>>>> ff460177
 )