// Copyright 2015 The go-ethereum Authors
// This file is part of the go-ethereum library.
//
// The go-ethereum library is free software: you can redistribute it and/or modify
// it under the terms of the GNU Lesser General Public License as published by
// the Free Software Foundation, either version 3 of the License, or
// (at your option) any later version.
//
// The go-ethereum library is distributed in the hope that it will be useful,
// but WITHOUT ANY WARRANTY; without even the implied warranty of
// MERCHANTABILITY or FITNESS FOR A PARTICULAR PURPOSE. See the
// GNU Lesser General Public License for more details.
//
// You should have received a copy of the GNU Lesser General Public License
// along with the go-ethereum library. If not, see <http://www.gnu.org/licenses/>.

package rpc

import (
	"bufio"
	"io"
	"net"
	"os"
	"path/filepath"
	"strings"
	"testing"
	"time"
)

func TestServerRegisterName(t *testing.T) {
	server := NewServer(0)
	service := new(testService)

	if err := server.RegisterName("test", service); err != nil {
		t.Fatalf("%v", err)
	}

	if len(server.services.services) != 2 {
		t.Fatalf("Expected 2 service entries, got %d", len(server.services.services))
	}

	svc, ok := server.services.services["test"]
	if !ok {
		t.Fatalf("Expected service calc to be registered")
	}

	wantCallbacks := 13
	if len(svc.callbacks) != wantCallbacks {
		t.Errorf("Expected %d callbacks for service 'service', got %d", wantCallbacks, len(svc.callbacks))
	}
}

func TestServer(t *testing.T) {
	files, err := os.ReadDir("testdata")
	if err != nil {
		t.Fatal("where'd my testdata go?")
	}
	for _, f := range files {
		if f.IsDir() || strings.HasPrefix(f.Name(), ".") {
			continue
		}
		path := filepath.Join("testdata", f.Name())
		name := strings.TrimSuffix(f.Name(), filepath.Ext(f.Name()))
		t.Run(name, func(t *testing.T) {
			runTestScript(t, path)
		})
	}
}

func runTestScript(t *testing.T, file string) {
	server := newTestServer()
	server.SetBatchLimits(4, 100000)
	content, err := os.ReadFile(file)
	if err != nil {
		t.Fatal(err)
	}

	clientConn, serverConn := net.Pipe()
	defer clientConn.Close()
	go server.ServeCodec(NewCodec(serverConn), 0, 0, 0, 0)
	readbuf := bufio.NewReader(clientConn)
	for _, line := range strings.Split(string(content), "\n") {
		line = strings.TrimSpace(line)
		switch {
		case len(line) == 0 || strings.HasPrefix(line, "//"):
			// skip comments, blank lines
			continue
		case strings.HasPrefix(line, "--> "):
			t.Log(line)
			// write to connection
			clientConn.SetWriteDeadline(time.Now().Add(5 * time.Second))
			if _, err := io.WriteString(clientConn, line[4:]+"\n"); err != nil {
				t.Fatalf("write error: %v", err)
			}
		case strings.HasPrefix(line, "<-- "):
			t.Log(line)
			want := line[4:]
			// read line from connection and compare text
			clientConn.SetReadDeadline(time.Now().Add(5 * time.Second))
			sent, err := readbuf.ReadString('\n')
			if err != nil {
				t.Fatalf("read error: %v", err)
			}
			sent = strings.TrimRight(sent, "\r\n")
			if sent != want {
				t.Errorf("wrong line from server\ngot:  %s\nwant: %s", sent, want)
			}
		default:
			panic("invalid line in test script: " + line)
		}
	}
}

// // This test checks that responses are delivered for very short-lived connections that
// // only carry a single request.
// func TestServerShortLivedConn(t *testing.T) {
// 	server := newTestServer()
// 	defer server.Stop()

// 	listener, err := net.Listen("tcp", "127.0.0.1:0")
// 	if err != nil {
// 		t.Fatal("can't listen:", err)
// 	}
// 	defer listener.Close()
// 	go server.ServeListener(listener)

<<<<<<< HEAD
// 	var (
// 		request  = `{"jsonrpc":"2.0","id":1,"method":"rpc_modules"}` + "\n"
// 		wantResp = `{"jsonrpc":"2.0","id":1,"result":{"nftest":"1.0","rpc":"1.0","test":"1.0"}}` + "\n"
// 		deadline = time.Now().Add(10 * time.Second)
// 	)
// 	for i := 0; i < 20; i++ {
// 		conn, err := net.Dial("tcp", listener.Addr().String())
// 		if err != nil {
// 			t.Fatal("can't dial:", err)
// 		}
// 		conn.SetDeadline(deadline)
// 		// Write the request, then half-close the connection so the server stops reading.
// 		conn.Write([]byte(request))
// 		conn.(*net.TCPConn).CloseWrite()
// 		// Now try to get the response.
// 		buf := make([]byte, 2000)
// 		n, err := conn.Read(buf)
// 		conn.Close()
//
// 		if err != nil {
// 			t.Fatal("read error:", err)
// 		}
// 		if !bytes.Equal(buf[:n], []byte(wantResp)) {
// 			t.Fatalf("wrong response: %s", buf[:n])
// 		}
// 	}
// }
=======
		if err != nil {
			t.Fatal("read error:", err)
		}
		if !bytes.Equal(buf[:n], []byte(wantResp)) {
			t.Fatalf("wrong response: %s", buf[:n])
		}
	}
}

func TestServerBatchResponseSizeLimit(t *testing.T) {
	server := newTestServer()
	defer server.Stop()
	server.SetBatchLimits(100, 60)
	var (
		batch  []BatchElem
		client = DialInProc(server)
	)
	for i := 0; i < 5; i++ {
		batch = append(batch, BatchElem{
			Method: "test_echo",
			Args:   []any{"x", 1},
			Result: new(echoResult),
		})
	}
	if err := client.BatchCall(batch); err != nil {
		t.Fatal("error sending batch:", err)
	}
	for i := range batch {
		// We expect the first two queries to be ok, but after that the size limit takes effect.
		if i < 2 {
			if batch[i].Error != nil {
				t.Fatalf("batch elem %d has unexpected error: %v", i, batch[i].Error)
			}
			continue
		}
		// After two, we expect an error.
		re, ok := batch[i].Error.(Error)
		if !ok {
			t.Fatalf("batch elem %d has wrong error: %v", i, batch[i].Error)
		}
		wantedCode := errcodeResponseTooLarge
		if re.ErrorCode() != wantedCode {
			t.Errorf("batch elem %d wrong error code, have %d want %d", i, re.ErrorCode(), wantedCode)
		}
	}
}
>>>>>>> bed84606
<|MERGE_RESOLUTION|>--- conflicted
+++ resolved
@@ -124,7 +124,6 @@
 // 	defer listener.Close()
 // 	go server.ServeListener(listener)
 
-<<<<<<< HEAD
 // 	var (
 // 		request  = `{"jsonrpc":"2.0","id":1,"method":"rpc_modules"}` + "\n"
 // 		wantResp = `{"jsonrpc":"2.0","id":1,"result":{"nftest":"1.0","rpc":"1.0","test":"1.0"}}` + "\n"
@@ -152,15 +151,6 @@
 // 		}
 // 	}
 // }
-=======
-		if err != nil {
-			t.Fatal("read error:", err)
-		}
-		if !bytes.Equal(buf[:n], []byte(wantResp)) {
-			t.Fatalf("wrong response: %s", buf[:n])
-		}
-	}
-}
 
 func TestServerBatchResponseSizeLimit(t *testing.T) {
 	server := newTestServer()
@@ -198,5 +188,4 @@
 			t.Errorf("batch elem %d wrong error code, have %d want %d", i, re.ErrorCode(), wantedCode)
 		}
 	}
-}
->>>>>>> bed84606
+}