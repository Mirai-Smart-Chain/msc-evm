--- conflicted
+++ resolved
@@ -51,13 +51,6 @@
 
 // backend implements Backend, keeps track of warp messages, and generates message signatures.
 type backend struct {
-<<<<<<< HEAD
-	db                 database.Database
-	warpSigner         avalancheWarp.Signer
-	signatureCache     *cache.LRU[ids.ID, [bls.SignatureLen]byte]
-	messageCache       *cache.LRU[ids.ID, *avalancheWarp.UnsignedMessage]
-	offChainMessageMap map[ids.ID]*avalancheWarp.UnsignedMessage
-=======
 	networkID             uint32
 	sourceChainID         ids.ID
 	db                    database.Database
@@ -66,19 +59,13 @@
 	messageSignatureCache *cache.LRU[ids.ID, [bls.SignatureLen]byte]
 	blockSignatureCache   *cache.LRU[ids.ID, [bls.SignatureLen]byte]
 	messageCache          *cache.LRU[ids.ID, *avalancheWarp.UnsignedMessage]
->>>>>>> 4d97c64e
+	signatureCache        *cache.LRU[ids.ID, [bls.SignatureLen]byte]
+	offChainMessageMap    map[ids.ID]*avalancheWarp.UnsignedMessage
 }
 
 // NewBackend creates a new Backend, and initializes the signature cache and message tracking database.
 func NewBackend(networkID uint32, sourceChainID ids.ID, warpSigner avalancheWarp.Signer, blockClient BlockClient, db database.Database, cacheSize int) Backend {
 	return &backend{
-<<<<<<< HEAD
-		db:                 db,
-		warpSigner:         warpSigner,
-		signatureCache:     &cache.LRU[ids.ID, [bls.SignatureLen]byte]{Size: cacheSize},
-		messageCache:       &cache.LRU[ids.ID, *avalancheWarp.UnsignedMessage]{Size: cacheSize},
-		offChainMessageMap: make(map[ids.ID]*avalancheWarp.UnsignedMessage),
-=======
 		networkID:             networkID,
 		sourceChainID:         sourceChainID,
 		db:                    db,
@@ -87,7 +74,8 @@
 		messageSignatureCache: &cache.LRU[ids.ID, [bls.SignatureLen]byte]{Size: cacheSize},
 		blockSignatureCache:   &cache.LRU[ids.ID, [bls.SignatureLen]byte]{Size: cacheSize},
 		messageCache:          &cache.LRU[ids.ID, *avalancheWarp.UnsignedMessage]{Size: cacheSize},
->>>>>>> 4d97c64e
+		signatureCache:        &cache.LRU[ids.ID, [bls.SignatureLen]byte]{Size: cacheSize},
+		offChainMessageMap:    make(map[ids.ID]*avalancheWarp.UnsignedMessage),
 	}
 }
 
@@ -120,16 +108,12 @@
 	return nil
 }
 
-<<<<<<< HEAD
 func (b *backend) AddOffChainMessage(unsignedMessage *avalancheWarp.UnsignedMessage) {
 	b.offChainMessageMap[unsignedMessage.ID()] = unsignedMessage
 	log.Debug("Adding warp message to off-chain message map", "messageID", unsignedMessage.ID())
 }
 
-func (b *backend) GetSignature(messageID ids.ID) ([bls.SignatureLen]byte, error) {
-=======
 func (b *backend) GetMessageSignature(messageID ids.ID) ([bls.SignatureLen]byte, error) {
->>>>>>> 4d97c64e
 	log.Debug("Getting warp message from backend", "messageID", messageID)
 	if sig, ok := b.messageSignatureCache.Get(messageID); ok {
 		return sig, nil
