--- conflicted
+++ resolved
@@ -26,17 +26,11 @@
 	"sync"
 	"time"
 
-<<<<<<< HEAD
 	"github.com/ava-labs/avalanchego/utils/timer/mockable"
 	"github.com/ava-labs/avalanchego/utils/units"
 	"github.com/ethereum/go-ethereum/common"
 	"github.com/ethereum/go-ethereum/consensus"
 	"github.com/ethereum/go-ethereum/consensus/dummy"
-=======
-	"github.com/ethereum/go-ethereum/common"
-	"github.com/ethereum/go-ethereum/consensus"
-	"github.com/ethereum/go-ethereum/consensus/misc/eip1559"
->>>>>>> bed84606
 	"github.com/ethereum/go-ethereum/core"
 	"github.com/ethereum/go-ethereum/core/state"
 	"github.com/ethereum/go-ethereum/core/txpool"
@@ -50,64 +44,20 @@
 )
 
 const (
-<<<<<<< HEAD
 	targetTxsSize = 1800 * units.KiB
-=======
-	// resultQueueSize is the size of channel listening to sealing result.
-	resultQueueSize = 10
-
-	// txChanSize is the size of channel listening to NewTxsEvent.
-	// The number is referenced from the size of tx pool.
-	txChanSize = 4096
-
-	// chainHeadChanSize is the size of channel listening to ChainHeadEvent.
-	chainHeadChanSize = 10
-
-	// resubmitAdjustChanSize is the size of resubmitting interval adjustment channel.
-	resubmitAdjustChanSize = 10
-
-	// minRecommitInterval is the minimal time interval to recreate the sealing block with
-	// any newly arrived transactions.
-	minRecommitInterval = 1 * time.Second
-
-	// maxRecommitInterval is the maximum time interval to recreate the sealing block with
-	// any newly arrived transactions.
-	maxRecommitInterval = 15 * time.Second
-
-	// intervalAdjustRatio is the impact a single interval adjustment has on sealing work
-	// resubmitting interval.
-	intervalAdjustRatio = 0.1
-
-	// intervalAdjustBias is applied during the new resubmit interval calculation in favor of
-	// increasing upper limit or decreasing lower limit so that the limit can be reachable.
-	intervalAdjustBias = 200 * 1000.0 * 1000.0
-
-	// staleThreshold is the maximum depth of the acceptable stale block.
-	staleThreshold = 7
->>>>>>> bed84606
 )
 
 // environment is the worker's current environment and holds all of the current state information.
 type environment struct {
-<<<<<<< HEAD
-	signer types.Signer
-
+	signer  types.Signer
 	state   *state.StateDB // apply state changes here
 	tcount  int            // tx count in cycle
 	gasPool *core.GasPool  // available gas used to pack transactions
-=======
-	signer   types.Signer
-	state    *state.StateDB // apply state changes here
-	tcount   int            // tx count in cycle
-	gasPool  *core.GasPool  // available gas used to pack transactions
-	coinbase common.Address
->>>>>>> bed84606
 
 	parent   *types.Header
 	header   *types.Header
 	txs      []*types.Transaction
 	receipts []*types.Receipt
-<<<<<<< HEAD
 	size     uint64
 
 	rules            params.Rules
@@ -117,72 +67,6 @@
 	// If a transaction is dropped, its results must explicitly be removed from predicateResults in the same
 	// way that the gas pool and state is reset.
 	predicateResults *predicate.Results
-=======
-}
-
-// copy creates a deep copy of environment.
-func (env *environment) copy() *environment {
-	cpy := &environment{
-		signer:   env.signer,
-		state:    env.state.Copy(),
-		tcount:   env.tcount,
-		coinbase: env.coinbase,
-		header:   types.CopyHeader(env.header),
-		receipts: copyReceipts(env.receipts),
-	}
-	if env.gasPool != nil {
-		gasPool := *env.gasPool
-		cpy.gasPool = &gasPool
-	}
-	cpy.txs = make([]*types.Transaction, len(env.txs))
-	copy(cpy.txs, env.txs)
-	return cpy
-}
-
-// discard terminates the background prefetcher go-routine. It should
-// always be called for all created environment instances otherwise
-// the go-routine leak can happen.
-func (env *environment) discard() {
-	if env.state == nil {
-		return
-	}
-	env.state.StopPrefetcher()
-}
-
-// task contains all information for consensus engine sealing and result submitting.
-type task struct {
-	receipts  []*types.Receipt
-	state     *state.StateDB
-	block     *types.Block
-	createdAt time.Time
-}
-
-const (
-	commitInterruptNone int32 = iota
-	commitInterruptNewHead
-	commitInterruptResubmit
-	commitInterruptTimeout
-)
-
-// newWorkReq represents a request for new sealing work submitting with relative interrupt notifier.
-type newWorkReq struct {
-	interrupt *atomic.Int32
-	timestamp int64
-}
-
-// newPayloadResult represents a result struct corresponds to payload generation.
-type newPayloadResult struct {
-	err   error
-	block *types.Block
-	fees  *big.Int
-}
-
-// getWorkReq represents a request for getting a new sealing work with provided parameters.
-type getWorkReq struct {
-	params *generateParams
-	result chan *newPayloadResult // non-blocking channel
-}
->>>>>>> bed84606
 
 	start time.Time // Time that block building began
 }
@@ -201,74 +85,14 @@
 	pendingLogsFeed event.Feed
 
 	// Subscriptions
-<<<<<<< HEAD
 	mux      *event.TypeMux // TODO replace
 	mu       sync.RWMutex   // The lock used to protect the coinbase and extra fields
 	coinbase common.Address
 	clock    *mockable.Clock // Allows us mock the clock for testing
-=======
-	mux          *event.TypeMux
-	txsCh        chan core.NewTxsEvent
-	txsSub       event.Subscription
-	chainHeadCh  chan core.ChainHeadEvent
-	chainHeadSub event.Subscription
-
-	// Channels
-	newWorkCh          chan *newWorkReq
-	getWorkCh          chan *getWorkReq
-	taskCh             chan *task
-	resultCh           chan *types.Block
-	startCh            chan struct{}
-	exitCh             chan struct{}
-	resubmitIntervalCh chan time.Duration
-	resubmitAdjustCh   chan *intervalAdjust
-
-	wg sync.WaitGroup
-
-	current *environment // An environment for current running cycle.
-
-	mu       sync.RWMutex // The lock used to protect the coinbase and extra fields
-	coinbase common.Address
-	extra    []byte
-
-	pendingMu    sync.RWMutex
-	pendingTasks map[common.Hash]*task
-
-	snapshotMu       sync.RWMutex // The lock used to protect the snapshots below
-	snapshotBlock    *types.Block
-	snapshotReceipts types.Receipts
-	snapshotState    *state.StateDB
-
-	// atomic status counters
-	running atomic.Bool  // The indicator whether the consensus engine is running or not.
-	newTxs  atomic.Int32 // New arrival transaction count since last sealing work submitting.
-	syncing atomic.Bool  // The indicator whether the node is still syncing.
-
-	// newpayloadTimeout is the maximum timeout allowance for creating payload.
-	// The default value is 2 seconds but node operator can set it to arbitrary
-	// large value. A large timeout allowance may cause Geth to fail creating
-	// a non-empty payload within the specified time and eventually miss the slot
-	// in case there are some computation expensive transactions in txpool.
-	newpayloadTimeout time.Duration
-
-	// recommit is the time interval to re-create sealing work or to re-build
-	// payload in proof-of-stake stage.
-	recommit time.Duration
-
-	// External functions
-	isLocalBlock func(header *types.Header) bool // Function used to determine whether the specified block is mined by local miner.
-
-	// Test hooks
-	newTaskHook  func(*task)                        // Method to call upon receiving a new sealing task.
-	skipSealHook func(*task) bool                   // Method to decide whether skipping the sealing.
-	fullTaskHook func()                             // Method to call before pushing the full sealing task.
-	resubmitHook func(time.Duration, time.Duration) // Method to call upon updating resubmitting interval.
->>>>>>> bed84606
 }
 
 func newWorker(config *Config, chainConfig *params.ChainConfig, engine consensus.Engine, eth Backend, mux *event.TypeMux, clock *mockable.Clock) *worker {
 	worker := &worker{
-<<<<<<< HEAD
 		config:      config,
 		chainConfig: chainConfig,
 		engine:      engine,
@@ -277,39 +101,6 @@
 		mux:         mux,
 		coinbase:    config.Etherbase,
 		clock:       clock,
-=======
-		config:             config,
-		chainConfig:        chainConfig,
-		engine:             engine,
-		eth:                eth,
-		chain:              eth.BlockChain(),
-		mux:                mux,
-		isLocalBlock:       isLocalBlock,
-		coinbase:           config.Etherbase,
-		extra:              config.ExtraData,
-		pendingTasks:       make(map[common.Hash]*task),
-		txsCh:              make(chan core.NewTxsEvent, txChanSize),
-		chainHeadCh:        make(chan core.ChainHeadEvent, chainHeadChanSize),
-		newWorkCh:          make(chan *newWorkReq),
-		getWorkCh:          make(chan *getWorkReq),
-		taskCh:             make(chan *task),
-		resultCh:           make(chan *types.Block, resultQueueSize),
-		startCh:            make(chan struct{}, 1),
-		exitCh:             make(chan struct{}),
-		resubmitIntervalCh: make(chan time.Duration),
-		resubmitAdjustCh:   make(chan *intervalAdjust, resubmitAdjustChanSize),
-	}
-	// Subscribe NewTxsEvent for tx pool
-	worker.txsSub = eth.TxPool().SubscribeNewTxsEvent(worker.txsCh)
-	// Subscribe events for blockchain
-	worker.chainHeadSub = eth.BlockChain().SubscribeChainHeadEvent(worker.chainHeadCh)
-
-	// Sanitize recommit interval if the user-specified one is too short.
-	recommit := worker.config.Recommit
-	if recommit < minRecommitInterval {
-		log.Warn("Sanitizing miner recommit interval", "provided", recommit, "updated", minRecommitInterval)
-		recommit = minRecommitInterval
->>>>>>> bed84606
 	}
 
 	return worker
@@ -336,7 +127,6 @@
 	if parent.Time >= timestamp {
 		timestamp = parent.Time
 	}
-<<<<<<< HEAD
 
 	var gasLimit uint64
 	// The fee manager relies on the state of the parent block to set the fee config
@@ -348,116 +138,17 @@
 	configuredGasLimit := feeConfig.GasLimit.Uint64()
 	if w.chainConfig.IsSubnetEVM(timestamp) {
 		gasLimit = configuredGasLimit
-=======
-}
-
-// pending returns the pending state and corresponding block. The returned
-// values can be nil in case the pending block is not initialized.
-func (w *worker) pending() (*types.Block, *state.StateDB) {
-	w.snapshotMu.RLock()
-	defer w.snapshotMu.RUnlock()
-	if w.snapshotState == nil {
-		return nil, nil
-	}
-	return w.snapshotBlock, w.snapshotState.Copy()
-}
-
-// pendingBlock returns pending block. The returned block can be nil in case the
-// pending block is not initialized.
-func (w *worker) pendingBlock() *types.Block {
-	w.snapshotMu.RLock()
-	defer w.snapshotMu.RUnlock()
-	return w.snapshotBlock
-}
-
-// pendingBlockAndReceipts returns pending block and corresponding receipts.
-// The returned values can be nil in case the pending block is not initialized.
-func (w *worker) pendingBlockAndReceipts() (*types.Block, types.Receipts) {
-	w.snapshotMu.RLock()
-	defer w.snapshotMu.RUnlock()
-	return w.snapshotBlock, w.snapshotReceipts
-}
-
-// start sets the running status as 1 and triggers new work submitting.
-func (w *worker) start() {
-	w.running.Store(true)
-	w.startCh <- struct{}{}
-}
-
-// stop sets the running status as 0.
-func (w *worker) stop() {
-	w.running.Store(false)
-}
-
-// isRunning returns an indicator whether worker is running or not.
-func (w *worker) isRunning() bool {
-	return w.running.Load()
-}
-
-// close terminates all background threads maintained by the worker.
-// Note the worker does not support being closed multiple times.
-func (w *worker) close() {
-	w.running.Store(false)
-	close(w.exitCh)
-	w.wg.Wait()
-}
-
-// recalcRecommit recalculates the resubmitting interval upon feedback.
-func recalcRecommit(minRecommit, prev time.Duration, target float64, inc bool) time.Duration {
-	var (
-		prevF = float64(prev.Nanoseconds())
-		next  float64
-	)
-	if inc {
-		next = prevF*(1-intervalAdjustRatio) + intervalAdjustRatio*(target+intervalAdjustBias)
-		max := float64(maxRecommitInterval.Nanoseconds())
-		if next > max {
-			next = max
-		}
->>>>>>> bed84606
 	} else {
 		// The gas limit is set in SubnetEVMGasLimit because the ceiling and floor were set to the same value
 		// such that the gas limit converged to it. Since this is hardbaked now, we remove the ability to configure it.
 		gasLimit = core.CalcGasLimit(parent.GasUsed, parent.GasLimit, configuredGasLimit, configuredGasLimit)
 	}
-<<<<<<< HEAD
 	header := &types.Header{
 		ParentHash: parent.Hash(),
 		Number:     new(big.Int).Add(parent.Number, common.Big1),
 		GasLimit:   gasLimit,
 		Extra:      nil,
 		Time:       timestamp,
-=======
-	return time.Duration(int64(next))
-}
-
-// newWorkLoop is a standalone goroutine to submit new sealing work upon received events.
-func (w *worker) newWorkLoop(recommit time.Duration) {
-	defer w.wg.Done()
-	var (
-		interrupt   *atomic.Int32
-		minRecommit = recommit // minimal resubmit interval specified by user.
-		timestamp   int64      // timestamp for each round of sealing.
-	)
-
-	timer := time.NewTimer(0)
-	defer timer.Stop()
-	<-timer.C // discard the initial tick
-
-	// commit aborts in-flight transaction execution with given signal and resubmits a new one.
-	commit := func(s int32) {
-		if interrupt != nil {
-			interrupt.Store(s)
-		}
-		interrupt = new(atomic.Int32)
-		select {
-		case w.newWorkCh <- &newWorkReq{interrupt: interrupt, timestamp: timestamp}:
-		case <-w.exitCh:
-			return
-		}
-		timer.Reset(recommit)
-		w.newTxs.Store(0)
->>>>>>> bed84606
 	}
 
 	if w.chainConfig.IsSubnetEVM(timestamp) {
@@ -468,49 +159,10 @@
 		}
 	}
 
-<<<<<<< HEAD
 	if w.coinbase == (common.Address{}) {
 		return nil, errors.New("cannot mine without etherbase")
 	}
 	header.Coinbase = w.coinbase
-=======
-	for {
-		select {
-		case <-w.startCh:
-			clearPending(w.chain.CurrentBlock().Number.Uint64())
-			timestamp = time.Now().Unix()
-			commit(commitInterruptNewHead)
-
-		case head := <-w.chainHeadCh:
-			clearPending(head.Block.NumberU64())
-			timestamp = time.Now().Unix()
-			commit(commitInterruptNewHead)
-
-		case <-timer.C:
-			// If sealing is running resubmit a new work cycle periodically to pull in
-			// higher priced transactions. Disable this overhead for pending blocks.
-			if w.isRunning() && (w.chainConfig.Clique == nil || w.chainConfig.Clique.Period > 0) {
-				// Short circuit if no new transaction arrives.
-				if w.newTxs.Load() == 0 {
-					timer.Reset(recommit)
-					continue
-				}
-				commit(commitInterruptResubmit)
-			}
-
-		case interval := <-w.resubmitIntervalCh:
-			// Adjust resubmit interval explicitly by user.
-			if interval < minRecommitInterval {
-				log.Warn("Sanitizing miner recommit interval", "provided", interval, "updated", minRecommitInterval)
-				interval = minRecommitInterval
-			}
-			log.Info("Miner recommit interval update", "from", minRecommit, "to", interval)
-			minRecommit, recommit = interval, interval
-
-			if w.resubmitHook != nil {
-				w.resubmitHook(minRecommit, recommit)
-			}
->>>>>>> bed84606
 
 	configuredCoinbase, isAllowFeeRecipient, err := w.chain.GetCoinbaseAt(parent)
 	if err != nil {
@@ -529,7 +181,6 @@
 		return nil, fmt.Errorf("failed to prepare header for mining: %w", err)
 	}
 
-<<<<<<< HEAD
 	env, err := w.createCurrentEnvironment(predicateContext, parent, header, tstart)
 	if err != nil {
 		return nil, fmt.Errorf("failed to create new current environment: %w", err)
@@ -537,81 +188,6 @@
 	// Ensure we always stop prefetcher after block building is complete.
 	defer func() {
 		if env.state == nil {
-=======
-// mainLoop is responsible for generating and submitting sealing work based on
-// the received event. It can support two modes: automatically generate task and
-// submit it or return task according to given parameters for various proposes.
-func (w *worker) mainLoop() {
-	defer w.wg.Done()
-	defer w.txsSub.Unsubscribe()
-	defer w.chainHeadSub.Unsubscribe()
-	defer func() {
-		if w.current != nil {
-			w.current.discard()
-		}
-	}()
-
-	for {
-		select {
-		case req := <-w.newWorkCh:
-			w.commitWork(req.interrupt, req.timestamp)
-
-		case req := <-w.getWorkCh:
-			block, fees, err := w.generateWork(req.params)
-			req.result <- &newPayloadResult{
-				err:   err,
-				block: block,
-				fees:  fees,
-			}
-
-		case ev := <-w.txsCh:
-			// Apply transactions to the pending state if we're not sealing
-			//
-			// Note all transactions received may not be continuous with transactions
-			// already included in the current sealing block. These transactions will
-			// be automatically eliminated.
-			if !w.isRunning() && w.current != nil {
-				// If block is already full, abort
-				if gp := w.current.gasPool; gp != nil && gp.Gas() < params.TxGas {
-					continue
-				}
-				txs := make(map[common.Address][]*txpool.LazyTransaction, len(ev.Txs))
-				for _, tx := range ev.Txs {
-					acc, _ := types.Sender(w.current.signer, tx)
-					txs[acc] = append(txs[acc], &txpool.LazyTransaction{
-						Hash:      tx.Hash(),
-						Tx:        &txpool.Transaction{Tx: tx},
-						Time:      tx.Time(),
-						GasFeeCap: tx.GasFeeCap(),
-						GasTipCap: tx.GasTipCap(),
-					})
-				}
-				txset := newTransactionsByPriceAndNonce(w.current.signer, txs, w.current.header.BaseFee)
-				tcount := w.current.tcount
-				w.commitTransactions(w.current, txset, nil)
-
-				// Only update the snapshot if any new transactions were added
-				// to the pending block
-				if tcount != w.current.tcount {
-					w.updateSnapshot(w.current)
-				}
-			} else {
-				// Special case, if the consensus engine is 0 period clique(dev mode),
-				// submit sealing work here since all empty submission will be rejected
-				// by clique. Of course the advance sealing(empty submission) is disabled.
-				if w.chainConfig.Clique != nil && w.chainConfig.Clique.Period == 0 {
-					w.commitWork(nil, time.Now().Unix())
-				}
-			}
-			w.newTxs.Add(int32(len(ev.Txs)))
-
-		// System stopped
-		case <-w.exitCh:
-			return
-		case <-w.txsSub.Err():
-			return
-		case <-w.chainHeadSub.Err():
->>>>>>> bed84606
 			return
 		}
 		env.state.StopPrefetcher()
@@ -627,7 +203,7 @@
 	pending := w.eth.TxPool().PendingWithBaseFee(true, header.BaseFee)
 
 	// Split the pending transactions into locals and remotes
-	localTxs := make(map[common.Address]types.Transactions)
+	localTxs := make(map[common.Address][]*txpool.LazyTransaction)
 	remoteTxs := pending
 	for _, account := range w.eth.TxPool().Locals() {
 		if txs := remoteTxs[account]; len(txs) > 0 {
@@ -636,84 +212,12 @@
 		}
 	}
 	if len(localTxs) > 0 {
-		txs := types.NewTransactionsByPriceAndNonce(env.signer, localTxs, header.BaseFee)
+		txs := newTransactionsByPriceAndNonce(env.signer, localTxs, header.BaseFee)
 		w.commitTransactions(env, txs, header.Coinbase)
 	}
-<<<<<<< HEAD
 	if len(remoteTxs) > 0 {
-		txs := types.NewTransactionsByPriceAndNonce(env.signer, remoteTxs, header.BaseFee)
+		txs := newTransactionsByPriceAndNonce(env.signer, remoteTxs, header.BaseFee)
 		w.commitTransactions(env, txs, header.Coinbase)
-=======
-}
-
-// resultLoop is a standalone goroutine to handle sealing result submitting
-// and flush relative data to the database.
-func (w *worker) resultLoop() {
-	defer w.wg.Done()
-	for {
-		select {
-		case block := <-w.resultCh:
-			// Short circuit when receiving empty result.
-			if block == nil {
-				continue
-			}
-			// Short circuit when receiving duplicate result caused by resubmitting.
-			if w.chain.HasBlock(block.Hash(), block.NumberU64()) {
-				continue
-			}
-			var (
-				sealhash = w.engine.SealHash(block.Header())
-				hash     = block.Hash()
-			)
-			w.pendingMu.RLock()
-			task, exist := w.pendingTasks[sealhash]
-			w.pendingMu.RUnlock()
-			if !exist {
-				log.Error("Block found but no relative pending task", "number", block.Number(), "sealhash", sealhash, "hash", hash)
-				continue
-			}
-			// Different block could share same sealhash, deep copy here to prevent write-write conflict.
-			var (
-				receipts = make([]*types.Receipt, len(task.receipts))
-				logs     []*types.Log
-			)
-			for i, taskReceipt := range task.receipts {
-				receipt := new(types.Receipt)
-				receipts[i] = receipt
-				*receipt = *taskReceipt
-
-				// add block location fields
-				receipt.BlockHash = hash
-				receipt.BlockNumber = block.Number()
-				receipt.TransactionIndex = uint(i)
-
-				// Update the block hash in all logs since it is now available and not when the
-				// receipt/log of individual transactions were created.
-				receipt.Logs = make([]*types.Log, len(taskReceipt.Logs))
-				for i, taskLog := range taskReceipt.Logs {
-					log := new(types.Log)
-					receipt.Logs[i] = log
-					*log = *taskLog
-					log.BlockHash = hash
-				}
-				logs = append(logs, receipt.Logs...)
-			}
-			// Commit block and state to database.
-			_, err := w.chain.WriteBlockAndSetHead(block, receipts, logs, task.state, true)
-			if err != nil {
-				log.Error("Failed writing block to chain", "err", err)
-				continue
-			}
-			log.Info("Successfully sealed new block", "number", block.Number(), "sealhash", sealhash, "hash", hash,
-				"elapsed", common.PrettyDuration(time.Since(task.createdAt)))
-
-			// Broadcast the block and announce chain insertion event
-			w.mux.Post(core.NewMinedBlockEvent{Block: block})
-
-		case <-w.exitCh:
-			return
-		}
->>>>>>> bed84606
 	}
 
 	return w.commit(env)
@@ -739,88 +243,41 @@
 	}, nil
 }
 
-func (w *worker) commitTransaction(env *environment, tx *types.Transaction, coinbase common.Address) ([]*types.Log, error) {
+func (w *worker) commitTransaction(env *environment, tx *txpool.Transaction, coinbase common.Address) ([]*types.Log, error) {
 	var (
 		snap         = env.state.Snapshot()
 		gp           = env.gasPool.Gas()
 		blockContext vm.BlockContext
 	)
 
-<<<<<<< HEAD
 	if env.rules.IsDurango {
-		results, err := core.CheckPredicates(env.rules, env.predicateContext, tx)
+		results, err := core.CheckPredicates(env.rules, env.predicateContext, tx.Tx)
 		if err != nil {
-			log.Debug("Transaction predicate failed verification in miner", "tx", tx.Hash(), "err", err)
+			log.Debug("Transaction predicate failed verification in miner", "tx", tx.Tx.Hash(), "err", err)
 			return nil, err
 		}
-		env.predicateResults.SetTxResults(tx.Hash(), results)
+		env.predicateResults.SetTxResults(tx.Tx.Hash(), results)
 
 		blockContext = core.NewEVMBlockContextWithPredicateResults(env.header, w.chain, &coinbase, env.predicateResults)
 	} else {
 		blockContext = core.NewEVMBlockContext(env.header, w.chain, &coinbase)
 	}
 
-	receipt, err := core.ApplyTransaction(w.chainConfig, w.chain, blockContext, env.gasPool, env.state, env.header, tx, &env.header.GasUsed, *w.chain.GetVMConfig())
-=======
-	// Note the passed coinbase may be different with header.Coinbase.
-	env := &environment{
-		signer:   types.MakeSigner(w.chainConfig, header.Number, header.Time),
-		state:    state,
-		coinbase: coinbase,
-		header:   header,
-	}
-	// Keep track of transactions which return errors so they can be removed
-	env.tcount = 0
-	return env, nil
-}
-
-// updateSnapshot updates pending snapshot block, receipts and state.
-func (w *worker) updateSnapshot(env *environment) {
-	w.snapshotMu.Lock()
-	defer w.snapshotMu.Unlock()
-
-	w.snapshotBlock = types.NewBlock(
-		env.header,
-		env.txs,
-		nil,
-		env.receipts,
-		trie.NewStackTrie(nil),
-	)
-	w.snapshotReceipts = copyReceipts(env.receipts)
-	w.snapshotState = env.state.Copy()
-}
-
-func (w *worker) commitTransaction(env *environment, tx *txpool.Transaction) ([]*types.Log, error) {
-	var (
-		snap = env.state.Snapshot()
-		gp   = env.gasPool.Gas()
-	)
-	receipt, err := core.ApplyTransaction(w.chainConfig, w.chain, &env.coinbase, env.gasPool, env.state, env.header, tx.Tx, &env.header.GasUsed, *w.chain.GetVMConfig())
->>>>>>> bed84606
+	receipt, err := core.ApplyTransaction(w.chainConfig, w.chain, blockContext, env.gasPool, env.state, env.header, tx.Tx, &env.header.GasUsed, *w.chain.GetVMConfig())
 	if err != nil {
 		env.state.RevertToSnapshot(snap)
 		env.gasPool.SetGas(gp)
-		env.predicateResults.DeleteTxResults(tx.Hash())
+		env.predicateResults.DeleteTxResults(tx.Tx.Hash())
 		return nil, err
 	}
 	env.txs = append(env.txs, tx.Tx)
 	env.receipts = append(env.receipts, receipt)
-	env.size += tx.Size()
+	env.size += tx.Tx.Size()
 
 	return receipt.Logs, nil
 }
 
-<<<<<<< HEAD
-func (w *worker) commitTransactions(env *environment, txs *types.TransactionsByPriceAndNonce, coinbase common.Address) {
-=======
-func (w *worker) commitTransactions(env *environment, txs *transactionsByPriceAndNonce, interrupt *atomic.Int32) error {
-	gasLimit := env.header.GasLimit
-	if env.gasPool == nil {
-		env.gasPool = new(core.GasPool).AddGas(gasLimit)
-	}
-	var coalescedLogs []*types.Log
-
->>>>>>> bed84606
+func (w *worker) commitTransactions(env *environment, txs *transactionsByPriceAndNonce, coinbase common.Address) {
 	for {
 		// If we don't have enough gas for any further transactions then we're done.
 		if env.gasPool.Gas() < params.TxGas {
@@ -832,16 +289,17 @@
 		if ltx == nil {
 			break
 		}
-<<<<<<< HEAD
-		// Abort transaction if it won't fit in the block and continue to search for a smaller
-		// transction that will fit.
-		if totalTxsSize := env.size + tx.Size(); totalTxsSize > targetTxsSize {
-			log.Trace("Skipping transaction that would exceed target size", "hash", tx.Hash(), "totalTxsSize", totalTxsSize, "txSize", tx.Size())
-=======
 		tx := ltx.Resolve()
 		if tx == nil {
 			log.Warn("Ignoring evicted transaction")
->>>>>>> bed84606
+
+			txs.Pop()
+			continue
+		}
+		// Abort transaction if it won't fit in the block and continue to search for a smaller
+		// transction that will fit.
+		if totalTxsSize := env.size + tx.Tx.Size(); totalTxsSize > targetTxsSize {
+			log.Trace("Skipping transaction that would exceed target size", "hash", tx.Tx.Hash(), "totalTxsSize", totalTxsSize, "txSize", tx.Tx.Size())
 
 			txs.Pop()
 			continue
@@ -881,7 +339,6 @@
 	}
 }
 
-<<<<<<< HEAD
 // commit runs any post-transaction state modifications, assembles the final block
 // and commits new work if consensus engine is running.
 func (w *worker) commit(env *environment) (*types.Block, error) {
@@ -889,66 +346,6 @@
 		predicateResultsBytes, err := env.predicateResults.Bytes()
 		if err != nil {
 			return nil, fmt.Errorf("failed to marshal predicate results: %w", err)
-=======
-// generateParams wraps various of settings for generating sealing task.
-type generateParams struct {
-	timestamp   uint64            // The timstamp for sealing task
-	forceTime   bool              // Flag whether the given timestamp is immutable or not
-	parentHash  common.Hash       // Parent block hash, empty means the latest chain head
-	coinbase    common.Address    // The fee recipient address for including transaction
-	random      common.Hash       // The randomness generated by beacon chain, empty before the merge
-	withdrawals types.Withdrawals // List of withdrawals to include in block.
-	noTxs       bool              // Flag whether an empty block without any transaction is expected
-}
-
-// prepareWork constructs the sealing task according to the given parameters,
-// either based on the last chain head or specified parent. In this function
-// the pending transactions are not filled yet, only the empty task returned.
-func (w *worker) prepareWork(genParams *generateParams) (*environment, error) {
-	w.mu.RLock()
-	defer w.mu.RUnlock()
-
-	// Find the parent block for sealing task
-	parent := w.chain.CurrentBlock()
-	if genParams.parentHash != (common.Hash{}) {
-		block := w.chain.GetBlockByHash(genParams.parentHash)
-		if block == nil {
-			return nil, fmt.Errorf("missing parent")
-		}
-		parent = block.Header()
-	}
-	// Sanity check the timestamp correctness, recap the timestamp
-	// to parent+1 if the mutation is allowed.
-	timestamp := genParams.timestamp
-	if parent.Time >= timestamp {
-		if genParams.forceTime {
-			return nil, fmt.Errorf("invalid timestamp, parent %d given %d", parent.Time, timestamp)
-		}
-		timestamp = parent.Time + 1
-	}
-	// Construct the sealing block header.
-	header := &types.Header{
-		ParentHash: parent.Hash(),
-		Number:     new(big.Int).Add(parent.Number, common.Big1),
-		GasLimit:   core.CalcGasLimit(parent.GasLimit, w.config.GasCeil),
-		Time:       timestamp,
-		Coinbase:   genParams.coinbase,
-	}
-	// Set the extra field.
-	if len(w.extra) != 0 {
-		header.Extra = w.extra
-	}
-	// Set the randomness field from the beacon chain if it's available.
-	if genParams.random != (common.Hash{}) {
-		header.MixDigest = genParams.random
-	}
-	// Set baseFee and GasLimit if we are on an EIP-1559 chain
-	if w.chainConfig.IsLondon(header.Number) {
-		header.BaseFee = eip1559.CalcBaseFee(w.chainConfig, parent)
-		if !w.chainConfig.IsLondon(parent.Number) {
-			parentGasLimit := parent.GasLimit * w.chainConfig.ElasticityMultiplier()
-			header.GasLimit = core.CalcGasLimit(parentGasLimit, w.config.GasCeil)
->>>>>>> bed84606
 		}
 		env.header.Extra = append(env.header.Extra, predicateResultsBytes...)
 	}
@@ -958,42 +355,8 @@
 	if err != nil {
 		return nil, err
 	}
-<<<<<<< HEAD
 
 	return w.handleResult(env, block, time.Now(), receipts)
-=======
-	return env, nil
-}
-
-// fillTransactions retrieves the pending transactions from the txpool and fills them
-// into the given sealing block. The transaction selection and ordering strategy can
-// be customized with the plugin in the future.
-func (w *worker) fillTransactions(interrupt *atomic.Int32, env *environment) error {
-	// Split the pending transactions into locals and remotes
-	// Fill the block with all available pending transactions.
-	pending := w.eth.TxPool().Pending(true)
-
-	localTxs, remoteTxs := make(map[common.Address][]*txpool.LazyTransaction), pending
-	for _, account := range w.eth.TxPool().Locals() {
-		if txs := remoteTxs[account]; len(txs) > 0 {
-			delete(remoteTxs, account)
-			localTxs[account] = txs
-		}
-	}
-	if len(localTxs) > 0 {
-		txs := newTransactionsByPriceAndNonce(env.signer, localTxs, env.header.BaseFee)
-		if err := w.commitTransactions(env, txs, interrupt); err != nil {
-			return err
-		}
-	}
-	if len(remoteTxs) > 0 {
-		txs := newTransactionsByPriceAndNonce(env.signer, remoteTxs, env.header.BaseFee)
-		if err := w.commitTransactions(env, txs, interrupt); err != nil {
-			return err
-		}
-	}
-	return nil
->>>>>>> bed84606
 }
 
 func (w *worker) handleResult(env *environment, block *types.Block, createdAt time.Time, unfinishedReceipts []*types.Receipt) (*types.Block, error) {
@@ -1028,28 +391,9 @@
 		}
 		logs = append(logs, receipt.Logs...)
 	}
-<<<<<<< HEAD
-=======
-	block, err := w.engine.FinalizeAndAssemble(w.chain, work.header, work.state, work.txs, nil, work.receipts, params.withdrawals)
-	if err != nil {
-		return nil, nil, err
-	}
-	return block, totalFees(block, work.receipts), nil
-}
-
-// commitWork generates several new sealing tasks based on the parent block
-// and submit them to the sealer.
-func (w *worker) commitWork(interrupt *atomic.Int32, timestamp int64) {
-	// Abort committing if node is still syncing
-	if w.syncing.Load() {
-		return
-	}
-	start := time.Now()
->>>>>>> bed84606
 
 	feesInEther, err := core.TotalFeesFloat(block, receipts)
 	if err != nil {
-<<<<<<< HEAD
 		log.Error("TotalFeesFloat error: %s", err)
 	}
 	log.Info("Commit new mining work", "number", block.Number(), "hash", hash,
@@ -1061,121 +405,6 @@
 	// is responsible for running any additional verification and then inserting
 	// the block with InsertChain, which will also emit a new head event.
 	return block, nil
-=======
-		return
-	}
-	// Fill pending transactions from the txpool into the block.
-	err = w.fillTransactions(interrupt, work)
-	switch {
-	case err == nil:
-		// The entire block is filled, decrease resubmit interval in case
-		// of current interval is larger than the user-specified one.
-		w.resubmitAdjustCh <- &intervalAdjust{inc: false}
-
-	case errors.Is(err, errBlockInterruptedByRecommit):
-		// Notify resubmit loop to increase resubmitting interval if the
-		// interruption is due to frequent commits.
-		gaslimit := work.header.GasLimit
-		ratio := float64(gaslimit-work.gasPool.Gas()) / float64(gaslimit)
-		if ratio < 0.1 {
-			ratio = 0.1
-		}
-		w.resubmitAdjustCh <- &intervalAdjust{
-			ratio: ratio,
-			inc:   true,
-		}
-
-	case errors.Is(err, errBlockInterruptedByNewHead):
-		// If the block building is interrupted by newhead event, discard it
-		// totally. Committing the interrupted block introduces unnecessary
-		// delay, and possibly causes miner to mine on the previous head,
-		// which could result in higher uncle rate.
-		work.discard()
-		return
-	}
-	// Submit the generated block for consensus sealing.
-	w.commit(work.copy(), w.fullTaskHook, true, start)
-
-	// Swap out the old work with the new one, terminating any leftover
-	// prefetcher processes in the mean time and starting a new one.
-	if w.current != nil {
-		w.current.discard()
-	}
-	w.current = work
-}
-
-// commit runs any post-transaction state modifications, assembles the final block
-// and commits new work if consensus engine is running.
-// Note the assumption is held that the mutation is allowed to the passed env, do
-// the deep copy first.
-func (w *worker) commit(env *environment, interval func(), update bool, start time.Time) error {
-	if w.isRunning() {
-		if interval != nil {
-			interval()
-		}
-		// Create a local environment copy, avoid the data race with snapshot state.
-		// https://github.com/ethereum/go-ethereum/issues/24299
-		env := env.copy()
-		// Withdrawals are set to nil here, because this is only called in PoW.
-		block, err := w.engine.FinalizeAndAssemble(w.chain, env.header, env.state, env.txs, nil, env.receipts, nil)
-		if err != nil {
-			return err
-		}
-		// If we're post merge, just ignore
-		if !w.isTTDReached(block.Header()) {
-			select {
-			case w.taskCh <- &task{receipts: env.receipts, state: env.state, block: block, createdAt: time.Now()}:
-				fees := totalFees(block, env.receipts)
-				feesInEther := new(big.Float).Quo(new(big.Float).SetInt(fees), big.NewFloat(params.Ether))
-				log.Info("Commit new sealing work", "number", block.Number(), "sealhash", w.engine.SealHash(block.Header()),
-					"txs", env.tcount, "gas", block.GasUsed(), "fees", feesInEther,
-					"elapsed", common.PrettyDuration(time.Since(start)))
-
-			case <-w.exitCh:
-				log.Info("Worker has exited")
-			}
-		}
-	}
-	if update {
-		w.updateSnapshot(env)
-	}
-	return nil
-}
-
-// getSealingBlock generates the sealing block based on the given parameters.
-// The generation result will be passed back via the given channel no matter
-// the generation itself succeeds or not.
-func (w *worker) getSealingBlock(parent common.Hash, timestamp uint64, coinbase common.Address, random common.Hash, withdrawals types.Withdrawals, noTxs bool) (*types.Block, *big.Int, error) {
-	req := &getWorkReq{
-		params: &generateParams{
-			timestamp:   timestamp,
-			forceTime:   true,
-			parentHash:  parent,
-			coinbase:    coinbase,
-			random:      random,
-			withdrawals: withdrawals,
-			noTxs:       noTxs,
-		},
-		result: make(chan *newPayloadResult, 1),
-	}
-	select {
-	case w.getWorkCh <- req:
-		result := <-req.result
-		if result.err != nil {
-			return nil, nil, result.err
-		}
-		return result.block, result.fees, nil
-	case <-w.exitCh:
-		return nil, nil, errors.New("miner closed")
-	}
-}
-
-// isTTDReached returns the indicator if the given block has reached the total
-// terminal difficulty for The Merge transition.
-func (w *worker) isTTDReached(header *types.Header) bool {
-	td, ttd := w.chain.GetTd(header.ParentHash, header.Number.Uint64()-1), w.chain.Config().TerminalTotalDifficulty
-	return td != nil && ttd != nil && td.Cmp(ttd) >= 0
->>>>>>> bed84606
 }
 
 // copyReceipts makes a deep copy of the given receipts.
@@ -1186,32 +415,4 @@
 		result[i] = &cpy
 	}
 	return result
-<<<<<<< HEAD
-=======
-}
-
-// totalFees computes total consumed miner fees in Wei. Block transactions and receipts have to have the same order.
-func totalFees(block *types.Block, receipts []*types.Receipt) *big.Int {
-	feesWei := new(big.Int)
-	for i, tx := range block.Transactions() {
-		minerFee, _ := tx.EffectiveGasTip(block.BaseFee())
-		feesWei.Add(feesWei, new(big.Int).Mul(new(big.Int).SetUint64(receipts[i].GasUsed), minerFee))
-	}
-	return feesWei
-}
-
-// signalToErr converts the interruption signal to a concrete error type for return.
-// The given signal must be a valid interruption signal.
-func signalToErr(signal int32) error {
-	switch signal {
-	case commitInterruptNewHead:
-		return errBlockInterruptedByNewHead
-	case commitInterruptResubmit:
-		return errBlockInterruptedByRecommit
-	case commitInterruptTimeout:
-		return errBlockInterruptedByTimeout
-	default:
-		panic(fmt.Errorf("undefined signal %d", signal))
-	}
->>>>>>> bed84606
 }