// (c) 2019-2020, Ava Labs, Inc.
//
// This file is a derived work, based on the go-ethereum library whose original
// notices appear below.
//
// It is distributed under a license compatible with the licensing terms of the
// original code from which it is derived.
//
// Much love to the original authors for their work.
// **********
// Copyright 2015 The go-ethereum Authors
// This file is part of the go-ethereum library.
//
// The go-ethereum library is free software: you can redistribute it and/or modify
// it under the terms of the GNU Lesser General Public License as published by
// the Free Software Foundation, either version 3 of the License, or
// (at your option) any later version.
//
// The go-ethereum library is distributed in the hope that it will be useful,
// but WITHOUT ANY WARRANTY; without even the implied warranty of
// MERCHANTABILITY or FITNESS FOR A PARTICULAR PURPOSE. See the
// GNU Lesser General Public License for more details.
//
// You should have received a copy of the GNU Lesser General Public License
// along with the go-ethereum library. If not, see <http://www.gnu.org/licenses/>.
//
// NOTE: this piece of code is modified by Ted Yin.
// The modification is also licensed under the same LGPL.

package miner

import (
	"errors"
	"fmt"
	"math/big"
	"sync"
	"time"

	"github.com/ava-labs/avalanchego/utils/timer/mockable"
	"github.com/ava-labs/avalanchego/utils/units"
	"github.com/ava-labs/subnet-evm/consensus"
	"github.com/ava-labs/subnet-evm/consensus/dummy"
	"github.com/ava-labs/subnet-evm/core"
	"github.com/ava-labs/subnet-evm/core/state"
	"github.com/ava-labs/subnet-evm/core/types"
	"github.com/ava-labs/subnet-evm/params"
	"github.com/ava-labs/subnet-evm/precompile"
	"github.com/ethereum/go-ethereum/common"
	"github.com/ethereum/go-ethereum/event"
	"github.com/ethereum/go-ethereum/log"
)

const (
	targetTxsSize = 1800 * units.KiB
)

// environment is the worker's current environment and holds all of the current state information.
type environment struct {
	signer types.Signer

	state   *state.StateDB // apply state changes here
	tcount  int            // tx count in cycle
	gasPool *core.GasPool  // available gas used to pack transactions

	parent   *types.Header
	header   *types.Header
	txs      []*types.Transaction
	receipts []*types.Receipt
	size     common.StorageSize

	start time.Time // Time that block building began
}

// worker is the main object which takes care of submitting new work to consensus engine
// and gathering the sealing result.
type worker struct {
	config      *Config
	chainConfig *params.ChainConfig
	engine      consensus.Engine
	eth         Backend
	chain       *core.BlockChain

	// Feeds
	// TODO remove since this will never be written to
	pendingLogsFeed event.Feed

	// Subscriptions
	mux      *event.TypeMux // TODO replace
	mu       sync.RWMutex   // The lock used to protect the coinbase and extra fields
	coinbase common.Address
	clock    *mockable.Clock // Allows us mock the clock for testing
}

func newWorker(config *Config, chainConfig *params.ChainConfig, engine consensus.Engine, eth Backend, mux *event.TypeMux, clock *mockable.Clock) *worker {
	worker := &worker{
		config:      config,
		chainConfig: chainConfig,
		engine:      engine,
		eth:         eth,
		mux:         mux,
		chain:       eth.BlockChain(),
		clock:       clock,
	}

	return worker
}

// setEtherbase sets the etherbase used to initialize the block coinbase field.
func (w *worker) setEtherbase(addr common.Address) {
	w.mu.Lock()
	defer w.mu.Unlock()
	w.coinbase = addr
}

// commitNewWork generates several new sealing tasks based on the parent block.
func (w *worker) commitNewWork(predicateContext *precompile.PredicateContext) (*types.Block, error) {
	w.mu.RLock()
	defer w.mu.RUnlock()

	tstart := w.clock.Time()
	timestamp := uint64(tstart.Unix())
	parent := w.chain.CurrentBlock()
	// Note: in order to support asynchronous block production, blocks are allowed to have
	// the same timestamp as their parent. This allows more than one block to be produced
	// per second.
	if parent.Time() >= timestamp {
		timestamp = parent.Time()
	}

	bigTimestamp := new(big.Int).SetUint64(timestamp)
	var gasLimit uint64
	// The fee config manager relies on the state of the parent block to set the fee config
	// because the fee config may be changed by the current block.
	feeConfig, _, err := w.chain.GetFeeConfigAt(parent.Header())
	if err != nil {
		return nil, err
	}
	configuredGasLimit := feeConfig.GasLimit.Uint64()
	if w.chainConfig.IsSubnetEVM(bigTimestamp) {
		gasLimit = configuredGasLimit
	} else {
		// The gas limit is set in SubnetEVMGasLimit because the ceiling and floor were set to the same value
		// such that the gas limit converged to it. Since this is hardbaked now, we remove the ability to configure it.
		gasLimit = core.CalcGasLimit(parent.GasUsed(), parent.GasLimit(), configuredGasLimit, configuredGasLimit)
	}
	num := parent.Number()
	header := &types.Header{
		ParentHash: parent.Hash(),
		Number:     num.Add(num, common.Big1),
		GasLimit:   gasLimit,
		Extra:      nil,
		Time:       timestamp,
	}

	if w.chainConfig.IsSubnetEVM(bigTimestamp) {
		var err error
		header.Extra, header.BaseFee, err = dummy.CalcBaseFee(w.chainConfig, feeConfig, parent.Header(), timestamp)
		if err != nil {
			return nil, fmt.Errorf("failed to calculate new base fee: %w", err)
		}
	}

	if w.coinbase == (common.Address{}) {
		return nil, errors.New("cannot mine without etherbase")
	}
	header.Coinbase = w.coinbase

	configuredCoinbase, isAllowFeeRecipient, err := w.chain.GetCoinbaseAt(parent.Header())
	if err != nil {
		return nil, fmt.Errorf("failed to get configured coinbase: %w", err)
	}

	// if fee recipients are not allowed, then the coinbase is the configured coinbase
	// don't set w.coinbase directly to the configured coinbase because that would override the
	// coinbase set by the user
	if !isAllowFeeRecipient && w.coinbase != configuredCoinbase {
		log.Info("fee recipients are not allowed, using required coinbase for the mining", "currentminer", w.coinbase, "required", configuredCoinbase)
		header.Coinbase = configuredCoinbase
	}

	if err := w.engine.Prepare(w.chain, header); err != nil {
		return nil, fmt.Errorf("failed to prepare header for mining: %w", err)
	}

	env, err := w.createCurrentEnvironment(parent, header, tstart)
	if err != nil {
		return nil, fmt.Errorf("failed to create new current environment: %w", err)
	}
	// Configure any stateful precompiles that should go into effect during this block.
	w.chainConfig.CheckConfigurePrecompiles(new(big.Int).SetUint64(parent.Time()), types.NewBlockWithHeader(header), env.state)

	// Get the pending txs from TxPool
	pending := w.eth.TxPool().Pending(true)
	// Filter out transactions that don't satisfy predicateContext and remove them from TxPool
	rules := w.chainConfig.AvalancheRules(header.Number, new(big.Int).SetUint64(header.Time))
	pending = w.enforcePredicates(rules, predicateContext, pending)

	// Split the pending transactions into locals and remotes
	localTxs := make(map[common.Address]types.Transactions)
	remoteTxs := pending
	for _, account := range w.eth.TxPool().Locals() {
		if txs := remoteTxs[account]; len(txs) > 0 {
			delete(remoteTxs, account)
			localTxs[account] = txs
		}
	}
	if len(localTxs) > 0 {
		txs := types.NewTransactionsByPriceAndNonce(env.signer, localTxs, header.BaseFee)
		w.commitTransactions(env, txs, header.Coinbase)
	}
	if len(remoteTxs) > 0 {
		txs := types.NewTransactionsByPriceAndNonce(env.signer, remoteTxs, header.BaseFee)
		w.commitTransactions(env, txs, header.Coinbase)
	}

	return w.commit(env)
}

<<<<<<< HEAD
// txsBySender is a helper type that groups transactions by sender.
// For each sender, the transactions should be in ascending order by nonce
type txsBySender map[common.Address]types.Transactions

=======
>>>>>>> e4864427
// enforcePredicates takes a set of pending transactions (grouped by sender, and ordered by nonce) and returns a
// subset of those transactions (grouped by sender) that satisfy predicateContext.
// Any transaction sent by a given sender that is received after a transaction that does not
// satisfy predicateContext is removed from the TxPool and is not included in the return value.
<<<<<<< HEAD
func (w *worker) enforcePredicates(rules params.Rules, predicateContext *precompile.PredicateContext, pending txsBySender) txsBySender {
	result := make(txsBySender, len(pending))
	for addr, txs := range pending {
		if invalidIndex, err := core.CheckPredicatesForSenderTxs(rules, predicateContext, txs); err != nil {
			log.Debug(
				"Removing transactions from sender of transaction with invalid predicate.",
				"sender", addr.Hex(), "failedTx", txs[invalidIndex].Hash(),
			)
			for i := invalidIndex; i < len(txs); i++ {
				w.eth.TxPool().RemoveTx(txs[i].Hash())
			}
			txs = txs[:invalidIndex]
=======
func (w *worker) enforcePredicates(rules params.Rules, predicateContext *precompile.PredicateContext, pending map[common.Address]types.Transactions) map[common.Address]types.Transactions {
	result := make(map[common.Address]types.Transactions, len(pending))
	for addr, txs := range pending {
		for i, tx := range txs {
			if err := core.CheckPredicates(rules, predicateContext, tx); err != nil {
				log.Debug("Transaction predicate failed verification in miner", "sender", addr, "err", err)
				w.eth.TxPool().RemoveTx(tx.Hash()) // RemoveTx will move all subsequent transactions back to the future queue
				txs = txs[:i]                      // Cut off any transactions past the failed predicate
				break
			}
>>>>>>> e4864427
		}
		if len(txs) > 0 {
			result[addr] = txs
		}
	}
	return result
}

func (w *worker) createCurrentEnvironment(parent *types.Block, header *types.Header, tstart time.Time) (*environment, error) {
	state, err := w.chain.StateAt(parent.Root())
	if err != nil {
		return nil, err
	}
	return &environment{
		signer:  types.MakeSigner(w.chainConfig, header.Number, new(big.Int).SetUint64(header.Time)),
		state:   state,
		parent:  parent.Header(),
		header:  header,
		tcount:  0,
		gasPool: new(core.GasPool).AddGas(header.GasLimit),
		start:   tstart,
	}, nil
}

func (w *worker) commitTransaction(env *environment, tx *types.Transaction, coinbase common.Address) ([]*types.Log, error) {
	snap := env.state.Snapshot()

	receipt, err := core.ApplyTransaction(w.chainConfig, w.chain, &coinbase, env.gasPool, env.state, env.header, tx, &env.header.GasUsed, *w.chain.GetVMConfig())
	if err != nil {
		env.state.RevertToSnapshot(snap)
		return nil, err
	}
	env.txs = append(env.txs, tx)
	env.receipts = append(env.receipts, receipt)
	env.size += tx.Size()

	return receipt.Logs, nil
}

func (w *worker) commitTransactions(env *environment, txs *types.TransactionsByPriceAndNonce, coinbase common.Address) {
	for {
		// If we don't have enough gas for any further transactions then we're done
		if env.gasPool.Gas() < params.TxGas {
			log.Trace("Not enough gas for further transactions", "have", env.gasPool, "want", params.TxGas)
			break
		}
		// Retrieve the next transaction and abort if all done
		tx := txs.Peek()
		if tx == nil {
			break
		}
		// Abort transaction if it won't fit in the block and continue to search for a smaller
		// transction that will fit.
		if totalTxsSize := env.size + tx.Size(); totalTxsSize > targetTxsSize {
			log.Trace("Skipping transaction that would exceed target size", "hash", tx.Hash(), "totalTxsSize", totalTxsSize, "txSize", tx.Size())

			txs.Pop()
			continue
		}
		// Error may be ignored here. The error has already been checked
		// during transaction acceptance is the transaction pool.
		//
		// We use the eip155 signer regardless of the current hf.
		from, _ := types.Sender(env.signer, tx)
		// Check whether the tx is replay protected. If we're not in the EIP155 hf
		// phase, start ignoring the sender until we do.
		if tx.Protected() && !w.chainConfig.IsEIP155(env.header.Number) {
			log.Trace("Ignoring reply protected transaction", "hash", tx.Hash(), "eip155", w.chainConfig.EIP155Block)

			txs.Pop()
			continue
		}
		// Start executing the transaction
		env.state.Prepare(tx.Hash(), env.tcount)

		_, err := w.commitTransaction(env, tx, coinbase)
		switch {
		case errors.Is(err, core.ErrGasLimitReached):
			// Pop the current out-of-gas transaction without shifting in the next from the account
			log.Trace("Gas limit exceeded for current block", "sender", from)
			txs.Pop()

		case errors.Is(err, core.ErrNonceTooLow):
			// New head notification data race between the transaction pool and miner, shift
			log.Trace("Skipping transaction with low nonce", "sender", from, "nonce", tx.Nonce())
			txs.Shift()

		case errors.Is(err, core.ErrNonceTooHigh):
			// Reorg notification data race between the transaction pool and miner, skip account =
			log.Trace("Skipping account with high nonce", "sender", from, "nonce", tx.Nonce())
			txs.Pop()

		case errors.Is(err, nil):
			env.tcount++
			txs.Shift()

		case errors.Is(err, core.ErrTxTypeNotSupported):
			// Pop the unsupported transaction without shifting in the next from the account
			log.Trace("Skipping unsupported transaction type", "sender", from, "type", tx.Type())
			txs.Pop()

		default:
			// Strange error, discard the transaction and get the next in line (note, the
			// nonce-too-high clause will prevent us from executing in vain).
			log.Debug("Transaction failed, account skipped", "hash", tx.Hash(), "err", err)
			txs.Shift()
		}
	}
}

// commit runs any post-transaction state modifications, assembles the final block
// and commits new work if consensus engine is running.
func (w *worker) commit(env *environment) (*types.Block, error) {
	// Deep copy receipts here to avoid interaction between different tasks.
	receipts := copyReceipts(env.receipts)
	block, err := w.engine.FinalizeAndAssemble(w.chain, env.header, env.parent, env.state, env.txs, nil, receipts)
	if err != nil {
		return nil, err
	}

	return w.handleResult(env, block, time.Now(), receipts)
}

func (w *worker) handleResult(env *environment, block *types.Block, createdAt time.Time, unfinishedReceipts []*types.Receipt) (*types.Block, error) {
	// Short circuit when receiving duplicate result caused by resubmitting.
	if w.chain.HasBlock(block.Hash(), block.NumberU64()) {
		return nil, fmt.Errorf("produced duplicate block (Hash: %s, Number %d)", block.Hash(), block.NumberU64())
	}
	// Different block could share same sealhash, deep copy here to prevent write-write conflict.
	var (
		hash     = block.Hash()
		receipts = make([]*types.Receipt, len(unfinishedReceipts))
		logs     []*types.Log
	)
	for i, unfinishedReceipt := range unfinishedReceipts {
		receipt := new(types.Receipt)
		receipts[i] = receipt
		*receipt = *unfinishedReceipt

		// add block location fields
		receipt.BlockHash = hash
		receipt.BlockNumber = block.Number()
		receipt.TransactionIndex = uint(i)

		// Update the block hash in all logs since it is now available and not when the
		// receipt/log of individual transactions were created.
		receipt.Logs = make([]*types.Log, len(unfinishedReceipt.Logs))
		for j, unfinishedLog := range unfinishedReceipt.Logs {
			log := new(types.Log)
			receipt.Logs[j] = log
			*log = *unfinishedLog
			log.BlockHash = hash
		}
		logs = append(logs, receipt.Logs...)
	}

	log.Info("Commit new mining work", "number", block.Number(), "hash", hash, "uncles", 0, "txs", env.tcount,
		"gas", block.GasUsed(), "fees", totalFees(block, receipts), "elapsed", common.PrettyDuration(time.Since(env.start)))

	// Note: the miner no longer emits a NewMinedBlock event. Instead the caller
	// is responsible for running any additional verification and then inserting
	// the block with InsertChain, which will also emit a new head event.
	return block, nil
}

// copyReceipts makes a deep copy of the given receipts.
func copyReceipts(receipts []*types.Receipt) []*types.Receipt {
	result := make([]*types.Receipt, len(receipts))
	for i, l := range receipts {
		cpy := *l
		result[i] = &cpy
	}
	return result
}

// totalFees computes total consumed fees in ETH. Block transactions and receipts have to have the same order.
func totalFees(block *types.Block, receipts []*types.Receipt) *big.Float {
	feesWei := new(big.Int)
	for i, tx := range block.Transactions() {
		feesWei.Add(feesWei, new(big.Int).Mul(new(big.Int).SetUint64(receipts[i].GasUsed), tx.GasPrice()))
	}
	return new(big.Float).Quo(new(big.Float).SetInt(feesWei), new(big.Float).SetInt(big.NewInt(params.Ether)))
}<|MERGE_RESOLUTION|>--- conflicted
+++ resolved
@@ -216,31 +216,10 @@
 	return w.commit(env)
 }
 
-<<<<<<< HEAD
-// txsBySender is a helper type that groups transactions by sender.
-// For each sender, the transactions should be in ascending order by nonce
-type txsBySender map[common.Address]types.Transactions
-
-=======
->>>>>>> e4864427
 // enforcePredicates takes a set of pending transactions (grouped by sender, and ordered by nonce) and returns a
 // subset of those transactions (grouped by sender) that satisfy predicateContext.
 // Any transaction sent by a given sender that is received after a transaction that does not
 // satisfy predicateContext is removed from the TxPool and is not included in the return value.
-<<<<<<< HEAD
-func (w *worker) enforcePredicates(rules params.Rules, predicateContext *precompile.PredicateContext, pending txsBySender) txsBySender {
-	result := make(txsBySender, len(pending))
-	for addr, txs := range pending {
-		if invalidIndex, err := core.CheckPredicatesForSenderTxs(rules, predicateContext, txs); err != nil {
-			log.Debug(
-				"Removing transactions from sender of transaction with invalid predicate.",
-				"sender", addr.Hex(), "failedTx", txs[invalidIndex].Hash(),
-			)
-			for i := invalidIndex; i < len(txs); i++ {
-				w.eth.TxPool().RemoveTx(txs[i].Hash())
-			}
-			txs = txs[:invalidIndex]
-=======
 func (w *worker) enforcePredicates(rules params.Rules, predicateContext *precompile.PredicateContext, pending map[common.Address]types.Transactions) map[common.Address]types.Transactions {
 	result := make(map[common.Address]types.Transactions, len(pending))
 	for addr, txs := range pending {
@@ -251,7 +230,6 @@
 				txs = txs[:i]                      // Cut off any transactions past the failed predicate
 				break
 			}
->>>>>>> e4864427
 		}
 		if len(txs) > 0 {
 			result[addr] = txs
