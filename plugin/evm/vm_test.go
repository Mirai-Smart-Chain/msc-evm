// (c) 2019-2020, Ava Labs, Inc. All rights reserved.
// See the file LICENSE for licensing terms.

package evm

import (
	"context"
	"crypto/ecdsa"
	"crypto/rand"
	"encoding/hex"
	"encoding/json"
	"errors"
	"fmt"
	"math/big"
	"os"
	"path/filepath"
	"strings"
	"testing"
	"time"

	"github.com/ethereum/go-ethereum/common"
	"github.com/ethereum/go-ethereum/common/hexutil"
	"github.com/ethereum/go-ethereum/crypto"
	"github.com/ethereum/go-ethereum/log"

	"github.com/stretchr/testify/require"

	"github.com/ava-labs/avalanchego/api/keystore"
	"github.com/ava-labs/avalanchego/chains/atomic"
	"github.com/ava-labs/avalanchego/database/manager"
	"github.com/ava-labs/avalanchego/database/prefixdb"
	"github.com/ava-labs/avalanchego/ids"
	"github.com/ava-labs/avalanchego/snow"
	"github.com/ava-labs/avalanchego/snow/choices"
	"github.com/ava-labs/avalanchego/snow/consensus/snowman"
	commonEng "github.com/ava-labs/avalanchego/snow/engine/common"
	"github.com/ava-labs/avalanchego/snow/validators"
	avalancheConstants "github.com/ava-labs/avalanchego/utils/constants"
	"github.com/ava-labs/avalanchego/utils/crypto/bls"
	"github.com/ava-labs/avalanchego/utils/formatting"
	"github.com/ava-labs/avalanchego/utils/logging"
	"github.com/ava-labs/avalanchego/version"
	"github.com/ava-labs/avalanchego/vms/components/chain"

	"github.com/ava-labs/subnet-evm/accounts/abi"
	accountKeystore "github.com/ava-labs/subnet-evm/accounts/keystore"
	"github.com/ava-labs/subnet-evm/commontype"
	"github.com/ava-labs/subnet-evm/consensus/dummy"
	"github.com/ava-labs/subnet-evm/constants"
	"github.com/ava-labs/subnet-evm/core"
	"github.com/ava-labs/subnet-evm/core/txpool"
	"github.com/ava-labs/subnet-evm/core/types"
	"github.com/ava-labs/subnet-evm/eth"
	"github.com/ava-labs/subnet-evm/internal/ethapi"
	"github.com/ava-labs/subnet-evm/metrics"
	"github.com/ava-labs/subnet-evm/params"
	"github.com/ava-labs/subnet-evm/plugin/evm/message"
	"github.com/ava-labs/subnet-evm/precompile/allowlist"
	"github.com/ava-labs/subnet-evm/precompile/contracts/deployerallowlist"
	"github.com/ava-labs/subnet-evm/precompile/contracts/feemanager"
	"github.com/ava-labs/subnet-evm/precompile/contracts/rewardmanager"
	"github.com/ava-labs/subnet-evm/precompile/contracts/txallowlist"
	"github.com/ava-labs/subnet-evm/rpc"
	"github.com/ava-labs/subnet-evm/trie"
	"github.com/ava-labs/subnet-evm/utils"
	"github.com/ava-labs/subnet-evm/vmerrs"

	avagoconstants "github.com/ava-labs/avalanchego/utils/constants"
	avalancheWarp "github.com/ava-labs/avalanchego/vms/platformvm/warp"
)

var (
	testNetworkID   uint32 = avagoconstants.UnitTestID
	testCChainID           = ids.ID{'c', 'c', 'h', 'a', 'i', 'n', 't', 'e', 's', 't'}
	testXChainID           = ids.ID{'t', 'e', 's', 't', 'x'}
	testMinGasPrice int64  = 225_000_000_000
	testKeys        []*ecdsa.PrivateKey
	testEthAddrs    []common.Address // testEthAddrs[i] corresponds to testKeys[i]
	testAvaxAssetID = ids.ID{1, 2, 3}
	username        = "Johns"
	password        = "CjasdjhiPeirbSenfeI13" // #nosec G101
	// Use chainId: 43111, so that it does not overlap with any Avalanche ChainIDs, which may have their
	// config overridden in vm.Initialize.
	genesisJSONSubnetEVM    = "{\"config\":{\"chainId\":43111,\"homesteadBlock\":0,\"eip150Block\":0,\"eip150Hash\":\"0x2086799aeebeae135c246c65021c82b4e15a2c451340993aacfd2751886514f0\",\"eip155Block\":0,\"eip158Block\":0,\"byzantiumBlock\":0,\"constantinopleBlock\":0,\"petersburgBlock\":0,\"istanbulBlock\":0,\"muirGlacierBlock\":0,\"subnetEVMTimestamp\":0},\"nonce\":\"0x0\",\"timestamp\":\"0x0\",\"extraData\":\"0x00\",\"gasLimit\":\"0x7A1200\",\"difficulty\":\"0x0\",\"mixHash\":\"0x0000000000000000000000000000000000000000000000000000000000000000\",\"coinbase\":\"0x0000000000000000000000000000000000000000\",\"alloc\":{\"0x71562b71999873DB5b286dF957af199Ec94617F7\": {\"balance\":\"0x4192927743b88000\"}, \"0x703c4b2bD70c169f5717101CaeE543299Fc946C7\": {\"balance\":\"0x4192927743b88000\"}},\"number\":\"0x0\",\"gasUsed\":\"0x0\",\"parentHash\":\"0x0000000000000000000000000000000000000000000000000000000000000000\"}"
	genesisJSONDUpgrade     = "{\"config\":{\"chainId\":43111,\"homesteadBlock\":0,\"eip150Block\":0,\"eip150Hash\":\"0x2086799aeebeae135c246c65021c82b4e15a2c451340993aacfd2751886514f0\",\"eip155Block\":0,\"eip158Block\":0,\"byzantiumBlock\":0,\"constantinopleBlock\":0,\"petersburgBlock\":0,\"istanbulBlock\":0,\"muirGlacierBlock\":0,\"subnetEVMTimestamp\":0,\"dUpgradeTimestamp\":0},\"nonce\":\"0x0\",\"timestamp\":\"0x0\",\"extraData\":\"0x00\",\"gasLimit\":\"0x7A1200\",\"difficulty\":\"0x0\",\"mixHash\":\"0x0000000000000000000000000000000000000000000000000000000000000000\",\"coinbase\":\"0x0000000000000000000000000000000000000000\",\"alloc\":{\"0x71562b71999873DB5b286dF957af199Ec94617F7\": {\"balance\":\"0x4192927743b88000\"}, \"0x703c4b2bD70c169f5717101CaeE543299Fc946C7\": {\"balance\":\"0x4192927743b88000\"}},\"number\":\"0x0\",\"gasUsed\":\"0x0\",\"parentHash\":\"0x0000000000000000000000000000000000000000000000000000000000000000\"}"
	genesisJSONPreSubnetEVM = "{\"config\":{\"chainId\":43111,\"homesteadBlock\":0,\"eip150Block\":0,\"eip150Hash\":\"0x2086799aeebeae135c246c65021c82b4e15a2c451340993aacfd2751886514f0\",\"eip155Block\":0,\"eip158Block\":0,\"byzantiumBlock\":0,\"constantinopleBlock\":0,\"petersburgBlock\":0,\"istanbulBlock\":0,\"muirGlacierBlock\":0},\"nonce\":\"0x0\",\"timestamp\":\"0x0\",\"extraData\":\"0x00\",\"gasLimit\":\"0x7A1200\",\"difficulty\":\"0x0\",\"mixHash\":\"0x0000000000000000000000000000000000000000000000000000000000000000\",\"coinbase\":\"0x0000000000000000000000000000000000000000\",\"alloc\":{\"0x71562b71999873DB5b286dF957af199Ec94617F7\": {\"balance\":\"0x4192927743b88000\"}, \"0x703c4b2bD70c169f5717101CaeE543299Fc946C7\": {\"balance\":\"0x4192927743b88000\"}},\"number\":\"0x0\",\"gasUsed\":\"0x0\",\"parentHash\":\"0x0000000000000000000000000000000000000000000000000000000000000000\"}"
	genesisJSONLatest       = genesisJSONDUpgrade

	firstTxAmount  = new(big.Int).Mul(big.NewInt(testMinGasPrice), big.NewInt(21000*100))
	genesisBalance = new(big.Int).Mul(big.NewInt(testMinGasPrice), big.NewInt(21000*1000))
)

func init() {
	key1, _ := crypto.HexToECDSA("b71c71a67e1177ad4e901695e1b4b9ee17ae16c6668d313eac2f96dbcda3f291")
	key2, _ := crypto.HexToECDSA("8a1f9a8f95be41cd7ccb6168179afb4504aefe388d1e14474d32c45c72ce7b7a")
	testKeys = append(testKeys, key1, key2)
	addr1 := crypto.PubkeyToAddress(key1.PublicKey)
	addr2 := crypto.PubkeyToAddress(key2.PublicKey)
	testEthAddrs = append(testEthAddrs, addr1, addr2)
}

// BuildGenesisTest returns the genesis bytes for Subnet EVM VM to be used in testing
func buildGenesisTest(t *testing.T, genesisJSON string) []byte {
	ss := CreateStaticService()

	genesis := &core.Genesis{}
	if err := json.Unmarshal([]byte(genesisJSON), genesis); err != nil {
		t.Fatalf("Problem unmarshaling genesis JSON: %s", err)
	}
	args := &BuildGenesisArgs{GenesisData: genesis}
	reply := &BuildGenesisReply{}
	err := ss.BuildGenesis(nil, args, reply)
	if err != nil {
		t.Fatalf("Failed to create test genesis")
	}
	genesisBytes, err := formatting.Decode(reply.Encoding, reply.GenesisBytes)
	if err != nil {
		t.Fatalf("Failed to decode genesis bytes: %s", err)
	}
	return genesisBytes
}

func NewContext() *snow.Context {
	ctx := snow.DefaultContextTest()
	ctx.NetworkID = testNetworkID
	ctx.NodeID = ids.GenerateTestNodeID()
	ctx.ChainID = testCChainID
	ctx.AVAXAssetID = testAvaxAssetID
	ctx.XChainID = testXChainID
	aliaser := ctx.BCLookup.(ids.Aliaser)
	_ = aliaser.Alias(testCChainID, "C")
	_ = aliaser.Alias(testCChainID, testCChainID.String())
	_ = aliaser.Alias(testXChainID, "X")
	_ = aliaser.Alias(testXChainID, testXChainID.String())
	ctx.ValidatorState = &validators.TestState{
		GetSubnetIDF: func(_ context.Context, chainID ids.ID) (ids.ID, error) {
			subnetID, ok := map[ids.ID]ids.ID{
				avalancheConstants.PlatformChainID: avalancheConstants.PrimaryNetworkID,
				testXChainID:                       avalancheConstants.PrimaryNetworkID,
				testCChainID:                       avalancheConstants.PrimaryNetworkID,
			}[chainID]
			if !ok {
				return ids.Empty, errors.New("unknown chain")
			}
			return subnetID, nil
		},
	}
	blsSecretKey, err := bls.NewSecretKey()
	if err != nil {
		panic(err)
	}
	ctx.WarpSigner = avalancheWarp.NewSigner(blsSecretKey, ctx.NetworkID, ctx.ChainID)
	ctx.PublicKey = bls.PublicFromSecretKey(blsSecretKey)
	return ctx
}

// If [genesisJSON] is empty, defaults to using [genesisJSONLatest]
func setupGenesis(
	t *testing.T,
	genesisJSON string,
) (*snow.Context,
	manager.Manager,
	[]byte,
	chan commonEng.Message,
	*atomic.Memory,
) {
	if len(genesisJSON) == 0 {
		genesisJSON = genesisJSONLatest
	}
	genesisBytes := buildGenesisTest(t, genesisJSON)
	ctx := NewContext()

	baseDBManager := manager.NewMemDB(&version.Semantic{
		Major: 1,
		Minor: 4,
		Patch: 5,
	})

	// initialize the atomic memory
	atomicMemory := atomic.NewMemory(prefixdb.New([]byte{0}, baseDBManager.Current().Database))
	ctx.SharedMemory = atomicMemory.NewSharedMemory(ctx.ChainID)

	// NB: this lock is intentionally left locked when this function returns.
	// The caller of this function is responsible for unlocking.
	ctx.Lock.Lock()

	userKeystore := keystore.New(logging.NoLog{}, manager.NewMemDB(&version.Semantic{
		Major: 1,
		Minor: 4,
		Patch: 5,
	}))
	if err := userKeystore.CreateUser(username, password); err != nil {
		t.Fatal(err)
	}
	ctx.Keystore = userKeystore.NewBlockchainKeyStore(ctx.ChainID)

	issuer := make(chan commonEng.Message, 1)
	prefixedDBManager := baseDBManager.NewPrefixDBManager([]byte{1})
	return ctx, prefixedDBManager, genesisBytes, issuer, atomicMemory
}

// GenesisVM creates a VM instance with the genesis test bytes and returns
// the channel use to send messages to the engine, the VM, database manager,
// and sender.
// If [genesisJSON] is empty, defaults to using [genesisJSONLatest]
func GenesisVM(t *testing.T,
	finishBootstrapping bool,
	genesisJSON string,
	configJSON string,
	upgradeJSON string,
) (chan commonEng.Message,
	*VM, manager.Manager,
	*commonEng.SenderTest,
) {
	vm := &VM{}
	ctx, dbManager, genesisBytes, issuer, _ := setupGenesis(t, genesisJSON)
	appSender := &commonEng.SenderTest{T: t}
	appSender.CantSendAppGossip = true
	appSender.SendAppGossipF = func(context.Context, []byte) error { return nil }
	err := vm.Initialize(
		context.Background(),
		ctx,
		dbManager,
		genesisBytes,
		[]byte(upgradeJSON),
		[]byte(configJSON),
		issuer,
		[]*commonEng.Fx{},
		appSender,
	)
	require.NoError(t, err, "error initializing GenesisVM")

	if finishBootstrapping {
		require.NoError(t, vm.SetState(context.Background(), snow.Bootstrapping))
		require.NoError(t, vm.SetState(context.Background(), snow.NormalOp))
	}

	return issuer, vm, dbManager, appSender
}

func TestVMConfig(t *testing.T) {
	txFeeCap := float64(11)
	enabledEthAPIs := []string{"debug"}
	configJSON := fmt.Sprintf("{\"rpc-tx-fee-cap\": %g,\"eth-apis\": %s}", txFeeCap, fmt.Sprintf("[%q]", enabledEthAPIs[0]))
	_, vm, _, _ := GenesisVM(t, false, "", configJSON, "")
	require.Equal(t, vm.config.RPCTxFeeCap, txFeeCap, "Tx Fee Cap should be set")
	require.Equal(t, vm.config.EthAPIs(), enabledEthAPIs, "EnabledEthAPIs should be set")
	require.NoError(t, vm.Shutdown(context.Background()))
}

func TestVMConfigDefaults(t *testing.T) {
	txFeeCap := float64(11)
	enabledEthAPIs := []string{"debug"}
	configJSON := fmt.Sprintf("{\"rpc-tx-fee-cap\": %g,\"eth-apis\": %s}", txFeeCap, fmt.Sprintf("[%q]", enabledEthAPIs[0]))
	_, vm, _, _ := GenesisVM(t, false, "", configJSON, "")

	var vmConfig Config
	vmConfig.SetDefaults()
	vmConfig.RPCTxFeeCap = txFeeCap
	vmConfig.EnabledEthAPIs = enabledEthAPIs
	require.Equal(t, vmConfig, vm.config, "VM Config should match default with overrides")
	require.NoError(t, vm.Shutdown(context.Background()))
}

func TestVMNilConfig(t *testing.T) {
	_, vm, _, _ := GenesisVM(t, false, "", "", "")

	// VM Config should match defaults if no config is passed in
	var vmConfig Config
	vmConfig.SetDefaults()
	require.Equal(t, vmConfig, vm.config, "VM Config should match default config")
	require.NoError(t, vm.Shutdown(context.Background()))
}

func TestVMContinuousProfiler(t *testing.T) {
	profilerDir := t.TempDir()
	profilerFrequency := 500 * time.Millisecond
	configJSON := fmt.Sprintf("{\"continuous-profiler-dir\": %q,\"continuous-profiler-frequency\": \"500ms\"}", profilerDir)
	_, vm, _, _ := GenesisVM(t, false, "", configJSON, "")
	require.Equal(t, vm.config.ContinuousProfilerDir, profilerDir, "profiler dir should be set")
	require.Equal(t, vm.config.ContinuousProfilerFrequency.Duration, profilerFrequency, "profiler frequency should be set")

	// Sleep for twice the frequency of the profiler to give it time
	// to generate the first profile.
	time.Sleep(2 * time.Second)
	require.NoError(t, vm.Shutdown(context.Background()))

	// Check that the first profile was generated
	expectedFileName := filepath.Join(profilerDir, "cpu.profile.1")
	_, err := os.Stat(expectedFileName)
	require.NoError(t, err, "Expected continuous profiler to generate the first CPU profile at %s", expectedFileName)
}

func TestVMUpgrades(t *testing.T) {
	genesisTests := []struct {
		name             string
		genesis          string
		expectedGasPrice *big.Int
	}{
		{
			name:             "Subnet EVM",
			genesis:          genesisJSONSubnetEVM,
			expectedGasPrice: big.NewInt(0),
		},
	}
	for _, test := range genesisTests {
		t.Run(test.name, func(t *testing.T) {
			_, vm, _, _ := GenesisVM(t, true, test.genesis, "", "")

			if gasPrice := vm.txPool.GasPrice(); gasPrice.Cmp(test.expectedGasPrice) != 0 {
				t.Fatalf("Expected pool gas price to be %d but found %d", test.expectedGasPrice, gasPrice)
			}
			defer func() {
				shutdownChan := make(chan error, 1)
				shutdownFunc := func() {
					err := vm.Shutdown(context.Background())
					shutdownChan <- err
				}

				go shutdownFunc()
				shutdownTimeout := 50 * time.Millisecond
				ticker := time.NewTicker(shutdownTimeout)
				select {
				case <-ticker.C:
					t.Fatalf("VM shutdown took longer than timeout: %v", shutdownTimeout)
				case err := <-shutdownChan:
					if err != nil {
						t.Fatalf("Shutdown errored: %s", err)
					}
				}
			}()

			lastAcceptedID, err := vm.LastAccepted(context.Background())
			if err != nil {
				t.Fatal(err)
			}

			if lastAcceptedID != ids.ID(vm.genesisHash) {
				t.Fatal("Expected last accepted block to match the genesis block hash")
			}

			genesisBlk, err := vm.GetBlock(context.Background(), lastAcceptedID)
			if err != nil {
				t.Fatalf("Failed to get genesis block due to %s", err)
			}

			if height := genesisBlk.Height(); height != 0 {
				t.Fatalf("Expected height of geneiss block to be 0, found: %d", height)
			}

			if _, err := vm.ParseBlock(context.Background(), genesisBlk.Bytes()); err != nil {
				t.Fatalf("Failed to parse genesis block due to %s", err)
			}

			genesisStatus := genesisBlk.Status()
			if genesisStatus != choices.Accepted {
				t.Fatalf("expected genesis status to be %s but was %s", choices.Accepted, genesisStatus)
			}
		})
	}
}

func issueAndAccept(t *testing.T, issuer <-chan commonEng.Message, vm *VM) snowman.Block {
	t.Helper()
	<-issuer

	blk, err := vm.BuildBlock(context.Background())
	if err != nil {
		t.Fatal(err)
	}

	if err := blk.Verify(context.Background()); err != nil {
		t.Fatal(err)
	}

	if status := blk.Status(); status != choices.Processing {
		t.Fatalf("Expected status of built block to be %s, but found %s", choices.Processing, status)
	}

	if err := vm.SetPreference(context.Background(), blk.ID()); err != nil {
		t.Fatal(err)
	}

	if err := blk.Accept(context.Background()); err != nil {
		t.Fatal(err)
	}

	return blk
}

func TestBuildEthTxBlock(t *testing.T) {
	// reduce block gas cost
	issuer, vm, dbManager, _ := GenesisVM(t, true, genesisJSONSubnetEVM, "{\"pruning-enabled\":true}", "")

	defer func() {
		if err := vm.Shutdown(context.Background()); err != nil {
			t.Fatal(err)
		}
	}()

	newTxPoolHeadChan := make(chan core.NewTxPoolReorgEvent, 1)
	vm.txPool.SubscribeNewReorgEvent(newTxPoolHeadChan)

	key, err := accountKeystore.NewKey(rand.Reader)
	if err != nil {
		t.Fatal(err)
	}

	tx := types.NewTransaction(uint64(0), key.Address, firstTxAmount, 21000, big.NewInt(testMinGasPrice), nil)
	signedTx, err := types.SignTx(tx, types.NewEIP155Signer(vm.chainConfig.ChainID), testKeys[0])
	if err != nil {
		t.Fatal(err)
	}
	errs := vm.txPool.AddRemotesSync([]*types.Transaction{signedTx})
	for i, err := range errs {
		if err != nil {
			t.Fatalf("Failed to add tx at index %d: %s", i, err)
		}
	}

	blk1 := issueAndAccept(t, issuer, vm)
	newHead := <-newTxPoolHeadChan
	if newHead.Head.Hash() != common.Hash(blk1.ID()) {
		t.Fatalf("Expected new block to match")
	}

	txs := make([]*types.Transaction, 10)
	for i := 0; i < 10; i++ {
		tx := types.NewTransaction(uint64(i), key.Address, big.NewInt(10), 21000, big.NewInt(testMinGasPrice), nil)
		signedTx, err := types.SignTx(tx, types.NewEIP155Signer(vm.chainConfig.ChainID), key.PrivateKey)
		if err != nil {
			t.Fatal(err)
		}
		txs[i] = signedTx
	}
	errs = vm.txPool.AddRemotesSync(txs)
	for i, err := range errs {
		if err != nil {
			t.Fatalf("Failed to add tx at index %d: %s", i, err)
		}
	}

	vm.clock.Set(vm.clock.Time().Add(2 * time.Second))
	blk2 := issueAndAccept(t, issuer, vm)
	newHead = <-newTxPoolHeadChan
	if newHead.Head.Hash() != common.Hash(blk2.ID()) {
		t.Fatalf("Expected new block to match")
	}

	if status := blk2.Status(); status != choices.Accepted {
		t.Fatalf("Expected status of accepted block to be %s, but found %s", choices.Accepted, status)
	}

	lastAcceptedID, err := vm.LastAccepted(context.Background())
	if err != nil {
		t.Fatal(err)
	}
	if lastAcceptedID != blk2.ID() {
		t.Fatalf("Expected last accepted blockID to be the accepted block: %s, but found %s", blk2.ID(), lastAcceptedID)
	}

	ethBlk1 := blk1.(*chain.BlockWrapper).Block.(*Block).ethBlock
	if ethBlk1Root := ethBlk1.Root(); !vm.blockChain.HasState(ethBlk1Root) {
		t.Fatalf("Expected blk1 state root to not yet be pruned after blk2 was accepted because of tip buffer")
	}

	// Clear the cache and ensure that GetBlock returns internal blocks with the correct status
	vm.State.Flush()
	blk2Refreshed, err := vm.GetBlockInternal(context.Background(), blk2.ID())
	if err != nil {
		t.Fatal(err)
	}
	if status := blk2Refreshed.Status(); status != choices.Accepted {
		t.Fatalf("Expected refreshed blk2 to be Accepted, but found status: %s", status)
	}

	blk1RefreshedID := blk2Refreshed.Parent()
	blk1Refreshed, err := vm.GetBlockInternal(context.Background(), blk1RefreshedID)
	if err != nil {
		t.Fatal(err)
	}
	if status := blk1Refreshed.Status(); status != choices.Accepted {
		t.Fatalf("Expected refreshed blk1 to be Accepted, but found status: %s", status)
	}

	if blk1Refreshed.ID() != blk1.ID() {
		t.Fatalf("Found unexpected blkID for parent of blk2")
	}

	restartedVM := &VM{}
	genesisBytes := buildGenesisTest(t, genesisJSONSubnetEVM)

	if err := restartedVM.Initialize(
		context.Background(),
		NewContext(),
		dbManager,
		genesisBytes,
		[]byte(""),
		[]byte("{\"pruning-enabled\":true}"),
		issuer,
		[]*commonEng.Fx{},
		nil,
	); err != nil {
		t.Fatal(err)
	}

	// State root should not have been committed and discarded on restart
	if ethBlk1Root := ethBlk1.Root(); restartedVM.blockChain.HasState(ethBlk1Root) {
		t.Fatalf("Expected blk1 state root to be pruned after blk2 was accepted on top of it in pruning mode")
	}

	// State root should be committed when accepted tip on shutdown
	ethBlk2 := blk2.(*chain.BlockWrapper).Block.(*Block).ethBlock
	if ethBlk2Root := ethBlk2.Root(); !restartedVM.blockChain.HasState(ethBlk2Root) {
		t.Fatalf("Expected blk2 state root to not be pruned after shutdown (last accepted tip should be committed)")
	}
}

// Regression test to ensure that after accepting block A
// then calling SetPreference on block B (when it becomes preferred)
// and the head of a longer chain (block D) does not corrupt the
// canonical chain.
//
//	  A
//	 / \
//	B   C
//	    |
//	    D
func TestSetPreferenceRace(t *testing.T) {
	// Create two VMs which will agree on block A and then
	// build the two distinct preferred chains above
	issuer1, vm1, _, _ := GenesisVM(t, true, genesisJSONSubnetEVM, "{\"pruning-enabled\":true}", "")
	issuer2, vm2, _, _ := GenesisVM(t, true, genesisJSONSubnetEVM, "{\"pruning-enabled\":true}", "")

	defer func() {
		if err := vm1.Shutdown(context.Background()); err != nil {
			t.Fatal(err)
		}

		if err := vm2.Shutdown(context.Background()); err != nil {
			t.Fatal(err)
		}
	}()

	newTxPoolHeadChan1 := make(chan core.NewTxPoolReorgEvent, 1)
	vm1.txPool.SubscribeNewReorgEvent(newTxPoolHeadChan1)
	newTxPoolHeadChan2 := make(chan core.NewTxPoolReorgEvent, 1)
	vm2.txPool.SubscribeNewReorgEvent(newTxPoolHeadChan2)

	tx := types.NewTransaction(uint64(0), testEthAddrs[1], firstTxAmount, 21000, big.NewInt(testMinGasPrice), nil)
	signedTx, err := types.SignTx(tx, types.NewEIP155Signer(vm1.chainConfig.ChainID), testKeys[0])
	if err != nil {
		t.Fatal(err)
	}

	txErrors := vm1.txPool.AddRemotesSync([]*types.Transaction{signedTx})
	for i, err := range txErrors {
		if err != nil {
			t.Fatalf("Failed to add tx at index %d: %s", i, err)
		}
	}

	<-issuer1

	vm1BlkA, err := vm1.BuildBlock(context.Background())
	if err != nil {
		t.Fatalf("Failed to build block with import transaction: %s", err)
	}

	if err := vm1BlkA.Verify(context.Background()); err != nil {
		t.Fatalf("Block failed verification on VM1: %s", err)
	}

	if status := vm1BlkA.Status(); status != choices.Processing {
		t.Fatalf("Expected status of built block to be %s, but found %s", choices.Processing, status)
	}

	if err := vm1.SetPreference(context.Background(), vm1BlkA.ID()); err != nil {
		t.Fatal(err)
	}

	vm2BlkA, err := vm2.ParseBlock(context.Background(), vm1BlkA.Bytes())
	if err != nil {
		t.Fatalf("Unexpected error parsing block from vm2: %s", err)
	}
	if err := vm2BlkA.Verify(context.Background()); err != nil {
		t.Fatalf("Block failed verification on VM2: %s", err)
	}
	if status := vm2BlkA.Status(); status != choices.Processing {
		t.Fatalf("Expected status of block on VM2 to be %s, but found %s", choices.Processing, status)
	}
	if err := vm2.SetPreference(context.Background(), vm2BlkA.ID()); err != nil {
		t.Fatal(err)
	}

	if err := vm1BlkA.Accept(context.Background()); err != nil {
		t.Fatalf("VM1 failed to accept block: %s", err)
	}
	if err := vm2BlkA.Accept(context.Background()); err != nil {
		t.Fatalf("VM2 failed to accept block: %s", err)
	}

	newHead := <-newTxPoolHeadChan1
	if newHead.Head.Hash() != common.Hash(vm1BlkA.ID()) {
		t.Fatalf("Expected new block to match")
	}
	newHead = <-newTxPoolHeadChan2
	if newHead.Head.Hash() != common.Hash(vm2BlkA.ID()) {
		t.Fatalf("Expected new block to match")
	}

	// Create list of 10 successive transactions to build block A on vm1
	// and to be split into two separate blocks on VM2
	txs := make([]*types.Transaction, 10)
	for i := 0; i < 10; i++ {
		tx := types.NewTransaction(uint64(i), testEthAddrs[0], big.NewInt(10), 21000, big.NewInt(testMinGasPrice), nil)
		signedTx, err := types.SignTx(tx, types.NewEIP155Signer(vm1.chainConfig.ChainID), testKeys[1])
		if err != nil {
			t.Fatal(err)
		}
		txs[i] = signedTx
	}

	var errs []error

	// Add the remote transactions, build the block, and set VM1's preference for block A
	errs = vm1.txPool.AddRemotesSync(txs)
	for i, err := range errs {
		if err != nil {
			t.Fatalf("Failed to add transaction to VM1 at index %d: %s", i, err)
		}
	}

	<-issuer1

	vm1BlkB, err := vm1.BuildBlock(context.Background())
	if err != nil {
		t.Fatal(err)
	}

	if err := vm1BlkB.Verify(context.Background()); err != nil {
		t.Fatal(err)
	}

	if status := vm1BlkB.Status(); status != choices.Processing {
		t.Fatalf("Expected status of built block to be %s, but found %s", choices.Processing, status)
	}

	if err := vm1.SetPreference(context.Background(), vm1BlkB.ID()); err != nil {
		t.Fatal(err)
	}

	// Split the transactions over two blocks, and set VM2's preference to them in sequence
	// after building each block
	// Block C
	errs = vm2.txPool.AddRemotesSync(txs[0:5])
	for i, err := range errs {
		if err != nil {
			t.Fatalf("Failed to add transaction to VM2 at index %d: %s", i, err)
		}
	}

	<-issuer2
	vm2BlkC, err := vm2.BuildBlock(context.Background())
	if err != nil {
		t.Fatalf("Failed to build BlkC on VM2: %s", err)
	}

	if err := vm2BlkC.Verify(context.Background()); err != nil {
		t.Fatalf("BlkC failed verification on VM2: %s", err)
	}

	if status := vm2BlkC.Status(); status != choices.Processing {
		t.Fatalf("Expected status of built block C to be %s, but found %s", choices.Processing, status)
	}

	if err := vm2.SetPreference(context.Background(), vm2BlkC.ID()); err != nil {
		t.Fatal(err)
	}

	newHead = <-newTxPoolHeadChan2
	if newHead.Head.Hash() != common.Hash(vm2BlkC.ID()) {
		t.Fatalf("Expected new block to match")
	}

	// Block D
	errs = vm2.txPool.AddRemotesSync(txs[5:10])
	for i, err := range errs {
		if err != nil {
			t.Fatalf("Failed to add transaction to VM2 at index %d: %s", i, err)
		}
	}

	<-issuer2
	vm2BlkD, err := vm2.BuildBlock(context.Background())
	if err != nil {
		t.Fatalf("Failed to build BlkD on VM2: %s", err)
	}

	if err := vm2BlkD.Verify(context.Background()); err != nil {
		t.Fatalf("BlkD failed verification on VM2: %s", err)
	}

	if status := vm2BlkD.Status(); status != choices.Processing {
		t.Fatalf("Expected status of built block D to be %s, but found %s", choices.Processing, status)
	}

	if err := vm2.SetPreference(context.Background(), vm2BlkD.ID()); err != nil {
		t.Fatal(err)
	}

	// VM1 receives blkC and blkD from VM1
	// and happens to call SetPreference on blkD without ever calling SetPreference
	// on blkC
	// Here we parse them in reverse order to simulate receiving a chain from the tip
	// back to the last accepted block as would typically be the case in the consensus
	// engine
	vm1BlkD, err := vm1.ParseBlock(context.Background(), vm2BlkD.Bytes())
	if err != nil {
		t.Fatalf("VM1 errored parsing blkD: %s", err)
	}
	vm1BlkC, err := vm1.ParseBlock(context.Background(), vm2BlkC.Bytes())
	if err != nil {
		t.Fatalf("VM1 errored parsing blkC: %s", err)
	}

	// The blocks must be verified in order. This invariant is maintained
	// in the consensus engine.
	if err := vm1BlkC.Verify(context.Background()); err != nil {
		t.Fatalf("VM1 BlkC failed verification: %s", err)
	}
	if err := vm1BlkD.Verify(context.Background()); err != nil {
		t.Fatalf("VM1 BlkD failed verification: %s", err)
	}

	// Set VM1's preference to blockD, skipping blockC
	if err := vm1.SetPreference(context.Background(), vm1BlkD.ID()); err != nil {
		t.Fatal(err)
	}

	// Accept the longer chain on both VMs and ensure there are no errors
	// VM1 Accepts the blocks in order
	if err := vm1BlkC.Accept(context.Background()); err != nil {
		t.Fatalf("VM1 BlkC failed on accept: %s", err)
	}
	if err := vm1BlkD.Accept(context.Background()); err != nil {
		t.Fatalf("VM1 BlkC failed on accept: %s", err)
	}

	// VM2 Accepts the blocks in order
	if err := vm2BlkC.Accept(context.Background()); err != nil {
		t.Fatalf("VM2 BlkC failed on accept: %s", err)
	}
	if err := vm2BlkD.Accept(context.Background()); err != nil {
		t.Fatalf("VM2 BlkC failed on accept: %s", err)
	}

	log.Info("Validating canonical chain")
	// Verify the Canonical Chain for Both VMs
	if err := vm2.blockChain.ValidateCanonicalChain(); err != nil {
		t.Fatalf("VM2 failed canonical chain verification due to: %s", err)
	}

	if err := vm1.blockChain.ValidateCanonicalChain(); err != nil {
		t.Fatalf("VM1 failed canonical chain verification due to: %s", err)
	}
}

// Regression test to ensure that a VM that accepts block A and B
// will not attempt to orphan either when verifying blocks C and D
// from another VM (which have a common ancestor under the finalized
// frontier).
//
//	  A
//	 / \
//	B   C
//
// verifies block B and C, then Accepts block B. Then we test to ensure
// that the VM defends against any attempt to set the preference or to
// accept block C, which should be an orphaned block at this point and
// get rejected.
func TestReorgProtection(t *testing.T) {
	issuer1, vm1, _, _ := GenesisVM(t, true, genesisJSONSubnetEVM, "{\"pruning-enabled\":false}", "")
	issuer2, vm2, _, _ := GenesisVM(t, true, genesisJSONSubnetEVM, "{\"pruning-enabled\":false}", "")

	defer func() {
		if err := vm1.Shutdown(context.Background()); err != nil {
			t.Fatal(err)
		}

		if err := vm2.Shutdown(context.Background()); err != nil {
			t.Fatal(err)
		}
	}()

	newTxPoolHeadChan1 := make(chan core.NewTxPoolReorgEvent, 1)
	vm1.txPool.SubscribeNewReorgEvent(newTxPoolHeadChan1)
	newTxPoolHeadChan2 := make(chan core.NewTxPoolReorgEvent, 1)
	vm2.txPool.SubscribeNewReorgEvent(newTxPoolHeadChan2)

	tx := types.NewTransaction(uint64(0), testEthAddrs[1], firstTxAmount, 21000, big.NewInt(testMinGasPrice), nil)
	signedTx, err := types.SignTx(tx, types.NewEIP155Signer(vm1.chainConfig.ChainID), testKeys[0])
	if err != nil {
		t.Fatal(err)
	}

	txErrors := vm1.txPool.AddRemotesSync([]*types.Transaction{signedTx})
	for i, err := range txErrors {
		if err != nil {
			t.Fatalf("Failed to add tx at index %d: %s", i, err)
		}
	}

	<-issuer1

	vm1BlkA, err := vm1.BuildBlock(context.Background())
	if err != nil {
		t.Fatalf("Failed to build block with import transaction: %s", err)
	}

	if err := vm1BlkA.Verify(context.Background()); err != nil {
		t.Fatalf("Block failed verification on VM1: %s", err)
	}

	if status := vm1BlkA.Status(); status != choices.Processing {
		t.Fatalf("Expected status of built block to be %s, but found %s", choices.Processing, status)
	}

	if err := vm1.SetPreference(context.Background(), vm1BlkA.ID()); err != nil {
		t.Fatal(err)
	}

	vm2BlkA, err := vm2.ParseBlock(context.Background(), vm1BlkA.Bytes())
	if err != nil {
		t.Fatalf("Unexpected error parsing block from vm2: %s", err)
	}
	if err := vm2BlkA.Verify(context.Background()); err != nil {
		t.Fatalf("Block failed verification on VM2: %s", err)
	}
	if status := vm2BlkA.Status(); status != choices.Processing {
		t.Fatalf("Expected status of block on VM2 to be %s, but found %s", choices.Processing, status)
	}
	if err := vm2.SetPreference(context.Background(), vm2BlkA.ID()); err != nil {
		t.Fatal(err)
	}

	if err := vm1BlkA.Accept(context.Background()); err != nil {
		t.Fatalf("VM1 failed to accept block: %s", err)
	}
	if err := vm2BlkA.Accept(context.Background()); err != nil {
		t.Fatalf("VM2 failed to accept block: %s", err)
	}

	newHead := <-newTxPoolHeadChan1
	if newHead.Head.Hash() != common.Hash(vm1BlkA.ID()) {
		t.Fatalf("Expected new block to match")
	}
	newHead = <-newTxPoolHeadChan2
	if newHead.Head.Hash() != common.Hash(vm2BlkA.ID()) {
		t.Fatalf("Expected new block to match")
	}

	// Create list of 10 successive transactions to build block A on vm1
	// and to be split into two separate blocks on VM2
	txs := make([]*types.Transaction, 10)
	for i := 0; i < 10; i++ {
		tx := types.NewTransaction(uint64(i), testEthAddrs[0], big.NewInt(10), 21000, big.NewInt(testMinGasPrice), nil)
		signedTx, err := types.SignTx(tx, types.NewEIP155Signer(vm1.chainConfig.ChainID), testKeys[1])
		if err != nil {
			t.Fatal(err)
		}
		txs[i] = signedTx
	}

	var errs []error

	// Add the remote transactions, build the block, and set VM1's preference for block A
	errs = vm1.txPool.AddRemotesSync(txs)
	for i, err := range errs {
		if err != nil {
			t.Fatalf("Failed to add transaction to VM1 at index %d: %s", i, err)
		}
	}

	<-issuer1

	vm1BlkB, err := vm1.BuildBlock(context.Background())
	if err != nil {
		t.Fatal(err)
	}

	if err := vm1BlkB.Verify(context.Background()); err != nil {
		t.Fatal(err)
	}

	if status := vm1BlkB.Status(); status != choices.Processing {
		t.Fatalf("Expected status of built block to be %s, but found %s", choices.Processing, status)
	}

	if err := vm1.SetPreference(context.Background(), vm1BlkB.ID()); err != nil {
		t.Fatal(err)
	}

	// Split the transactions over two blocks, and set VM2's preference to them in sequence
	// after building each block
	// Block C
	errs = vm2.txPool.AddRemotesSync(txs[0:5])
	for i, err := range errs {
		if err != nil {
			t.Fatalf("Failed to add transaction to VM2 at index %d: %s", i, err)
		}
	}

	<-issuer2
	vm2BlkC, err := vm2.BuildBlock(context.Background())
	if err != nil {
		t.Fatalf("Failed to build BlkC on VM2: %s", err)
	}

	if err := vm2BlkC.Verify(context.Background()); err != nil {
		t.Fatalf("Block failed verification on VM2: %s", err)
	}
	if status := vm2BlkC.Status(); status != choices.Processing {
		t.Fatalf("Expected status of block on VM2 to be %s, but found %s", choices.Processing, status)
	}

	vm1BlkC, err := vm1.ParseBlock(context.Background(), vm2BlkC.Bytes())
	if err != nil {
		t.Fatalf("Unexpected error parsing block from vm2: %s", err)
	}

	if err := vm1BlkC.Verify(context.Background()); err != nil {
		t.Fatalf("Block failed verification on VM1: %s", err)
	}

	// Accept B, such that block C should get Rejected.
	if err := vm1BlkB.Accept(context.Background()); err != nil {
		t.Fatalf("VM1 failed to accept block: %s", err)
	}

	// The below (setting preference blocks that have a common ancestor
	// with the preferred chain lower than the last finalized block)
	// should NEVER happen. However, the VM defends against this
	// just in case.
	if err := vm1.SetPreference(context.Background(), vm1BlkC.ID()); !strings.Contains(err.Error(), "cannot orphan finalized block") {
		t.Fatalf("Unexpected error when setting preference that would trigger reorg: %s", err)
	}

	if err := vm1BlkC.Accept(context.Background()); !strings.Contains(err.Error(), "expected accepted block to have parent") {
		t.Fatalf("Unexpected error when setting block at finalized height: %s", err)
	}
}

// Regression test to ensure that a VM that accepts block C while preferring
// block B will trigger a reorg.
//
//	  A
//	 / \
//	B   C
func TestNonCanonicalAccept(t *testing.T) {
	issuer1, vm1, _, _ := GenesisVM(t, true, genesisJSONSubnetEVM, "", "")
	issuer2, vm2, _, _ := GenesisVM(t, true, genesisJSONSubnetEVM, "", "")

	defer func() {
		if err := vm1.Shutdown(context.Background()); err != nil {
			t.Fatal(err)
		}

		if err := vm2.Shutdown(context.Background()); err != nil {
			t.Fatal(err)
		}
	}()

	newTxPoolHeadChan1 := make(chan core.NewTxPoolReorgEvent, 1)
	vm1.txPool.SubscribeNewReorgEvent(newTxPoolHeadChan1)
	newTxPoolHeadChan2 := make(chan core.NewTxPoolReorgEvent, 1)
	vm2.txPool.SubscribeNewReorgEvent(newTxPoolHeadChan2)

	tx := types.NewTransaction(uint64(0), testEthAddrs[1], firstTxAmount, 21000, big.NewInt(testMinGasPrice), nil)
	signedTx, err := types.SignTx(tx, types.NewEIP155Signer(vm1.chainConfig.ChainID), testKeys[0])
	if err != nil {
		t.Fatal(err)
	}

	txErrors := vm1.txPool.AddRemotesSync([]*types.Transaction{signedTx})
	for i, err := range txErrors {
		if err != nil {
			t.Fatalf("Failed to add tx at index %d: %s", i, err)
		}
	}

	<-issuer1

	vm1BlkA, err := vm1.BuildBlock(context.Background())
	if err != nil {
		t.Fatalf("Failed to build block with import transaction: %s", err)
	}

	if err := vm1BlkA.Verify(context.Background()); err != nil {
		t.Fatalf("Block failed verification on VM1: %s", err)
	}

	if status := vm1BlkA.Status(); status != choices.Processing {
		t.Fatalf("Expected status of built block to be %s, but found %s", choices.Processing, status)
	}

	if err := vm1.SetPreference(context.Background(), vm1BlkA.ID()); err != nil {
		t.Fatal(err)
	}

	vm2BlkA, err := vm2.ParseBlock(context.Background(), vm1BlkA.Bytes())
	if err != nil {
		t.Fatalf("Unexpected error parsing block from vm2: %s", err)
	}
	if err := vm2BlkA.Verify(context.Background()); err != nil {
		t.Fatalf("Block failed verification on VM2: %s", err)
	}
	if status := vm2BlkA.Status(); status != choices.Processing {
		t.Fatalf("Expected status of block on VM2 to be %s, but found %s", choices.Processing, status)
	}
	if err := vm2.SetPreference(context.Background(), vm2BlkA.ID()); err != nil {
		t.Fatal(err)
	}

	if err := vm1BlkA.Accept(context.Background()); err != nil {
		t.Fatalf("VM1 failed to accept block: %s", err)
	}
	if err := vm2BlkA.Accept(context.Background()); err != nil {
		t.Fatalf("VM2 failed to accept block: %s", err)
	}

	newHead := <-newTxPoolHeadChan1
	if newHead.Head.Hash() != common.Hash(vm1BlkA.ID()) {
		t.Fatalf("Expected new block to match")
	}
	newHead = <-newTxPoolHeadChan2
	if newHead.Head.Hash() != common.Hash(vm2BlkA.ID()) {
		t.Fatalf("Expected new block to match")
	}

	// Create list of 10 successive transactions to build block A on vm1
	// and to be split into two separate blocks on VM2
	txs := make([]*types.Transaction, 10)
	for i := 0; i < 10; i++ {
		tx := types.NewTransaction(uint64(i), testEthAddrs[0], big.NewInt(10), 21000, big.NewInt(testMinGasPrice), nil)
		signedTx, err := types.SignTx(tx, types.NewEIP155Signer(vm1.chainConfig.ChainID), testKeys[1])
		if err != nil {
			t.Fatal(err)
		}
		txs[i] = signedTx
	}

	var errs []error

	// Add the remote transactions, build the block, and set VM1's preference for block A
	errs = vm1.txPool.AddRemotesSync(txs)
	for i, err := range errs {
		if err != nil {
			t.Fatalf("Failed to add transaction to VM1 at index %d: %s", i, err)
		}
	}

	<-issuer1

	vm1BlkB, err := vm1.BuildBlock(context.Background())
	if err != nil {
		t.Fatal(err)
	}

	if err := vm1BlkB.Verify(context.Background()); err != nil {
		t.Fatal(err)
	}

	if status := vm1BlkB.Status(); status != choices.Processing {
		t.Fatalf("Expected status of built block to be %s, but found %s", choices.Processing, status)
	}

	if err := vm1.SetPreference(context.Background(), vm1BlkB.ID()); err != nil {
		t.Fatal(err)
	}

	vm1.blockChain.GetVMConfig().AllowUnfinalizedQueries = true

	blkBHeight := vm1BlkB.Height()
	blkBHash := vm1BlkB.(*chain.BlockWrapper).Block.(*Block).ethBlock.Hash()
	if b := vm1.blockChain.GetBlockByNumber(blkBHeight); b.Hash() != blkBHash {
		t.Fatalf("expected block at %d to have hash %s but got %s", blkBHeight, blkBHash.Hex(), b.Hash().Hex())
	}

	errs = vm2.txPool.AddRemotesSync(txs[0:5])
	for i, err := range errs {
		if err != nil {
			t.Fatalf("Failed to add transaction to VM2 at index %d: %s", i, err)
		}
	}

	<-issuer2
	vm2BlkC, err := vm2.BuildBlock(context.Background())
	if err != nil {
		t.Fatalf("Failed to build BlkC on VM2: %s", err)
	}

	vm1BlkC, err := vm1.ParseBlock(context.Background(), vm2BlkC.Bytes())
	if err != nil {
		t.Fatalf("Unexpected error parsing block from vm2: %s", err)
	}

	if err := vm1BlkC.Verify(context.Background()); err != nil {
		t.Fatalf("Block failed verification on VM1: %s", err)
	}

	if err := vm1BlkC.Accept(context.Background()); err != nil {
		t.Fatalf("VM1 failed to accept block: %s", err)
	}

	blkCHash := vm1BlkC.(*chain.BlockWrapper).Block.(*Block).ethBlock.Hash()
	if b := vm1.blockChain.GetBlockByNumber(blkBHeight); b.Hash() != blkCHash {
		t.Fatalf("expected block at %d to have hash %s but got %s", blkBHeight, blkCHash.Hex(), b.Hash().Hex())
	}
}

// Regression test to ensure that a VM that verifies block B, C, then
// D (preferring block B) does not trigger a reorg through the re-verification
// of block C or D.
//
//	  A
//	 / \
//	B   C
//	    |
//	    D
func TestStickyPreference(t *testing.T) {
	issuer1, vm1, _, _ := GenesisVM(t, true, genesisJSONSubnetEVM, "", "")
	issuer2, vm2, _, _ := GenesisVM(t, true, genesisJSONSubnetEVM, "", "")

	defer func() {
		if err := vm1.Shutdown(context.Background()); err != nil {
			t.Fatal(err)
		}

		if err := vm2.Shutdown(context.Background()); err != nil {
			t.Fatal(err)
		}
	}()

	newTxPoolHeadChan1 := make(chan core.NewTxPoolReorgEvent, 1)
	vm1.txPool.SubscribeNewReorgEvent(newTxPoolHeadChan1)
	newTxPoolHeadChan2 := make(chan core.NewTxPoolReorgEvent, 1)
	vm2.txPool.SubscribeNewReorgEvent(newTxPoolHeadChan2)

	tx := types.NewTransaction(uint64(0), testEthAddrs[1], firstTxAmount, 21000, big.NewInt(testMinGasPrice), nil)
	signedTx, err := types.SignTx(tx, types.NewEIP155Signer(vm1.chainConfig.ChainID), testKeys[0])
	if err != nil {
		t.Fatal(err)
	}

	txErrors := vm1.txPool.AddRemotesSync([]*types.Transaction{signedTx})
	for i, err := range txErrors {
		if err != nil {
			t.Fatalf("Failed to add tx at index %d: %s", i, err)
		}
	}

	<-issuer1

	vm1BlkA, err := vm1.BuildBlock(context.Background())
	if err != nil {
		t.Fatalf("Failed to build block with import transaction: %s", err)
	}

	if err := vm1BlkA.Verify(context.Background()); err != nil {
		t.Fatalf("Block failed verification on VM1: %s", err)
	}

	if status := vm1BlkA.Status(); status != choices.Processing {
		t.Fatalf("Expected status of built block to be %s, but found %s", choices.Processing, status)
	}

	if err := vm1.SetPreference(context.Background(), vm1BlkA.ID()); err != nil {
		t.Fatal(err)
	}

	vm2BlkA, err := vm2.ParseBlock(context.Background(), vm1BlkA.Bytes())
	if err != nil {
		t.Fatalf("Unexpected error parsing block from vm2: %s", err)
	}
	if err := vm2BlkA.Verify(context.Background()); err != nil {
		t.Fatalf("Block failed verification on VM2: %s", err)
	}
	if status := vm2BlkA.Status(); status != choices.Processing {
		t.Fatalf("Expected status of block on VM2 to be %s, but found %s", choices.Processing, status)
	}
	if err := vm2.SetPreference(context.Background(), vm2BlkA.ID()); err != nil {
		t.Fatal(err)
	}

	if err := vm1BlkA.Accept(context.Background()); err != nil {
		t.Fatalf("VM1 failed to accept block: %s", err)
	}
	if err := vm2BlkA.Accept(context.Background()); err != nil {
		t.Fatalf("VM2 failed to accept block: %s", err)
	}

	newHead := <-newTxPoolHeadChan1
	if newHead.Head.Hash() != common.Hash(vm1BlkA.ID()) {
		t.Fatalf("Expected new block to match")
	}
	newHead = <-newTxPoolHeadChan2
	if newHead.Head.Hash() != common.Hash(vm2BlkA.ID()) {
		t.Fatalf("Expected new block to match")
	}

	// Create list of 10 successive transactions to build block A on vm1
	// and to be split into two separate blocks on VM2
	txs := make([]*types.Transaction, 10)
	for i := 0; i < 10; i++ {
		tx := types.NewTransaction(uint64(i), testEthAddrs[0], big.NewInt(10), 21000, big.NewInt(testMinGasPrice), nil)
		signedTx, err := types.SignTx(tx, types.NewEIP155Signer(vm1.chainConfig.ChainID), testKeys[1])
		if err != nil {
			t.Fatal(err)
		}
		txs[i] = signedTx
	}

	var errs []error

	// Add the remote transactions, build the block, and set VM1's preference for block A
	errs = vm1.txPool.AddRemotesSync(txs)
	for i, err := range errs {
		if err != nil {
			t.Fatalf("Failed to add transaction to VM1 at index %d: %s", i, err)
		}
	}

	<-issuer1

	vm1BlkB, err := vm1.BuildBlock(context.Background())
	if err != nil {
		t.Fatal(err)
	}

	if err := vm1BlkB.Verify(context.Background()); err != nil {
		t.Fatal(err)
	}

	if status := vm1BlkB.Status(); status != choices.Processing {
		t.Fatalf("Expected status of built block to be %s, but found %s", choices.Processing, status)
	}

	if err := vm1.SetPreference(context.Background(), vm1BlkB.ID()); err != nil {
		t.Fatal(err)
	}

	vm1.blockChain.GetVMConfig().AllowUnfinalizedQueries = true

	blkBHeight := vm1BlkB.Height()
	blkBHash := vm1BlkB.(*chain.BlockWrapper).Block.(*Block).ethBlock.Hash()
	if b := vm1.blockChain.GetBlockByNumber(blkBHeight); b.Hash() != blkBHash {
		t.Fatalf("expected block at %d to have hash %s but got %s", blkBHeight, blkBHash.Hex(), b.Hash().Hex())
	}

	errs = vm2.txPool.AddRemotesSync(txs[0:5])
	for i, err := range errs {
		if err != nil {
			t.Fatalf("Failed to add transaction to VM2 at index %d: %s", i, err)
		}
	}

	<-issuer2
	vm2BlkC, err := vm2.BuildBlock(context.Background())
	if err != nil {
		t.Fatalf("Failed to build BlkC on VM2: %s", err)
	}

	if err := vm2BlkC.Verify(context.Background()); err != nil {
		t.Fatalf("BlkC failed verification on VM2: %s", err)
	}

	if status := vm2BlkC.Status(); status != choices.Processing {
		t.Fatalf("Expected status of built block C to be %s, but found %s", choices.Processing, status)
	}

	if err := vm2.SetPreference(context.Background(), vm2BlkC.ID()); err != nil {
		t.Fatal(err)
	}

	newHead = <-newTxPoolHeadChan2
	if newHead.Head.Hash() != common.Hash(vm2BlkC.ID()) {
		t.Fatalf("Expected new block to match")
	}

	errs = vm2.txPool.AddRemotesSync(txs[5:])
	for i, err := range errs {
		if err != nil {
			t.Fatalf("Failed to add transaction to VM2 at index %d: %s", i, err)
		}
	}

	<-issuer2
	vm2BlkD, err := vm2.BuildBlock(context.Background())
	if err != nil {
		t.Fatalf("Failed to build BlkD on VM2: %s", err)
	}

	// Parse blocks produced in vm2
	vm1BlkC, err := vm1.ParseBlock(context.Background(), vm2BlkC.Bytes())
	if err != nil {
		t.Fatalf("Unexpected error parsing block from vm2: %s", err)
	}
	blkCHash := vm1BlkC.(*chain.BlockWrapper).Block.(*Block).ethBlock.Hash()

	vm1BlkD, err := vm1.ParseBlock(context.Background(), vm2BlkD.Bytes())
	if err != nil {
		t.Fatalf("Unexpected error parsing block from vm2: %s", err)
	}
	blkDHeight := vm1BlkD.Height()
	blkDHash := vm1BlkD.(*chain.BlockWrapper).Block.(*Block).ethBlock.Hash()

	// Should be no-ops
	if err := vm1BlkC.Verify(context.Background()); err != nil {
		t.Fatalf("Block failed verification on VM1: %s", err)
	}
	if err := vm1BlkD.Verify(context.Background()); err != nil {
		t.Fatalf("Block failed verification on VM1: %s", err)
	}
	if b := vm1.blockChain.GetBlockByNumber(blkBHeight); b.Hash() != blkBHash {
		t.Fatalf("expected block at %d to have hash %s but got %s", blkBHeight, blkBHash.Hex(), b.Hash().Hex())
	}
	if b := vm1.blockChain.GetBlockByNumber(blkDHeight); b != nil {
		t.Fatalf("expected block at %d to be nil but got %s", blkDHeight, b.Hash().Hex())
	}
	if b := vm1.blockChain.CurrentBlock(); b.Hash() != blkBHash {
		t.Fatalf("expected current block to have hash %s but got %s", blkBHash.Hex(), b.Hash().Hex())
	}

	// Should still be no-ops on re-verify
	if err := vm1BlkC.Verify(context.Background()); err != nil {
		t.Fatalf("Block failed verification on VM1: %s", err)
	}
	if err := vm1BlkD.Verify(context.Background()); err != nil {
		t.Fatalf("Block failed verification on VM1: %s", err)
	}
	if b := vm1.blockChain.GetBlockByNumber(blkBHeight); b.Hash() != blkBHash {
		t.Fatalf("expected block at %d to have hash %s but got %s", blkBHeight, blkBHash.Hex(), b.Hash().Hex())
	}
	if b := vm1.blockChain.GetBlockByNumber(blkDHeight); b != nil {
		t.Fatalf("expected block at %d to be nil but got %s", blkDHeight, b.Hash().Hex())
	}
	if b := vm1.blockChain.CurrentBlock(); b.Hash() != blkBHash {
		t.Fatalf("expected current block to have hash %s but got %s", blkBHash.Hex(), b.Hash().Hex())
	}

	// Should be queryable after setting preference to side chain
	if err := vm1.SetPreference(context.Background(), vm1BlkD.ID()); err != nil {
		t.Fatal(err)
	}

	if b := vm1.blockChain.GetBlockByNumber(blkBHeight); b.Hash() != blkCHash {
		t.Fatalf("expected block at %d to have hash %s but got %s", blkBHeight, blkCHash.Hex(), b.Hash().Hex())
	}
	if b := vm1.blockChain.GetBlockByNumber(blkDHeight); b.Hash() != blkDHash {
		t.Fatalf("expected block at %d to have hash %s but got %s", blkDHeight, blkDHash.Hex(), b.Hash().Hex())
	}
	if b := vm1.blockChain.CurrentBlock(); b.Hash() != blkDHash {
		t.Fatalf("expected current block to have hash %s but got %s", blkDHash.Hex(), b.Hash().Hex())
	}

	// Attempt to accept out of order
	if err := vm1BlkD.Accept(context.Background()); !strings.Contains(err.Error(), "expected accepted block to have parent") {
		t.Fatalf("unexpected error when accepting out of order block: %s", err)
	}

	// Accept in order
	if err := vm1BlkC.Accept(context.Background()); err != nil {
		t.Fatalf("Block failed verification on VM1: %s", err)
	}
	if err := vm1BlkD.Accept(context.Background()); err != nil {
		t.Fatalf("Block failed acceptance on VM1: %s", err)
	}

	// Ensure queryable after accepting
	if b := vm1.blockChain.GetBlockByNumber(blkBHeight); b.Hash() != blkCHash {
		t.Fatalf("expected block at %d to have hash %s but got %s", blkBHeight, blkCHash.Hex(), b.Hash().Hex())
	}
	if b := vm1.blockChain.GetBlockByNumber(blkDHeight); b.Hash() != blkDHash {
		t.Fatalf("expected block at %d to have hash %s but got %s", blkDHeight, blkDHash.Hex(), b.Hash().Hex())
	}
	if b := vm1.blockChain.CurrentBlock(); b.Hash() != blkDHash {
		t.Fatalf("expected current block to have hash %s but got %s", blkDHash.Hex(), b.Hash().Hex())
	}
}

// Regression test to ensure that a VM that prefers block B is able to parse
// block C but unable to parse block D because it names B as an uncle, which
// are not supported.
//
//	  A
//	 / \
//	B   C
//	    |
//	    D
func TestUncleBlock(t *testing.T) {
	issuer1, vm1, _, _ := GenesisVM(t, true, genesisJSONSubnetEVM, "", "")
	issuer2, vm2, _, _ := GenesisVM(t, true, genesisJSONSubnetEVM, "", "")

	defer func() {
		if err := vm1.Shutdown(context.Background()); err != nil {
			t.Fatal(err)
		}
		if err := vm2.Shutdown(context.Background()); err != nil {
			t.Fatal(err)
		}
	}()

	newTxPoolHeadChan1 := make(chan core.NewTxPoolReorgEvent, 1)
	vm1.txPool.SubscribeNewReorgEvent(newTxPoolHeadChan1)
	newTxPoolHeadChan2 := make(chan core.NewTxPoolReorgEvent, 1)
	vm2.txPool.SubscribeNewReorgEvent(newTxPoolHeadChan2)

	tx := types.NewTransaction(uint64(0), testEthAddrs[1], firstTxAmount, 21000, big.NewInt(testMinGasPrice), nil)
	signedTx, err := types.SignTx(tx, types.NewEIP155Signer(vm1.chainConfig.ChainID), testKeys[0])
	if err != nil {
		t.Fatal(err)
	}

	txErrors := vm1.txPool.AddRemotesSync([]*types.Transaction{signedTx})
	for i, err := range txErrors {
		if err != nil {
			t.Fatalf("Failed to add tx at index %d: %s", i, err)
		}
	}

	<-issuer1

	vm1BlkA, err := vm1.BuildBlock(context.Background())
	if err != nil {
		t.Fatalf("Failed to build block with import transaction: %s", err)
	}

	if err := vm1BlkA.Verify(context.Background()); err != nil {
		t.Fatalf("Block failed verification on VM1: %s", err)
	}

	if status := vm1BlkA.Status(); status != choices.Processing {
		t.Fatalf("Expected status of built block to be %s, but found %s", choices.Processing, status)
	}

	if err := vm1.SetPreference(context.Background(), vm1BlkA.ID()); err != nil {
		t.Fatal(err)
	}

	vm2BlkA, err := vm2.ParseBlock(context.Background(), vm1BlkA.Bytes())
	if err != nil {
		t.Fatalf("Unexpected error parsing block from vm2: %s", err)
	}
	if err := vm2BlkA.Verify(context.Background()); err != nil {
		t.Fatalf("Block failed verification on VM2: %s", err)
	}
	if status := vm2BlkA.Status(); status != choices.Processing {
		t.Fatalf("Expected status of block on VM2 to be %s, but found %s", choices.Processing, status)
	}
	if err := vm2.SetPreference(context.Background(), vm2BlkA.ID()); err != nil {
		t.Fatal(err)
	}

	if err := vm1BlkA.Accept(context.Background()); err != nil {
		t.Fatalf("VM1 failed to accept block: %s", err)
	}
	if err := vm2BlkA.Accept(context.Background()); err != nil {
		t.Fatalf("VM2 failed to accept block: %s", err)
	}

	newHead := <-newTxPoolHeadChan1
	if newHead.Head.Hash() != common.Hash(vm1BlkA.ID()) {
		t.Fatalf("Expected new block to match")
	}
	newHead = <-newTxPoolHeadChan2
	if newHead.Head.Hash() != common.Hash(vm2BlkA.ID()) {
		t.Fatalf("Expected new block to match")
	}

	txs := make([]*types.Transaction, 10)
	for i := 0; i < 10; i++ {
		tx := types.NewTransaction(uint64(i), testEthAddrs[0], big.NewInt(10), 21000, big.NewInt(testMinGasPrice), nil)
		signedTx, err := types.SignTx(tx, types.NewEIP155Signer(vm1.chainConfig.ChainID), testKeys[1])
		if err != nil {
			t.Fatal(err)
		}
		txs[i] = signedTx
	}

	var errs []error

	errs = vm1.txPool.AddRemotesSync(txs)
	for i, err := range errs {
		if err != nil {
			t.Fatalf("Failed to add transaction to VM1 at index %d: %s", i, err)
		}
	}

	<-issuer1

	vm1BlkB, err := vm1.BuildBlock(context.Background())
	if err != nil {
		t.Fatal(err)
	}

	if err := vm1BlkB.Verify(context.Background()); err != nil {
		t.Fatal(err)
	}

	if status := vm1BlkB.Status(); status != choices.Processing {
		t.Fatalf("Expected status of built block to be %s, but found %s", choices.Processing, status)
	}

	if err := vm1.SetPreference(context.Background(), vm1BlkB.ID()); err != nil {
		t.Fatal(err)
	}

	errs = vm2.txPool.AddRemotesSync(txs[0:5])
	for i, err := range errs {
		if err != nil {
			t.Fatalf("Failed to add transaction to VM2 at index %d: %s", i, err)
		}
	}

	<-issuer2
	vm2BlkC, err := vm2.BuildBlock(context.Background())
	if err != nil {
		t.Fatalf("Failed to build BlkC on VM2: %s", err)
	}

	if err := vm2BlkC.Verify(context.Background()); err != nil {
		t.Fatalf("BlkC failed verification on VM2: %s", err)
	}

	if status := vm2BlkC.Status(); status != choices.Processing {
		t.Fatalf("Expected status of built block C to be %s, but found %s", choices.Processing, status)
	}

	if err := vm2.SetPreference(context.Background(), vm2BlkC.ID()); err != nil {
		t.Fatal(err)
	}

	newHead = <-newTxPoolHeadChan2
	if newHead.Head.Hash() != common.Hash(vm2BlkC.ID()) {
		t.Fatalf("Expected new block to match")
	}

	errs = vm2.txPool.AddRemotesSync(txs[5:10])
	for i, err := range errs {
		if err != nil {
			t.Fatalf("Failed to add transaction to VM2 at index %d: %s", i, err)
		}
	}

	<-issuer2
	vm2BlkD, err := vm2.BuildBlock(context.Background())
	if err != nil {
		t.Fatalf("Failed to build BlkD on VM2: %s", err)
	}

	// Create uncle block from blkD
	blkDEthBlock := vm2BlkD.(*chain.BlockWrapper).Block.(*Block).ethBlock
	uncles := []*types.Header{vm1BlkB.(*chain.BlockWrapper).Block.(*Block).ethBlock.Header()}
	uncleBlockHeader := types.CopyHeader(blkDEthBlock.Header())
	uncleBlockHeader.UncleHash = types.CalcUncleHash(uncles)

	uncleEthBlock := types.NewBlock(
		uncleBlockHeader,
		blkDEthBlock.Transactions(),
		uncles,
		nil,
		new(trie.Trie),
	)
	uncleBlock := vm2.newBlock(uncleEthBlock)

	if err := uncleBlock.Verify(context.Background()); !errors.Is(err, errUnclesUnsupported) {
		t.Fatalf("VM2 should have failed with %q but got %q", errUnclesUnsupported, err.Error())
	}
	if _, err := vm1.ParseBlock(context.Background(), vm2BlkC.Bytes()); err != nil {
		t.Fatalf("VM1 errored parsing blkC: %s", err)
	}
	if _, err := vm1.ParseBlock(context.Background(), uncleBlock.Bytes()); !errors.Is(err, errUnclesUnsupported) {
		t.Fatalf("VM1 should have failed with %q but got %q", errUnclesUnsupported, err.Error())
	}
}

// Regression test to ensure that a VM that is not able to parse a block that
// contains no transactions.
func TestEmptyBlock(t *testing.T) {
	issuer, vm, _, _ := GenesisVM(t, true, genesisJSONSubnetEVM, "", "")

	defer func() {
		if err := vm.Shutdown(context.Background()); err != nil {
			t.Fatal(err)
		}
	}()

	tx := types.NewTransaction(uint64(0), testEthAddrs[1], firstTxAmount, 21000, big.NewInt(testMinGasPrice), nil)
	signedTx, err := types.SignTx(tx, types.NewEIP155Signer(vm.chainConfig.ChainID), testKeys[0])
	if err != nil {
		t.Fatal(err)
	}

	txErrors := vm.txPool.AddRemotesSync([]*types.Transaction{signedTx})
	for i, err := range txErrors {
		if err != nil {
			t.Fatalf("Failed to add tx at index %d: %s", i, err)
		}
	}

	<-issuer

	blk, err := vm.BuildBlock(context.Background())
	if err != nil {
		t.Fatalf("Failed to build block with import transaction: %s", err)
	}

	// Create empty block from blkA
	ethBlock := blk.(*chain.BlockWrapper).Block.(*Block).ethBlock

	emptyEthBlock := types.NewBlock(
		types.CopyHeader(ethBlock.Header()),
		nil,
		nil,
		nil,
		new(trie.Trie),
	)

	emptyBlock := vm.newBlock(emptyEthBlock)

	if _, err := vm.ParseBlock(context.Background(), emptyBlock.Bytes()); !errors.Is(err, errEmptyBlock) {
		t.Fatalf("VM should have failed with errEmptyBlock but got %s", err.Error())
	}
	if err := emptyBlock.Verify(context.Background()); !errors.Is(err, errEmptyBlock) {
		t.Fatalf("block should have failed verification with errEmptyBlock but got %s", err.Error())
	}
}

// Regression test to ensure that a VM that verifies block B, C, then
// D (preferring block B) reorgs when C and then D are accepted.
//
//	  A
//	 / \
//	B   C
//	    |
//	    D
func TestAcceptReorg(t *testing.T) {
	issuer1, vm1, _, _ := GenesisVM(t, true, genesisJSONSubnetEVM, "", "")
	issuer2, vm2, _, _ := GenesisVM(t, true, genesisJSONSubnetEVM, "", "")

	defer func() {
		if err := vm1.Shutdown(context.Background()); err != nil {
			t.Fatal(err)
		}

		if err := vm2.Shutdown(context.Background()); err != nil {
			t.Fatal(err)
		}
	}()

	newTxPoolHeadChan1 := make(chan core.NewTxPoolReorgEvent, 1)
	vm1.txPool.SubscribeNewReorgEvent(newTxPoolHeadChan1)
	newTxPoolHeadChan2 := make(chan core.NewTxPoolReorgEvent, 1)
	vm2.txPool.SubscribeNewReorgEvent(newTxPoolHeadChan2)

	tx := types.NewTransaction(uint64(0), testEthAddrs[1], firstTxAmount, 21000, big.NewInt(testMinGasPrice), nil)
	signedTx, err := types.SignTx(tx, types.NewEIP155Signer(vm1.chainConfig.ChainID), testKeys[0])
	if err != nil {
		t.Fatal(err)
	}

	txErrors := vm1.txPool.AddRemotesSync([]*types.Transaction{signedTx})
	for i, err := range txErrors {
		if err != nil {
			t.Fatalf("Failed to add tx at index %d: %s", i, err)
		}
	}

	<-issuer1

	vm1BlkA, err := vm1.BuildBlock(context.Background())
	if err != nil {
		t.Fatalf("Failed to build block with import transaction: %s", err)
	}

	if err := vm1BlkA.Verify(context.Background()); err != nil {
		t.Fatalf("Block failed verification on VM1: %s", err)
	}

	if status := vm1BlkA.Status(); status != choices.Processing {
		t.Fatalf("Expected status of built block to be %s, but found %s", choices.Processing, status)
	}

	if err := vm1.SetPreference(context.Background(), vm1BlkA.ID()); err != nil {
		t.Fatal(err)
	}

	vm2BlkA, err := vm2.ParseBlock(context.Background(), vm1BlkA.Bytes())
	if err != nil {
		t.Fatalf("Unexpected error parsing block from vm2: %s", err)
	}
	if err := vm2BlkA.Verify(context.Background()); err != nil {
		t.Fatalf("Block failed verification on VM2: %s", err)
	}
	if status := vm2BlkA.Status(); status != choices.Processing {
		t.Fatalf("Expected status of block on VM2 to be %s, but found %s", choices.Processing, status)
	}
	if err := vm2.SetPreference(context.Background(), vm2BlkA.ID()); err != nil {
		t.Fatal(err)
	}

	if err := vm1BlkA.Accept(context.Background()); err != nil {
		t.Fatalf("VM1 failed to accept block: %s", err)
	}
	if err := vm2BlkA.Accept(context.Background()); err != nil {
		t.Fatalf("VM2 failed to accept block: %s", err)
	}

	newHead := <-newTxPoolHeadChan1
	if newHead.Head.Hash() != common.Hash(vm1BlkA.ID()) {
		t.Fatalf("Expected new block to match")
	}
	newHead = <-newTxPoolHeadChan2
	if newHead.Head.Hash() != common.Hash(vm2BlkA.ID()) {
		t.Fatalf("Expected new block to match")
	}

	// Create list of 10 successive transactions to build block A on vm1
	// and to be split into two separate blocks on VM2
	txs := make([]*types.Transaction, 10)
	for i := 0; i < 10; i++ {
		tx := types.NewTransaction(uint64(i), testEthAddrs[0], big.NewInt(10), 21000, big.NewInt(testMinGasPrice), nil)
		signedTx, err := types.SignTx(tx, types.NewEIP155Signer(vm1.chainConfig.ChainID), testKeys[1])
		if err != nil {
			t.Fatal(err)
		}
		txs[i] = signedTx
	}

	// Add the remote transactions, build the block, and set VM1's preference
	// for block B
	errs := vm1.txPool.AddRemotesSync(txs)
	for i, err := range errs {
		if err != nil {
			t.Fatalf("Failed to add transaction to VM1 at index %d: %s", i, err)
		}
	}

	<-issuer1

	vm1BlkB, err := vm1.BuildBlock(context.Background())
	if err != nil {
		t.Fatal(err)
	}

	if err := vm1BlkB.Verify(context.Background()); err != nil {
		t.Fatal(err)
	}

	if status := vm1BlkB.Status(); status != choices.Processing {
		t.Fatalf("Expected status of built block to be %s, but found %s", choices.Processing, status)
	}

	if err := vm1.SetPreference(context.Background(), vm1BlkB.ID()); err != nil {
		t.Fatal(err)
	}

	errs = vm2.txPool.AddRemotesSync(txs[0:5])
	for i, err := range errs {
		if err != nil {
			t.Fatalf("Failed to add transaction to VM2 at index %d: %s", i, err)
		}
	}

	<-issuer2

	vm2BlkC, err := vm2.BuildBlock(context.Background())
	if err != nil {
		t.Fatalf("Failed to build BlkC on VM2: %s", err)
	}

	if err := vm2BlkC.Verify(context.Background()); err != nil {
		t.Fatalf("BlkC failed verification on VM2: %s", err)
	}

	if err := vm2.SetPreference(context.Background(), vm2BlkC.ID()); err != nil {
		t.Fatal(err)
	}

	newHead = <-newTxPoolHeadChan2
	if newHead.Head.Hash() != common.Hash(vm2BlkC.ID()) {
		t.Fatalf("Expected new block to match")
	}

	errs = vm2.txPool.AddRemotesSync(txs[5:])
	for i, err := range errs {
		if err != nil {
			t.Fatalf("Failed to add transaction to VM2 at index %d: %s", i, err)
		}
	}

	<-issuer2

	vm2BlkD, err := vm2.BuildBlock(context.Background())
	if err != nil {
		t.Fatalf("Failed to build BlkD on VM2: %s", err)
	}

	// Parse blocks produced in vm2
	vm1BlkC, err := vm1.ParseBlock(context.Background(), vm2BlkC.Bytes())
	if err != nil {
		t.Fatalf("Unexpected error parsing block from vm2: %s", err)
	}

	vm1BlkD, err := vm1.ParseBlock(context.Background(), vm2BlkD.Bytes())
	if err != nil {
		t.Fatalf("Unexpected error parsing block from vm2: %s", err)
	}

	if err := vm1BlkC.Verify(context.Background()); err != nil {
		t.Fatalf("Block failed verification on VM1: %s", err)
	}
	if err := vm1BlkD.Verify(context.Background()); err != nil {
		t.Fatalf("Block failed verification on VM1: %s", err)
	}

	blkBHash := vm1BlkB.(*chain.BlockWrapper).Block.(*Block).ethBlock.Hash()
	if b := vm1.blockChain.CurrentBlock(); b.Hash() != blkBHash {
		t.Fatalf("expected current block to have hash %s but got %s", blkBHash.Hex(), b.Hash().Hex())
	}

	if err := vm1BlkC.Accept(context.Background()); err != nil {
		t.Fatal(err)
	}

	blkCHash := vm1BlkC.(*chain.BlockWrapper).Block.(*Block).ethBlock.Hash()
	if b := vm1.blockChain.CurrentBlock(); b.Hash() != blkCHash {
		t.Fatalf("expected current block to have hash %s but got %s", blkCHash.Hex(), b.Hash().Hex())
	}
	if err := vm1BlkB.Reject(context.Background()); err != nil {
		t.Fatal(err)
	}

	if err := vm1BlkD.Accept(context.Background()); err != nil {
		t.Fatal(err)
	}
	blkDHash := vm1BlkD.(*chain.BlockWrapper).Block.(*Block).ethBlock.Hash()
	if b := vm1.blockChain.CurrentBlock(); b.Hash() != blkDHash {
		t.Fatalf("expected current block to have hash %s but got %s", blkDHash.Hex(), b.Hash().Hex())
	}
}

func TestFutureBlock(t *testing.T) {
	issuer, vm, _, _ := GenesisVM(t, true, genesisJSONSubnetEVM, "", "")

	defer func() {
		if err := vm.Shutdown(context.Background()); err != nil {
			t.Fatal(err)
		}
	}()

	tx := types.NewTransaction(uint64(0), testEthAddrs[1], firstTxAmount, 21000, big.NewInt(testMinGasPrice), nil)
	signedTx, err := types.SignTx(tx, types.NewEIP155Signer(vm.chainConfig.ChainID), testKeys[0])
	if err != nil {
		t.Fatal(err)
	}

	txErrors := vm.txPool.AddRemotesSync([]*types.Transaction{signedTx})
	for i, err := range txErrors {
		if err != nil {
			t.Fatalf("Failed to add tx at index %d: %s", i, err)
		}
	}

	<-issuer

	blkA, err := vm.BuildBlock(context.Background())
	if err != nil {
		t.Fatalf("Failed to build block with import transaction: %s", err)
	}

	// Create empty block from blkA
	internalBlkA := blkA.(*chain.BlockWrapper).Block.(*Block)
	modifiedHeader := types.CopyHeader(internalBlkA.ethBlock.Header())
	// Set the VM's clock to the time of the produced block
	vm.clock.Set(time.Unix(int64(modifiedHeader.Time), 0))
	// Set the modified time to exceed the allowed future time
	modifiedTime := modifiedHeader.Time + uint64(maxFutureBlockTime.Seconds()+1)
	modifiedHeader.Time = modifiedTime
	modifiedBlock := types.NewBlock(
		modifiedHeader,
		internalBlkA.ethBlock.Transactions(),
		nil,
		nil,
		new(trie.Trie),
	)

	futureBlock := vm.newBlock(modifiedBlock)

	if err := futureBlock.Verify(context.Background()); err == nil {
		t.Fatal("Future block should have failed verification due to block timestamp too far in the future")
	} else if !strings.Contains(err.Error(), "block timestamp is too far in the future") {
		t.Fatalf("Expected error to be block timestamp too far in the future but found %s", err)
	}
}

func TestLastAcceptedBlockNumberAllow(t *testing.T) {
	issuer, vm, _, _ := GenesisVM(t, true, genesisJSONSubnetEVM, "", "")

	defer func() {
		if err := vm.Shutdown(context.Background()); err != nil {
			t.Fatal(err)
		}
	}()

	tx := types.NewTransaction(uint64(0), testEthAddrs[1], firstTxAmount, 21000, big.NewInt(testMinGasPrice), nil)
	signedTx, err := types.SignTx(tx, types.NewEIP155Signer(vm.chainConfig.ChainID), testKeys[0])
	if err != nil {
		t.Fatal(err)
	}

	txErrors := vm.txPool.AddRemotesSync([]*types.Transaction{signedTx})
	for i, err := range txErrors {
		if err != nil {
			t.Fatalf("Failed to add tx at index %d: %s", i, err)
		}
	}

	<-issuer

	blk, err := vm.BuildBlock(context.Background())
	if err != nil {
		t.Fatalf("Failed to build block with import transaction: %s", err)
	}

	if err := blk.Verify(context.Background()); err != nil {
		t.Fatalf("Block failed verification on VM: %s", err)
	}

	if status := blk.Status(); status != choices.Processing {
		t.Fatalf("Expected status of built block to be %s, but found %s", choices.Processing, status)
	}

	if err := vm.SetPreference(context.Background(), blk.ID()); err != nil {
		t.Fatal(err)
	}

	blkHeight := blk.Height()
	blkHash := blk.(*chain.BlockWrapper).Block.(*Block).ethBlock.Hash()

	vm.blockChain.GetVMConfig().AllowUnfinalizedQueries = true

	ctx := context.Background()
	b, err := vm.eth.APIBackend.BlockByNumber(ctx, rpc.BlockNumber(blkHeight))
	if err != nil {
		t.Fatal(err)
	}
	if b.Hash() != blkHash {
		t.Fatalf("expected block at %d to have hash %s but got %s", blkHeight, blkHash.Hex(), b.Hash().Hex())
	}

	vm.blockChain.GetVMConfig().AllowUnfinalizedQueries = false

	_, err = vm.eth.APIBackend.BlockByNumber(ctx, rpc.BlockNumber(blkHeight))
	if !errors.Is(err, eth.ErrUnfinalizedData) {
		t.Fatalf("expected ErrUnfinalizedData but got %s", err.Error())
	}

	if err := blk.Accept(context.Background()); err != nil {
		t.Fatalf("VM failed to accept block: %s", err)
	}

	if b := vm.blockChain.GetBlockByNumber(blkHeight); b.Hash() != blkHash {
		t.Fatalf("expected block at %d to have hash %s but got %s", blkHeight, blkHash.Hex(), b.Hash().Hex())
	}
}

func TestConfigureLogLevel(t *testing.T) {
	configTests := []struct {
		name                     string
		logConfig                string
		genesisJSON, upgradeJSON string
		expectedErr              string
	}{
		{
			name:        "Log level info",
			logConfig:   "{\"log-level\": \"info\"}",
			genesisJSON: genesisJSONSubnetEVM,
			upgradeJSON: "",
			expectedErr: "",
		},
	}
	for _, test := range configTests {
		t.Run(test.name, func(t *testing.T) {
			vm := &VM{}
			ctx, dbManager, genesisBytes, issuer, _ := setupGenesis(t, test.genesisJSON)
			appSender := &commonEng.SenderTest{T: t}
			appSender.CantSendAppGossip = true
			appSender.SendAppGossipF = func(context.Context, []byte) error { return nil }
			err := vm.Initialize(
				context.Background(),
				ctx,
				dbManager,
				genesisBytes,
				[]byte(""),
				[]byte(test.logConfig),
				issuer,
				[]*commonEng.Fx{},
				appSender,
			)
			if len(test.expectedErr) == 0 && err != nil {
				t.Fatal(err)
			} else if len(test.expectedErr) > 0 {
				if err == nil {
					t.Fatalf("initialize should have failed due to %s", test.expectedErr)
				} else if !strings.Contains(err.Error(), test.expectedErr) {
					t.Fatalf("Expected initialize to fail due to %s, but failed with %s", test.expectedErr, err.Error())
				}
			}

			// If the VM was not initialized, do not attept to shut it down
			if err == nil {
				shutdownChan := make(chan error, 1)
				shutdownFunc := func() {
					err := vm.Shutdown(context.Background())
					shutdownChan <- err
				}
				go shutdownFunc()

				shutdownTimeout := 50 * time.Millisecond
				ticker := time.NewTicker(shutdownTimeout)
				select {
				case <-ticker.C:
					t.Fatalf("VM shutdown took longer than timeout: %v", shutdownTimeout)
				case err := <-shutdownChan:
					if err != nil {
						t.Fatalf("Shutdown errored: %s", err)
					}
				}
			}
		})
	}
}

// Regression test to ensure we can build blocks if we are starting with the
// Subnet EVM ruleset in genesis.
func TestBuildSubnetEVMBlock(t *testing.T) {
	issuer, vm, _, _ := GenesisVM(t, true, genesisJSONSubnetEVM, "", "")

	defer func() {
		if err := vm.Shutdown(context.Background()); err != nil {
			t.Fatal(err)
		}
	}()

	newTxPoolHeadChan := make(chan core.NewTxPoolReorgEvent, 1)
	vm.txPool.SubscribeNewReorgEvent(newTxPoolHeadChan)

	tx := types.NewTransaction(uint64(0), testEthAddrs[1], new(big.Int).Mul(firstTxAmount, big.NewInt(4)), 21000, big.NewInt(testMinGasPrice*3), nil)
	signedTx, err := types.SignTx(tx, types.NewEIP155Signer(vm.chainConfig.ChainID), testKeys[0])
	if err != nil {
		t.Fatal(err)
	}

	txErrors := vm.txPool.AddRemotesSync([]*types.Transaction{signedTx})
	for i, err := range txErrors {
		if err != nil {
			t.Fatalf("Failed to add tx at index %d: %s", i, err)
		}
	}

	blk := issueAndAccept(t, issuer, vm)
	newHead := <-newTxPoolHeadChan
	if newHead.Head.Hash() != common.Hash(blk.ID()) {
		t.Fatalf("Expected new block to match")
	}

	txs := make([]*types.Transaction, 10)
	for i := 0; i < 10; i++ {
		tx := types.NewTransaction(uint64(i), testEthAddrs[0], big.NewInt(10), 21000, big.NewInt(testMinGasPrice*3), nil)
		signedTx, err := types.SignTx(tx, types.NewEIP155Signer(vm.chainConfig.ChainID), testKeys[1])
		if err != nil {
			t.Fatal(err)
		}
		txs[i] = signedTx
	}
	errs := vm.txPool.AddRemotes(txs)
	for i, err := range errs {
		if err != nil {
			t.Fatalf("Failed to add tx at index %d: %s", i, err)
		}
	}

	blk = issueAndAccept(t, issuer, vm)
	ethBlk := blk.(*chain.BlockWrapper).Block.(*Block).ethBlock
	if ethBlk.BlockGasCost() == nil || ethBlk.BlockGasCost().Cmp(big.NewInt(100)) < 0 {
		t.Fatalf("expected blockGasCost to be at least 100 but got %d", ethBlk.BlockGasCost())
	}
	minRequiredTip, err := dummy.MinRequiredTip(vm.chainConfig, ethBlk.Header())
	if err != nil {
		t.Fatal(err)
	}
	if minRequiredTip == nil || minRequiredTip.Cmp(big.NewInt(0.05*params.GWei)) < 0 {
		t.Fatalf("expected minRequiredTip to be at least 0.05 gwei but got %d", minRequiredTip)
	}

	if status := blk.Status(); status != choices.Accepted {
		t.Fatalf("Expected status of accepted block to be %s, but found %s", choices.Accepted, status)
	}

	lastAcceptedID, err := vm.LastAccepted(context.Background())
	if err != nil {
		t.Fatal(err)
	}
	if lastAcceptedID != blk.ID() {
		t.Fatalf("Expected last accepted blockID to be the accepted block: %s, but found %s", blk.ID(), lastAcceptedID)
	}

	// Confirm all txs are present
	ethBlkTxs := vm.blockChain.GetBlockByNumber(2).Transactions()
	for i, tx := range txs {
		if len(ethBlkTxs) <= i {
			t.Fatalf("missing transactions expected: %d but found: %d", len(txs), len(ethBlkTxs))
		}
		if ethBlkTxs[i].Hash() != tx.Hash() {
			t.Fatalf("expected tx at index %d to have hash: %x but has: %x", i, txs[i].Hash(), tx.Hash())
		}
	}
}

func TestBuildAllowListActivationBlock(t *testing.T) {
	genesis := &core.Genesis{}
	if err := genesis.UnmarshalJSON([]byte(genesisJSONSubnetEVM)); err != nil {
		t.Fatal(err)
	}
	genesis.Config.GenesisPrecompiles = params.Precompiles{
		deployerallowlist.ConfigKey: deployerallowlist.NewConfig(utils.TimeToNewUint64(time.Now()), testEthAddrs, nil, nil),
	}

	genesisJSON, err := genesis.MarshalJSON()
	if err != nil {
		t.Fatal(err)
	}
	issuer, vm, _, _ := GenesisVM(t, true, string(genesisJSON), "", "")

	defer func() {
		if err := vm.Shutdown(context.Background()); err != nil {
			t.Fatal(err)
		}
	}()

	newTxPoolHeadChan := make(chan core.NewTxPoolReorgEvent, 1)
	vm.txPool.SubscribeNewReorgEvent(newTxPoolHeadChan)

	genesisState, err := vm.blockChain.StateAt(vm.blockChain.Genesis().Root())
	if err != nil {
		t.Fatal(err)
	}
	role := deployerallowlist.GetContractDeployerAllowListStatus(genesisState, testEthAddrs[0])
	if role != allowlist.NoRole {
		t.Fatalf("Expected allow list status to be set to no role: %s, but found: %s", allowlist.NoRole, role)
	}

	// Send basic transaction to construct a simple block and confirm that the precompile state configuration in the worker behaves correctly.
	tx := types.NewTransaction(uint64(0), testEthAddrs[1], new(big.Int).Mul(firstTxAmount, big.NewInt(4)), 21000, big.NewInt(testMinGasPrice*3), nil)
	signedTx, err := types.SignTx(tx, types.NewEIP155Signer(vm.chainConfig.ChainID), testKeys[0])
	if err != nil {
		t.Fatal(err)
	}

	txErrors := vm.txPool.AddRemotesSync([]*types.Transaction{signedTx})
	for i, err := range txErrors {
		if err != nil {
			t.Fatalf("Failed to add tx at index %d: %s", i, err)
		}
	}

	blk := issueAndAccept(t, issuer, vm)
	newHead := <-newTxPoolHeadChan
	if newHead.Head.Hash() != common.Hash(blk.ID()) {
		t.Fatalf("Expected new block to match")
	}

	// Verify that the allow list config activation was handled correctly in the first block.
	blkState, err := vm.blockChain.StateAt(blk.(*chain.BlockWrapper).Block.(*Block).ethBlock.Root())
	if err != nil {
		t.Fatal(err)
	}
	role = deployerallowlist.GetContractDeployerAllowListStatus(blkState, testEthAddrs[0])
	if role != allowlist.AdminRole {
		t.Fatalf("Expected allow list status to be set role %s, but found: %s", allowlist.AdminRole, role)
	}
}

// Test that the tx allow list allows whitelisted transactions and blocks non-whitelisted addresses
func TestTxAllowListSuccessfulTx(t *testing.T) {
	// Setup chain params
	managerKey := testKeys[1]
	managerAddress := testEthAddrs[1]
	genesis := &core.Genesis{}
	if err := genesis.UnmarshalJSON([]byte(genesisJSONDUpgrade)); err != nil {
		t.Fatal(err)
	}
	// this manager role should not be activated because DUpgradeTimestamp is in the future
	genesis.Config.GenesisPrecompiles = params.Precompiles{
		txallowlist.ConfigKey: txallowlist.NewConfig(utils.NewUint64(0), testEthAddrs[0:1], nil, nil),
	}
	dUpgradeTime := time.Now().Add(10 * time.Hour)
	genesis.Config.DUpgradeTimestamp = utils.TimeToNewUint64(dUpgradeTime)
	genesisJSON, err := genesis.MarshalJSON()
	if err != nil {
		t.Fatal(err)
	}

	// prepare the new upgrade bytes to disable the TxAllowList
	disableAllowListTime := dUpgradeTime.Add(10 * time.Hour)
	reenableAllowlistTime := disableAllowListTime.Add(10 * time.Hour)
	upgradeConfig := &params.UpgradeConfig{
		PrecompileUpgrades: []params.PrecompileUpgrade{
			{
				Config: txallowlist.NewDisableConfig(utils.TimeToNewUint64(disableAllowListTime)),
			},
			// re-enable the tx allowlist after DUpgrade to set the manager role
			{
				Config: txallowlist.NewConfig(utils.TimeToNewUint64(reenableAllowlistTime), testEthAddrs[0:1], nil, []common.Address{managerAddress}),
			},
		},
	}
	upgradeBytesJSON, err := json.Marshal(upgradeConfig)
	require.NoError(t, err)
	issuer, vm, _, _ := GenesisVM(t, true, string(genesisJSON), "", string(upgradeBytesJSON))

	defer func() {
		if err := vm.Shutdown(context.Background()); err != nil {
			t.Fatal(err)
		}
	}()

	newTxPoolHeadChan := make(chan core.NewTxPoolReorgEvent, 1)
	vm.txPool.SubscribeNewReorgEvent(newTxPoolHeadChan)

	genesisState, err := vm.blockChain.StateAt(vm.blockChain.Genesis().Root())
	if err != nil {
		t.Fatal(err)
	}

	// Check that address 0 is whitelisted and address 1 is not
	role := txallowlist.GetTxAllowListStatus(genesisState, testEthAddrs[0])
	if role != allowlist.AdminRole {
		t.Fatalf("Expected allow list status to be set to admin: %s, but found: %s", allowlist.AdminRole, role)
	}
	role = txallowlist.GetTxAllowListStatus(genesisState, testEthAddrs[1])
	if role != allowlist.NoRole {
		t.Fatalf("Expected allow list status to be set to no role: %s, but found: %s", allowlist.NoRole, role)
	}
	// Should not be a manager role because DUpgrade has not activated yet
	role = txallowlist.GetTxAllowListStatus(genesisState, managerAddress)
	require.Equal(t, allowlist.NoRole, role)

	// Submit a successful transaction
	tx0 := types.NewTransaction(uint64(0), testEthAddrs[0], big.NewInt(1), 21000, big.NewInt(testMinGasPrice), nil)
	signedTx0, err := types.SignTx(tx0, types.NewEIP155Signer(vm.chainConfig.ChainID), testKeys[0])
	require.NoError(t, err)

	errs := vm.txPool.AddRemotesSync([]*types.Transaction{signedTx0})
	if err := errs[0]; err != nil {
		t.Fatalf("Failed to add tx at index: %s", err)
	}

	// Submit a rejected transaction, should throw an error
	tx1 := types.NewTransaction(uint64(0), testEthAddrs[1], big.NewInt(2), 21000, big.NewInt(testMinGasPrice), nil)
	signedTx1, err := types.SignTx(tx1, types.NewEIP155Signer(vm.chainConfig.ChainID), testKeys[1])
	if err != nil {
		t.Fatal(err)
	}

	errs = vm.txPool.AddRemotesSync([]*types.Transaction{signedTx1})
	if err := errs[0]; !errors.Is(err, vmerrs.ErrSenderAddressNotAllowListed) {
		t.Fatalf("expected ErrSenderAddressNotAllowListed, got: %s", err)
	}

	// Submit a rejected transaction, should throw an error because manager is not activated
	tx2 := types.NewTransaction(uint64(0), managerAddress, big.NewInt(2), 21000, big.NewInt(testMinGasPrice), nil)
	signedTx2, err := types.SignTx(tx2, types.NewEIP155Signer(vm.chainConfig.ChainID), managerKey)
	require.NoError(t, err)

	errs = vm.txPool.AddRemotesSync([]*types.Transaction{signedTx2})
	require.ErrorIs(t, errs[0], vmerrs.ErrSenderAddressNotAllowListed)

	blk := issueAndAccept(t, issuer, vm)
	newHead := <-newTxPoolHeadChan
	require.Equal(t, newHead.Head.Hash(), common.Hash(blk.ID()))

	// Verify that the constructed block only has the whitelisted tx
	block := blk.(*chain.BlockWrapper).Block.(*Block).ethBlock

	txs := block.Transactions()

	if txs.Len() != 1 {
		t.Fatalf("Expected number of txs to be %d, but found %d", 1, txs.Len())
	}

	require.Equal(t, signedTx0.Hash(), txs[0].Hash())

	vm.clock.Set(reenableAllowlistTime.Add(time.Hour))

	// Re-Submit a successful transaction
	tx0 = types.NewTransaction(uint64(1), testEthAddrs[0], big.NewInt(1), 21000, big.NewInt(testMinGasPrice), nil)
	signedTx0, err = types.SignTx(tx0, types.NewEIP155Signer(vm.chainConfig.ChainID), testKeys[0])
	require.NoError(t, err)

	errs = vm.txPool.AddRemotesSync([]*types.Transaction{signedTx0})
	require.NoError(t, errs[0])

	// accept block to trigger upgrade
	blk = issueAndAccept(t, issuer, vm)
	newHead = <-newTxPoolHeadChan
	require.Equal(t, newHead.Head.Hash(), common.Hash(blk.ID()))
	block = blk.(*chain.BlockWrapper).Block.(*Block).ethBlock

	blkState, err := vm.blockChain.StateAt(block.Root())
	require.NoError(t, err)

	// Check that address 0 is admin and address 1 is manager
	role = txallowlist.GetTxAllowListStatus(blkState, testEthAddrs[0])
	require.Equal(t, allowlist.AdminRole, role)
	role = txallowlist.GetTxAllowListStatus(blkState, managerAddress)
	require.Equal(t, allowlist.ManagerRole, role)

	vm.clock.Set(vm.clock.Time().Add(2 * time.Second)) // add 2 seconds for gas fee to adjust
	// Submit a successful transaction, should not throw an error because manager is activated
	tx3 := types.NewTransaction(uint64(0), managerAddress, big.NewInt(1), 21000, big.NewInt(testMinGasPrice), nil)
	signedTx3, err := types.SignTx(tx3, types.NewEIP155Signer(vm.chainConfig.ChainID), managerKey)
	require.NoError(t, err)

	vm.clock.Set(vm.clock.Time().Add(2 * time.Second)) // add 2 seconds for gas fee to adjust
	errs = vm.txPool.AddRemotesSync([]*types.Transaction{signedTx3})
	require.NoError(t, errs[0])

	blk = issueAndAccept(t, issuer, vm)
	newHead = <-newTxPoolHeadChan
	require.Equal(t, newHead.Head.Hash(), common.Hash(blk.ID()))

	// Verify that the constructed block only has the whitelisted tx
	block = blk.(*chain.BlockWrapper).Block.(*Block).ethBlock
	txs = block.Transactions()

	require.Len(t, txs, 1)
	require.Equal(t, signedTx3.Hash(), txs[0].Hash())
}

func TestVerifyManagerConfig(t *testing.T) {
	genesis := &core.Genesis{}
	require.NoError(t, genesis.UnmarshalJSON([]byte(genesisJSONDUpgrade)))

	dUpgradeTimestamp := time.Now().Add(10 * time.Hour)
	genesis.Config.DUpgradeTimestamp = utils.TimeToNewUint64(dUpgradeTimestamp)
	// this manager role should not be activated because DUpgradeTimestamp is in the future
	genesis.Config.GenesisPrecompiles = params.Precompiles{
		txallowlist.ConfigKey: txallowlist.NewConfig(utils.NewUint64(0), testEthAddrs[0:1], nil, []common.Address{testEthAddrs[1]}),
	}

	genesisJSON, err := genesis.MarshalJSON()
	require.NoError(t, err)

	vm := &VM{}
	ctx, dbManager, genesisBytes, issuer, _ := setupGenesis(t, string(genesisJSON))
	err = vm.Initialize(
		context.Background(),
		ctx,
		dbManager,
		genesisBytes,
		[]byte(""),
		[]byte(""),
		issuer,
		[]*commonEng.Fx{},
		nil,
	)
	require.ErrorIs(t, err, allowlist.ErrCannotAddManagersBeforeDUpgrade)

	genesis = &core.Genesis{}
	require.NoError(t, genesis.UnmarshalJSON([]byte(genesisJSONDUpgrade)))
	genesis.Config.DUpgradeTimestamp = utils.TimeToNewUint64(dUpgradeTimestamp)
	genesisJSON, err = genesis.MarshalJSON()
	require.NoError(t, err)
	// use an invalid upgrade now with managers set before DUpgrade
	upgradeConfig := &params.UpgradeConfig{
		PrecompileUpgrades: []params.PrecompileUpgrade{
			{
				Config: txallowlist.NewConfig(utils.TimeToNewUint64(dUpgradeTimestamp.Add(-time.Second)), nil, nil, []common.Address{testEthAddrs[1]}),
			},
		},
	}
	upgradeBytesJSON, err := json.Marshal(upgradeConfig)
	require.NoError(t, err)

	vm = &VM{}
	ctx, dbManager, genesisBytes, issuer, _ = setupGenesis(t, string(genesisJSON))
	err = vm.Initialize(
		context.Background(),
		ctx,
		dbManager,
		genesisBytes,
		upgradeBytesJSON,
		[]byte(""),
		issuer,
		[]*commonEng.Fx{},
		nil,
	)
	require.ErrorIs(t, err, allowlist.ErrCannotAddManagersBeforeDUpgrade)
}

// Test that the tx allow list allows whitelisted transactions and blocks non-whitelisted addresses
// and the allowlist is removed after the precompile is disabled.
func TestTxAllowListDisablePrecompile(t *testing.T) {
	// Setup chain params
	genesis := &core.Genesis{}
	if err := genesis.UnmarshalJSON([]byte(genesisJSONSubnetEVM)); err != nil {
		t.Fatal(err)
	}
	enableAllowListTimestamp := time.Unix(0, 0) // enable at genesis
	genesis.Config.GenesisPrecompiles = params.Precompiles{
		txallowlist.ConfigKey: txallowlist.NewConfig(utils.TimeToNewUint64(enableAllowListTimestamp), testEthAddrs[0:1], nil, nil),
	}
	genesisJSON, err := genesis.MarshalJSON()
	if err != nil {
		t.Fatal(err)
	}

	// arbitrary choice ahead of enableAllowListTimestamp
	disableAllowListTimestamp := enableAllowListTimestamp.Add(10 * time.Hour)
	// configure a network upgrade to remove the allowlist
	upgradeConfig := fmt.Sprintf(`
	{
		"precompileUpgrades": [
			{
				"txAllowListConfig": {
					"blockTimestamp": %d,
					"disable": true
				}
			}
		]
	}
	`, disableAllowListTimestamp.Unix())

	issuer, vm, _, _ := GenesisVM(t, true, string(genesisJSON), "", upgradeConfig)

	vm.clock.Set(disableAllowListTimestamp) // upgrade takes effect after a block is issued, so we can set vm's clock here.

	defer func() {
		if err := vm.Shutdown(context.Background()); err != nil {
			t.Fatal(err)
		}
	}()

	newTxPoolHeadChan := make(chan core.NewTxPoolReorgEvent, 1)
	vm.txPool.SubscribeNewReorgEvent(newTxPoolHeadChan)

	genesisState, err := vm.blockChain.StateAt(vm.blockChain.Genesis().Root())
	if err != nil {
		t.Fatal(err)
	}

	// Check that address 0 is whitelisted and address 1 is not
	role := txallowlist.GetTxAllowListStatus(genesisState, testEthAddrs[0])
	if role != allowlist.AdminRole {
		t.Fatalf("Expected allow list status to be set to admin: %s, but found: %s", allowlist.AdminRole, role)
	}
	role = txallowlist.GetTxAllowListStatus(genesisState, testEthAddrs[1])
	if role != allowlist.NoRole {
		t.Fatalf("Expected allow list status to be set to no role: %s, but found: %s", allowlist.NoRole, role)
	}

	// Submit a successful transaction
	tx0 := types.NewTransaction(uint64(0), testEthAddrs[0], big.NewInt(1), 21000, big.NewInt(testMinGasPrice), nil)
	signedTx0, err := types.SignTx(tx0, types.NewEIP155Signer(vm.chainConfig.ChainID), testKeys[0])
	require.NoError(t, err)

	errs := vm.txPool.AddRemotesSync([]*types.Transaction{signedTx0})
	if err := errs[0]; err != nil {
		t.Fatalf("Failed to add tx at index: %s", err)
	}

	// Submit a rejected transaction, should throw an error
	tx1 := types.NewTransaction(uint64(0), testEthAddrs[1], big.NewInt(2), 21000, big.NewInt(testMinGasPrice), nil)
	signedTx1, err := types.SignTx(tx1, types.NewEIP155Signer(vm.chainConfig.ChainID), testKeys[1])
	if err != nil {
		t.Fatal(err)
	}

	errs = vm.txPool.AddRemotesSync([]*types.Transaction{signedTx1})
	if err := errs[0]; !errors.Is(err, vmerrs.ErrSenderAddressNotAllowListed) {
		t.Fatalf("expected ErrSenderAddressNotAllowListed, got: %s", err)
	}

	blk := issueAndAccept(t, issuer, vm)

	// Verify that the constructed block only has the whitelisted tx
	block := blk.(*chain.BlockWrapper).Block.(*Block).ethBlock
	txs := block.Transactions()
	if txs.Len() != 1 {
		t.Fatalf("Expected number of txs to be %d, but found %d", 1, txs.Len())
	}
	require.Equal(t, signedTx0.Hash(), txs[0].Hash())

	// verify the issued block is after the network upgrade
	require.GreaterOrEqual(t, int64(block.Timestamp()), disableAllowListTimestamp.Unix())

	<-newTxPoolHeadChan // wait for new head in tx pool

	// retry the rejected Tx, which should now succeed
	errs = vm.txPool.AddRemotesSync([]*types.Transaction{signedTx1})
	if err := errs[0]; err != nil {
		t.Fatalf("Failed to add tx at index: %s", err)
	}

	vm.clock.Set(vm.clock.Time().Add(2 * time.Second)) // add 2 seconds for gas fee to adjust
	blk = issueAndAccept(t, issuer, vm)

	// Verify that the constructed block only has the previously rejected tx
	block = blk.(*chain.BlockWrapper).Block.(*Block).ethBlock
	txs = block.Transactions()
	if txs.Len() != 1 {
		t.Fatalf("Expected number of txs to be %d, but found %d", 1, txs.Len())
	}
	require.Equal(t, signedTx1.Hash(), txs[0].Hash())
}

// Test that the fee manager changes fee configuration
func TestFeeManagerChangeFee(t *testing.T) {
	// Setup chain params
	genesis := &core.Genesis{}
	if err := genesis.UnmarshalJSON([]byte(genesisJSONSubnetEVM)); err != nil {
		t.Fatal(err)
	}
	genesis.Config.GenesisPrecompiles = params.Precompiles{
		feemanager.ConfigKey: feemanager.NewConfig(utils.NewUint64(0), testEthAddrs[0:1], nil, nil, nil),
	}

	// set a lower fee config now
	testLowFeeConfig := commontype.FeeConfig{
		GasLimit:        big.NewInt(8_000_000),
		TargetBlockRate: 5, // in seconds

		MinBaseFee:               big.NewInt(5_000_000_000),
		TargetGas:                big.NewInt(18_000_000),
		BaseFeeChangeDenominator: big.NewInt(3396),

		MinBlockGasCost:  big.NewInt(0),
		MaxBlockGasCost:  big.NewInt(4_000_000),
		BlockGasCostStep: big.NewInt(500_000),
	}

	genesis.Config.FeeConfig = testLowFeeConfig
	genesisJSON, err := genesis.MarshalJSON()
	if err != nil {
		t.Fatal(err)
	}
	issuer, vm, _, _ := GenesisVM(t, true, string(genesisJSON), "", "")

	defer func() {
		if err := vm.Shutdown(context.Background()); err != nil {
			t.Fatal(err)
		}
	}()

	newTxPoolHeadChan := make(chan core.NewTxPoolReorgEvent, 1)
	vm.txPool.SubscribeNewReorgEvent(newTxPoolHeadChan)

	genesisState, err := vm.blockChain.StateAt(vm.blockChain.Genesis().Root())
	if err != nil {
		t.Fatal(err)
	}

	// Check that address 0 is whitelisted and address 1 is not
	role := feemanager.GetFeeManagerStatus(genesisState, testEthAddrs[0])
	if role != allowlist.AdminRole {
		t.Fatalf("Expected fee manager list status to be set to admin: %s, but found: %s", allowlist.AdminRole, role)
	}
	role = feemanager.GetFeeManagerStatus(genesisState, testEthAddrs[1])
	if role != allowlist.NoRole {
		t.Fatalf("Expected fee manager list status to be set to no role: %s, but found: %s", allowlist.NoRole, role)
	}
	// Contract is initialized but no preconfig is given, reader should return genesis fee config
	feeConfig, lastChangedAt, err := vm.blockChain.GetFeeConfigAt(vm.blockChain.Genesis().Header())
	require.NoError(t, err)
	require.EqualValues(t, feeConfig, testLowFeeConfig)
	require.Zero(t, vm.blockChain.CurrentBlock().Number.Cmp(lastChangedAt))

	// set a different fee config now
	testHighFeeConfig := testLowFeeConfig
	testHighFeeConfig.MinBaseFee = big.NewInt(28_000_000_000)

	data, err := feemanager.PackSetFeeConfig(testHighFeeConfig)
	require.NoError(t, err)

	tx := types.NewTx(&types.DynamicFeeTx{
		ChainID:   genesis.Config.ChainID,
		Nonce:     uint64(0),
		To:        &feemanager.ContractAddress,
		Gas:       testLowFeeConfig.GasLimit.Uint64(),
		Value:     common.Big0,
		GasFeeCap: testLowFeeConfig.MinBaseFee, // give low fee, it should work since we still haven't applied high fees
		GasTipCap: common.Big0,
		Data:      data,
	})

	signedTx, err := types.SignTx(tx, types.LatestSigner(genesis.Config), testKeys[0])
	if err != nil {
		t.Fatal(err)
	}

	errs := vm.txPool.AddRemotesSync([]*types.Transaction{signedTx})
	if err := errs[0]; err != nil {
		t.Fatalf("Failed to add tx at index: %s", err)
	}

	blk := issueAndAccept(t, issuer, vm)
	newHead := <-newTxPoolHeadChan
	if newHead.Head.Hash() != common.Hash(blk.ID()) {
		t.Fatalf("Expected new block to match")
	}

	block := blk.(*chain.BlockWrapper).Block.(*Block).ethBlock

	// Contract is initialized but no state is given, reader should return genesis fee config
	feeConfig, lastChangedAt, err = vm.blockChain.GetFeeConfigAt(block.Header())
	require.NoError(t, err)
	require.EqualValues(t, testHighFeeConfig, feeConfig)
	require.EqualValues(t, vm.blockChain.CurrentBlock().Number, lastChangedAt)

	// should fail, with same params since fee is higher now
	tx2 := types.NewTx(&types.DynamicFeeTx{
		ChainID:   genesis.Config.ChainID,
		Nonce:     uint64(1),
		To:        &feemanager.ContractAddress,
		Gas:       genesis.Config.FeeConfig.GasLimit.Uint64(),
		Value:     common.Big0,
		GasFeeCap: testLowFeeConfig.MinBaseFee, // this is too low for applied config, should fail
		GasTipCap: common.Big0,
		Data:      data,
	})

	signedTx2, err := types.SignTx(tx2, types.LatestSigner(genesis.Config), testKeys[0])
	if err != nil {
		t.Fatal(err)
	}

	err = vm.txPool.AddRemote(signedTx2)
	require.ErrorIs(t, err, txpool.ErrUnderpriced)
}

// Test Allow Fee Recipients is disabled and, etherbase must be blackhole address
func TestAllowFeeRecipientDisabled(t *testing.T) {
	genesis := &core.Genesis{}
	if err := genesis.UnmarshalJSON([]byte(genesisJSONSubnetEVM)); err != nil {
		t.Fatal(err)
	}
	genesis.Config.AllowFeeRecipients = false // set to false initially
	genesisJSON, err := genesis.MarshalJSON()
	if err != nil {
		t.Fatal(err)
	}
	issuer, vm, _, _ := GenesisVM(t, true, string(genesisJSON), "", "")

	vm.miner.SetEtherbase(common.HexToAddress("0x0123456789")) // set non-blackhole address by force
	defer func() {
		if err := vm.Shutdown(context.Background()); err != nil {
			t.Fatal(err)
		}
	}()

	newTxPoolHeadChan := make(chan core.NewTxPoolReorgEvent, 1)
	vm.txPool.SubscribeNewReorgEvent(newTxPoolHeadChan)

	tx := types.NewTransaction(uint64(0), testEthAddrs[1], new(big.Int).Mul(firstTxAmount, big.NewInt(4)), 21000, big.NewInt(testMinGasPrice*3), nil)
	signedTx, err := types.SignTx(tx, types.NewEIP155Signer(vm.chainConfig.ChainID), testKeys[0])
	if err != nil {
		t.Fatal(err)
	}

	txErrors := vm.txPool.AddRemotesSync([]*types.Transaction{signedTx})
	for i, err := range txErrors {
		if err != nil {
			t.Fatalf("Failed to add tx at index %d: %s", i, err)
		}
	}

	<-issuer

	blk, err := vm.BuildBlock(context.Background())
	require.NoError(t, err) // this won't return an error since miner will set the etherbase to blackhole address

	ethBlock := blk.(*chain.BlockWrapper).Block.(*Block).ethBlock
	require.Equal(t, constants.BlackholeAddr, ethBlock.Coinbase())

	// Create empty block from blk
	internalBlk := blk.(*chain.BlockWrapper).Block.(*Block)
	modifiedHeader := types.CopyHeader(internalBlk.ethBlock.Header())
	modifiedHeader.Coinbase = common.HexToAddress("0x0123456789") // set non-blackhole address by force
	modifiedBlock := types.NewBlock(
		modifiedHeader,
		internalBlk.ethBlock.Transactions(),
		nil,
		nil,
		new(trie.Trie),
	)

	modifiedBlk := vm.newBlock(modifiedBlock)

	require.ErrorIs(t, modifiedBlk.Verify(context.Background()), vmerrs.ErrInvalidCoinbase)
}

func TestAllowFeeRecipientEnabled(t *testing.T) {
	genesis := &core.Genesis{}
	if err := genesis.UnmarshalJSON([]byte(genesisJSONSubnetEVM)); err != nil {
		t.Fatal(err)
	}
	genesis.Config.AllowFeeRecipients = true
	genesisJSON, err := genesis.MarshalJSON()
	if err != nil {
		t.Fatal(err)
	}

	etherBase := common.HexToAddress("0x0123456789")
	c := Config{}
	c.SetDefaults()
	c.FeeRecipient = etherBase.String()
	configJSON, err := json.Marshal(c)
	if err != nil {
		t.Fatal(err)
	}
	issuer, vm, _, _ := GenesisVM(t, true, string(genesisJSON), string(configJSON), "")

	defer func() {
		if err := vm.Shutdown(context.Background()); err != nil {
			t.Fatal(err)
		}
	}()

	newTxPoolHeadChan := make(chan core.NewTxPoolReorgEvent, 1)
	vm.txPool.SubscribeNewReorgEvent(newTxPoolHeadChan)

	tx := types.NewTransaction(uint64(0), testEthAddrs[1], new(big.Int).Mul(firstTxAmount, big.NewInt(4)), 21000, big.NewInt(testMinGasPrice*3), nil)
	signedTx, err := types.SignTx(tx, types.NewEIP155Signer(vm.chainConfig.ChainID), testKeys[0])
	if err != nil {
		t.Fatal(err)
	}

	txErrors := vm.txPool.AddRemotesSync([]*types.Transaction{signedTx})
	for i, err := range txErrors {
		if err != nil {
			t.Fatalf("Failed to add tx at index %d: %s", i, err)
		}
	}

	blk := issueAndAccept(t, issuer, vm)
	newHead := <-newTxPoolHeadChan
	if newHead.Head.Hash() != common.Hash(blk.ID()) {
		t.Fatalf("Expected new block to match")
	}
	ethBlock := blk.(*chain.BlockWrapper).Block.(*Block).ethBlock
	require.Equal(t, etherBase, ethBlock.Coinbase())
	// Verify that etherBase has received fees
	blkState, err := vm.blockChain.StateAt(ethBlock.Root())
	if err != nil {
		t.Fatal(err)
	}

	balance := blkState.GetBalance(etherBase)
	require.Equal(t, 1, balance.Cmp(common.Big0))
}

func TestRewardManagerPrecompileSetRewardAddress(t *testing.T) {
	genesis := &core.Genesis{}
	require.NoError(t, genesis.UnmarshalJSON([]byte(genesisJSONSubnetEVM)))

	genesis.Config.GenesisPrecompiles = params.Precompiles{
		rewardmanager.ConfigKey: rewardmanager.NewConfig(utils.NewUint64(0), testEthAddrs[0:1], nil, nil, nil),
	}
	genesis.Config.AllowFeeRecipients = true // enable this in genesis to test if this is recognized by the reward manager
	genesisJSON, err := genesis.MarshalJSON()
	require.NoError(t, err)

	etherBase := common.HexToAddress("0x0123456789") // give custom ether base
	c := Config{}
	c.SetDefaults()
	c.FeeRecipient = etherBase.String()
	configJSON, err := json.Marshal(c)
	require.NoError(t, err)

	// arbitrary choice ahead of enableAllowListTimestamp
	// configure a network upgrade to remove the reward manager
	disableTime := time.Now().Add(10 * time.Hour)

	// configure a network upgrade to remove the allowlist
	upgradeConfig := fmt.Sprintf(`
		{
			"precompileUpgrades": [
				{
					"rewardManagerConfig": {
						"blockTimestamp": %d,
						"disable": true
					}
				}
			]
		}
		`, disableTime.Unix())

	issuer, vm, _, _ := GenesisVM(t, true, string(genesisJSON), string(configJSON), upgradeConfig)

	defer func() {
		err := vm.Shutdown(context.Background())
		require.NoError(t, err)
	}()

	newTxPoolHeadChan := make(chan core.NewTxPoolReorgEvent, 1)
	vm.txPool.SubscribeNewReorgEvent(newTxPoolHeadChan)

	testAddr := common.HexToAddress("0x9999991111")
	data, err := rewardmanager.PackSetRewardAddress(testAddr)
	require.NoError(t, err)

	gas := 21000 + 240 + rewardmanager.SetRewardAddressGasCost // 21000 for tx, 240 for tx data

	tx := types.NewTransaction(uint64(0), rewardmanager.ContractAddress, big.NewInt(1), gas, big.NewInt(testMinGasPrice), data)

	signedTx, err := types.SignTx(tx, types.NewEIP155Signer(vm.chainConfig.ChainID), testKeys[0])
	require.NoError(t, err)

	txErrors := vm.txPool.AddRemotesSync([]*types.Transaction{signedTx})
	for _, err := range txErrors {
		require.NoError(t, err)
	}

	blk := issueAndAccept(t, issuer, vm)
	newHead := <-newTxPoolHeadChan
	require.Equal(t, newHead.Head.Hash(), common.Hash(blk.ID()))
	ethBlock := blk.(*chain.BlockWrapper).Block.(*Block).ethBlock
	require.Equal(t, etherBase, ethBlock.Coinbase()) // reward address is activated at this block so this is fine

	tx1 := types.NewTransaction(uint64(0), testEthAddrs[0], big.NewInt(2), 21000, big.NewInt(testMinGasPrice*3), nil)
	signedTx1, err := types.SignTx(tx1, types.NewEIP155Signer(vm.chainConfig.ChainID), testKeys[1])
	require.NoError(t, err)

	txErrors = vm.txPool.AddRemotesSync([]*types.Transaction{signedTx1})
	for _, err := range txErrors {
		require.NoError(t, err)
	}

	blk = issueAndAccept(t, issuer, vm)
	newHead = <-newTxPoolHeadChan
	require.Equal(t, newHead.Head.Hash(), common.Hash(blk.ID()))
	ethBlock = blk.(*chain.BlockWrapper).Block.(*Block).ethBlock
	require.Equal(t, testAddr, ethBlock.Coinbase()) // reward address was activated at previous block
	// Verify that etherBase has received fees
	blkState, err := vm.blockChain.StateAt(ethBlock.Root())
	require.NoError(t, err)

	balance := blkState.GetBalance(testAddr)
	require.Equal(t, 1, balance.Cmp(common.Big0))

	// Test Case: Disable reward manager
	// This should revert back to enabling fee recipients
	previousBalance := blkState.GetBalance(etherBase)

	// issue a new block to trigger the upgrade
	vm.clock.Set(disableTime) // upgrade takes effect after a block is issued, so we can set vm's clock here.
	tx2 := types.NewTransaction(uint64(1), testEthAddrs[0], big.NewInt(2), 21000, big.NewInt(testMinGasPrice), nil)
	signedTx2, err := types.SignTx(tx2, types.NewEIP155Signer(vm.chainConfig.ChainID), testKeys[1])
	require.NoError(t, err)

	txErrors = vm.txPool.AddRemotesSync([]*types.Transaction{signedTx2})
	for _, err := range txErrors {
		require.NoError(t, err)
	}

	blk = issueAndAccept(t, issuer, vm)
	newHead = <-newTxPoolHeadChan
	require.Equal(t, newHead.Head.Hash(), common.Hash(blk.ID()))
	ethBlock = blk.(*chain.BlockWrapper).Block.(*Block).ethBlock
	// Reward manager deactivated at this block, so we expect the parent state
	// to determine the coinbase for this block before full deactivation in the
	// next block.
	require.Equal(t, testAddr, ethBlock.Coinbase())
	require.GreaterOrEqual(t, int64(ethBlock.Timestamp()), disableTime.Unix())

	vm.clock.Set(vm.clock.Time().Add(3 * time.Hour)) // let time pass to decrease gas price
	// issue another block to verify that the reward manager is disabled
	tx2 = types.NewTransaction(uint64(2), testEthAddrs[0], big.NewInt(2), 21000, big.NewInt(testMinGasPrice), nil)
	signedTx2, err = types.SignTx(tx2, types.NewEIP155Signer(vm.chainConfig.ChainID), testKeys[1])
	require.NoError(t, err)

	txErrors = vm.txPool.AddRemotesSync([]*types.Transaction{signedTx2})
	for _, err := range txErrors {
		require.NoError(t, err)
	}

	blk = issueAndAccept(t, issuer, vm)
	newHead = <-newTxPoolHeadChan
	require.Equal(t, newHead.Head.Hash(), common.Hash(blk.ID()))
	ethBlock = blk.(*chain.BlockWrapper).Block.(*Block).ethBlock
	// reward manager was disabled at previous block
	// so this block should revert back to enabling fee recipients
	require.Equal(t, etherBase, ethBlock.Coinbase())
	require.GreaterOrEqual(t, int64(ethBlock.Timestamp()), disableTime.Unix())

	// Verify that Blackhole has received fees
	blkState, err = vm.blockChain.StateAt(ethBlock.Root())
	require.NoError(t, err)

	balance = blkState.GetBalance(etherBase)
	require.Equal(t, 1, balance.Cmp(previousBalance))
}

func TestRewardManagerPrecompileAllowFeeRecipients(t *testing.T) {
	genesis := &core.Genesis{}
	require.NoError(t, genesis.UnmarshalJSON([]byte(genesisJSONSubnetEVM)))

	genesis.Config.GenesisPrecompiles = params.Precompiles{
		rewardmanager.ConfigKey: rewardmanager.NewConfig(utils.NewUint64(0), testEthAddrs[0:1], nil, nil, nil),
	}
	genesis.Config.AllowFeeRecipients = false // disable this in genesis
	genesisJSON, err := genesis.MarshalJSON()
	require.NoError(t, err)
	etherBase := common.HexToAddress("0x0123456789") // give custom ether base
	c := Config{}
	c.SetDefaults()
	c.FeeRecipient = etherBase.String()
	configJSON, err := json.Marshal(c)
	require.NoError(t, err)
	// configure a network upgrade to remove the reward manager
	// arbitrary choice ahead of enableAllowListTimestamp
	// configure a network upgrade to remove the reward manager
	disableTime := time.Now().Add(10 * time.Hour)

	// configure a network upgrade to remove the allowlist
	upgradeConfig := fmt.Sprintf(`
		{
			"precompileUpgrades": [
				{
					"rewardManagerConfig": {
						"blockTimestamp": %d,
						"disable": true
					}
				}
			]
		}
		`, disableTime.Unix())
	issuer, vm, _, _ := GenesisVM(t, true, string(genesisJSON), string(configJSON), upgradeConfig)

	defer func() {
		require.NoError(t, vm.Shutdown(context.Background()))
	}()

	newTxPoolHeadChan := make(chan core.NewTxPoolReorgEvent, 1)
	vm.txPool.SubscribeNewReorgEvent(newTxPoolHeadChan)

	data, err := rewardmanager.PackAllowFeeRecipients()
	require.NoError(t, err)

	gas := 21000 + 240 + rewardmanager.AllowFeeRecipientsGasCost // 21000 for tx, 240 for tx data

	tx := types.NewTransaction(uint64(0), rewardmanager.ContractAddress, big.NewInt(1), gas, big.NewInt(testMinGasPrice), data)

	signedTx, err := types.SignTx(tx, types.NewEIP155Signer(vm.chainConfig.ChainID), testKeys[0])
	require.NoError(t, err)

	txErrors := vm.txPool.AddRemotesSync([]*types.Transaction{signedTx})
	for _, err := range txErrors {
		require.NoError(t, err)
	}

	blk := issueAndAccept(t, issuer, vm)
	newHead := <-newTxPoolHeadChan
	require.Equal(t, newHead.Head.Hash(), common.Hash(blk.ID()))
	ethBlock := blk.(*chain.BlockWrapper).Block.(*Block).ethBlock
	require.Equal(t, constants.BlackholeAddr, ethBlock.Coinbase()) // reward address is activated at this block so this is fine

	tx1 := types.NewTransaction(uint64(0), testEthAddrs[0], big.NewInt(2), 21000, big.NewInt(testMinGasPrice*3), nil)
	signedTx1, err := types.SignTx(tx1, types.NewEIP155Signer(vm.chainConfig.ChainID), testKeys[1])
	require.NoError(t, err)

	txErrors = vm.txPool.AddRemotesSync([]*types.Transaction{signedTx1})
	for _, err := range txErrors {
		require.NoError(t, err)
	}

	blk = issueAndAccept(t, issuer, vm)
	newHead = <-newTxPoolHeadChan
	require.Equal(t, newHead.Head.Hash(), common.Hash(blk.ID()))
	ethBlock = blk.(*chain.BlockWrapper).Block.(*Block).ethBlock
	require.Equal(t, etherBase, ethBlock.Coinbase()) // reward address was activated at previous block
	// Verify that etherBase has received fees
	blkState, err := vm.blockChain.StateAt(ethBlock.Root())
	require.NoError(t, err)

	balance := blkState.GetBalance(etherBase)
	require.Equal(t, 1, balance.Cmp(common.Big0))

	// Test Case: Disable reward manager
	// This should revert back to burning fees
	previousBalance := blkState.GetBalance(constants.BlackholeAddr)

	vm.clock.Set(disableTime) // upgrade takes effect after a block is issued, so we can set vm's clock here.
	tx2 := types.NewTransaction(uint64(1), testEthAddrs[0], big.NewInt(2), 21000, big.NewInt(testMinGasPrice), nil)
	signedTx2, err := types.SignTx(tx2, types.NewEIP155Signer(vm.chainConfig.ChainID), testKeys[1])
	require.NoError(t, err)

	txErrors = vm.txPool.AddRemotesSync([]*types.Transaction{signedTx2})
	for _, err := range txErrors {
		require.NoError(t, err)
	}

	blk = issueAndAccept(t, issuer, vm)
	newHead = <-newTxPoolHeadChan
	require.Equal(t, newHead.Head.Hash(), common.Hash(blk.ID()))
	ethBlock = blk.(*chain.BlockWrapper).Block.(*Block).ethBlock
	require.Equal(t, etherBase, ethBlock.Coinbase()) // reward address was activated at previous block
	require.GreaterOrEqual(t, int64(ethBlock.Timestamp()), disableTime.Unix())

	vm.clock.Set(vm.clock.Time().Add(3 * time.Hour)) // let time pass so that gas price is reduced
	tx2 = types.NewTransaction(uint64(2), testEthAddrs[0], big.NewInt(2), 21000, big.NewInt(testMinGasPrice), nil)
	signedTx2, err = types.SignTx(tx2, types.NewEIP155Signer(vm.chainConfig.ChainID), testKeys[1])
	require.NoError(t, err)

	txErrors = vm.txPool.AddRemotesSync([]*types.Transaction{signedTx2})
	for _, err := range txErrors {
		require.NoError(t, err)
	}

	blk = issueAndAccept(t, issuer, vm)
	newHead = <-newTxPoolHeadChan
	require.Equal(t, newHead.Head.Hash(), common.Hash(blk.ID()))
	ethBlock = blk.(*chain.BlockWrapper).Block.(*Block).ethBlock
	require.Equal(t, constants.BlackholeAddr, ethBlock.Coinbase()) // reward address was activated at previous block
	require.Greater(t, int64(ethBlock.Timestamp()), disableTime.Unix())

	// Verify that Blackhole has received fees
	blkState, err = vm.blockChain.StateAt(ethBlock.Root())
	require.NoError(t, err)

	balance = blkState.GetBalance(constants.BlackholeAddr)
	require.Equal(t, 1, balance.Cmp(previousBalance))
}

func TestSkipChainConfigCheckCompatible(t *testing.T) {
	// The most recent network upgrade in Subnet-EVM is SubnetEVM itself, which cannot be disabled for this test since it results in
	// disabling dynamic fees and causes a panic since some code assumes that this is enabled.
	// TODO update this test when there is a future network upgrade that can be skipped in the config.
	t.Skip("no skippable upgrades")
	// Hack: registering metrics uses global variables, so we need to disable metrics here so that we can initialize the VM twice.
	metrics.Enabled = false
	defer func() { metrics.Enabled = true }()

	issuer, vm, dbManager, appSender := GenesisVM(t, true, genesisJSONPreSubnetEVM, "{\"pruning-enabled\":true}", "")

	defer func() {
		if err := vm.Shutdown(context.Background()); err != nil {
			t.Fatal(err)
		}
	}()

	newTxPoolHeadChan := make(chan core.NewTxPoolReorgEvent, 1)
	vm.txPool.SubscribeNewReorgEvent(newTxPoolHeadChan)

	key, err := accountKeystore.NewKey(rand.Reader)
	if err != nil {
		t.Fatal(err)
	}

	tx := types.NewTransaction(uint64(0), key.Address, firstTxAmount, 21000, big.NewInt(testMinGasPrice), nil)
	signedTx, err := types.SignTx(tx, types.NewEIP155Signer(vm.chainConfig.ChainID), testKeys[0])
	if err != nil {
		t.Fatal(err)
	}
	errs := vm.txPool.AddRemotesSync([]*types.Transaction{signedTx})
	for i, err := range errs {
		if err != nil {
			t.Fatalf("Failed to add tx at index %d: %s", i, err)
		}
	}

	blk := issueAndAccept(t, issuer, vm)
	newHead := <-newTxPoolHeadChan
	if newHead.Head.Hash() != common.Hash(blk.ID()) {
		t.Fatalf("Expected new block to match")
	}

	reinitVM := &VM{}
	// use the block's timestamp instead of 0 since rewind to genesis
	// is hardcoded to be allowed in core/genesis.go.
	genesisWithUpgrade := &core.Genesis{}
	require.NoError(t, json.Unmarshal([]byte(genesisJSONPreSubnetEVM), genesisWithUpgrade))
	genesisWithUpgrade.Config.SubnetEVMTimestamp = utils.TimeToNewUint64(blk.Timestamp())
	genesisWithUpgradeBytes, err := json.Marshal(genesisWithUpgrade)
	require.NoError(t, err)

	// this will not be allowed
	err = reinitVM.Initialize(context.Background(), vm.ctx, dbManager, genesisWithUpgradeBytes, []byte{}, []byte{}, issuer, []*commonEng.Fx{}, appSender)
	require.ErrorContains(t, err, "mismatching SubnetEVM fork block timestamp in database")

	// try again with skip-upgrade-check
	config := []byte("{\"skip-upgrade-check\": true}")
	err = reinitVM.Initialize(context.Background(), vm.ctx, dbManager, genesisWithUpgradeBytes, []byte{}, config, issuer, []*commonEng.Fx{}, appSender)
	require.NoError(t, err)
	require.NoError(t, reinitVM.Shutdown(context.Background()))
}

func TestCrossChainMessagestoVM(t *testing.T) {
	crossChainCodec := message.CrossChainCodec
	require := require.New(t)

	//  the following is based on this contract:
	//  contract T {
	//  	event received(address sender, uint amount, bytes memo);
	//  	event receivedAddr(address sender);
	//
	//  	function receive(bytes calldata memo) external payable returns (string memory res) {
	//  		emit received(msg.sender, msg.value, memo);
	//  		emit receivedAddr(msg.sender);
	//		return "hello world";
	//  	}
	//  }

	const abiBin = `0x608060405234801561001057600080fd5b506102a0806100206000396000f3fe60806040526004361061003b576000357c010000000000000000000000000000000000000000000000000000000090048063a69b6ed014610040575b600080fd5b6100b76004803603602081101561005657600080fd5b810190808035906020019064010000000081111561007357600080fd5b82018360208201111561008557600080fd5b803590602001918460018302840111640100000000831117156100a757600080fd5b9091929391929390505050610132565b6040518080602001828103825283818151815260200191508051906020019080838360005b838110156100f75780820151818401526020810190506100dc565b50505050905090810190601f1680156101245780820380516001836020036101000a031916815260200191505b509250505060405180910390f35b60607f75fd880d39c1daf53b6547ab6cb59451fc6452d27caa90e5b6649dd8293b9eed33348585604051808573ffffffffffffffffffffffffffffffffffffffff1673ffffffffffffffffffffffffffffffffffffffff168152602001848152602001806020018281038252848482818152602001925080828437600081840152601f19601f8201169050808301925050509550505050505060405180910390a17f46923992397eac56cf13058aced2a1871933622717e27b24eabc13bf9dd329c833604051808273ffffffffffffffffffffffffffffffffffffffff1673ffffffffffffffffffffffffffffffffffffffff16815260200191505060405180910390a16040805190810160405280600b81526020017f68656c6c6f20776f726c6400000000000000000000000000000000000000000081525090509291505056fea165627a7a72305820ff0c57dad254cfeda48c9cfb47f1353a558bccb4d1bc31da1dae69315772d29e0029`
	const abiJSON = `[ { "constant": false, "inputs": [ { "name": "memo", "type": "bytes" } ], "name": "receive", "outputs": [ { "name": "res", "type": "string" } ], "payable": true, "stateMutability": "payable", "type": "function" }, { "anonymous": false, "inputs": [ { "indexed": false, "name": "sender", "type": "address" }, { "indexed": false, "name": "amount", "type": "uint256" }, { "indexed": false, "name": "memo", "type": "bytes" } ], "name": "received", "type": "event" }, { "anonymous": false, "inputs": [ { "indexed": false, "name": "sender", "type": "address" } ], "name": "receivedAddr", "type": "event" } ]`
	parsed, err := abi.JSON(strings.NewReader(abiJSON))
	require.NoErrorf(err, "could not parse abi: %v")

	calledSendCrossChainAppResponseFn := false
	issuer, vm, _, appSender := GenesisVM(t, true, genesisJSONSubnetEVM, "", "")

	defer func() {
		err := vm.Shutdown(context.Background())
		require.NoError(err)
	}()

	appSender.SendCrossChainAppResponseF = func(ctx context.Context, respondingChainID ids.ID, requestID uint32, responseBytes []byte) {
		calledSendCrossChainAppResponseFn = true

		var response message.EthCallResponse
		if _, err = crossChainCodec.Unmarshal(responseBytes, &response); err != nil {
			require.NoErrorf(err, "unexpected error during unmarshal: %w")
		}

		result := core.ExecutionResult{}
		err = json.Unmarshal(response.ExecutionResult, &result)
		require.NoError(err)
		require.NotNil(result.ReturnData)

		finalResult, err := parsed.Unpack("receive", result.ReturnData)
		require.NoError(err)
		require.NotNil(finalResult)
		require.Equal("hello world", finalResult[0])
	}

	newTxPoolHeadChan := make(chan core.NewTxPoolReorgEvent, 1)
	vm.txPool.SubscribeNewReorgEvent(newTxPoolHeadChan)

	tx := types.NewTransaction(uint64(0), testEthAddrs[1], firstTxAmount, 21000, big.NewInt(testMinGasPrice), nil)
	signedTx, err := types.SignTx(tx, types.NewEIP155Signer(vm.chainConfig.ChainID), testKeys[0])
	require.NoError(err)

	txErrors := vm.txPool.AddRemotesSync([]*types.Transaction{signedTx})
	for _, err := range txErrors {
		require.NoError(err)
	}

	<-issuer

	blk1, err := vm.BuildBlock(context.Background())
	require.NoError(err)

	err = blk1.Verify(context.Background())
	require.NoError(err)

	if status := blk1.Status(); status != choices.Processing {
		t.Fatalf("Expected status of built block to be %s, but found %s", choices.Processing, status)
	}

	err = vm.SetPreference(context.Background(), blk1.ID())
	require.NoError(err)

	err = blk1.Accept(context.Background())
	require.NoError(err)

	newHead := <-newTxPoolHeadChan
	if newHead.Head.Hash() != common.Hash(blk1.ID()) {
		t.Fatalf("Expected new block to match")
	}

	if status := blk1.Status(); status != choices.Accepted {
		t.Fatalf("Expected status of accepted block to be %s, but found %s", choices.Accepted, status)
	}

	lastAcceptedID, err := vm.LastAccepted(context.Background())
	require.NoError(err)

	if lastAcceptedID != blk1.ID() {
		t.Fatalf("Expected last accepted blockID to be the accepted block: %s, but found %s", blk1.ID(), lastAcceptedID)
	}

	contractTx := types.NewContractCreation(1, common.Big0, 200000, big.NewInt(testMinGasPrice), common.FromHex(abiBin))
	contractSignedTx, err := types.SignTx(contractTx, types.NewEIP155Signer(vm.chainConfig.ChainID), testKeys[0])
	require.NoError(err)

	errs := vm.txPool.AddRemotesSync([]*types.Transaction{contractSignedTx})
	for _, err := range errs {
		require.NoError(err)
	}
	testAddr := testEthAddrs[0]
	contractAddress := crypto.CreateAddress(testAddr, 1)

	<-issuer

	blk2, err := vm.BuildBlock(context.Background())
	require.NoError(err)

	err = blk2.Verify(context.Background())
	require.NoError(err)

	if status := blk2.Status(); status != choices.Processing {
		t.Fatalf("Expected status of built block to be %s, but found %s", choices.Processing, status)
	}

	err = vm.SetPreference(context.Background(), blk2.ID())
	require.NoError(err)

	err = blk2.Accept(context.Background())
	require.NoError(err)

	newHead = <-newTxPoolHeadChan
	if newHead.Head.Hash() != common.Hash(blk2.ID()) {
		t.Fatalf("Expected new block to match")
	}

	if status := blk2.Status(); status != choices.Accepted {
		t.Fatalf("Expected status of accepted block to be %s, but found %s", choices.Accepted, status)
	}

	lastAcceptedID, err = vm.LastAccepted(context.Background())
	require.NoError(err)

	if lastAcceptedID != blk2.ID() {
		t.Fatalf("Expected last accepted blockID to be the accepted block: %s, but found %s", blk2.ID(), lastAcceptedID)
	}

	input, err := parsed.Pack("receive", []byte("X"))
	require.NoError(err)

	data := hexutil.Bytes(input)

	requestArgs, err := json.Marshal(&ethapi.TransactionArgs{
		To:   &contractAddress,
		Data: &data,
	})
	require.NoError(err)

	var ethCallRequest message.CrossChainRequest = message.EthCallRequest{
		RequestArgs: requestArgs,
	}

	crossChainRequest, err := crossChainCodec.Marshal(message.Version, &ethCallRequest)
	require.NoError(err)

	requestingChainID := ids.ID(common.BytesToHash([]byte{1, 2, 3, 4, 5}))

	// we need all items in the acceptor queue to be processed before we process a cross chain request
	vm.blockChain.DrainAcceptorQueue()
	err = vm.Network.CrossChainAppRequest(context.Background(), requestingChainID, 1, time.Now().Add(60*time.Second), crossChainRequest)
	require.NoError(err)
	require.True(calledSendCrossChainAppResponseFn, "sendCrossChainAppResponseFn was not called")
}

func TestMessageSignatureRequestsToVM(t *testing.T) {
	_, vm, _, appSender := GenesisVM(t, true, genesisJSONSubnetEVM, "", "")

	defer func() {
		err := vm.Shutdown(context.Background())
		require.NoError(t, err)
	}()

	// Generate a new warp unsigned message and add to warp backend
	warpMessage, err := avalancheWarp.NewUnsignedMessage(vm.ctx.NetworkID, vm.ctx.ChainID, []byte{1, 2, 3})
	require.NoError(t, err)

	// Add the known message and get its signature to confirm.
	err = vm.warpBackend.AddMessage(warpMessage)
	require.NoError(t, err)
	signature, err := vm.warpBackend.GetMessageSignature(warpMessage.ID())
	require.NoError(t, err)

	tests := map[string]struct {
		messageID        ids.ID
		expectedResponse [bls.SignatureLen]byte
	}{
		"known": {
			messageID:        warpMessage.ID(),
			expectedResponse: signature,
		},
		"unknown": {
			messageID:        ids.GenerateTestID(),
			expectedResponse: [bls.SignatureLen]byte{},
		},
	}

	for name, test := range tests {
		calledSendAppResponseFn := false
		appSender.SendAppResponseF = func(ctx context.Context, nodeID ids.NodeID, requestID uint32, responseBytes []byte) error {
			calledSendAppResponseFn = true
			var response message.SignatureResponse
			_, err := message.Codec.Unmarshal(responseBytes, &response)
			require.NoError(t, err)
			require.Equal(t, test.expectedResponse, response.Signature)

			return nil
		}
		t.Run(name, func(t *testing.T) {
			var signatureRequest message.Request = message.MessageSignatureRequest{
				MessageID: test.messageID,
			}

			requestBytes, err := message.Codec.Marshal(message.Version, &signatureRequest)
			require.NoError(t, err)

			// Send the app request and make sure we called SendAppResponseFn
			deadline := time.Now().Add(60 * time.Second)
			err = vm.Network.AppRequest(context.Background(), ids.GenerateTestNodeID(), 1, deadline, requestBytes)
			require.NoError(t, err)
			require.True(t, calledSendAppResponseFn)
		})
	}
}

<<<<<<< HEAD
func TestOffChainWarpMessagesVM(t *testing.T) {
	require := require.New(t)
	invalidMsg := hex.EncodeToString([]byte{0, 1, 2})
	unsignedMessage, err := avalancheWarp.NewUnsignedMessage(
		testNetworkID,
		testCChainID,
		[]byte("payload"),
	)
	require.NoError(err)
	msg := hex.EncodeToString(unsignedMessage.Bytes())

	unsignedMessage1, err := avalancheWarp.NewUnsignedMessage(
		testNetworkID,
		testCChainID,
		[]byte("payload1"),
	)
	require.NoError(err)
	msg1 := hex.EncodeToString(unsignedMessage1.Bytes())

	type OffChainWarpMessageTest struct {
		messages    []string
		expectedErr error
	}
	tests := map[string]OffChainWarpMessageTest{
		"invalid unparsed warp message": {
			messages:    []string{invalidMsg},
			expectedErr: errInvalidOffChainWarpMessage,
		},
		"valid unparsed warp message": {
			messages:    []string{msg},
			expectedErr: nil,
		},
		"multiple valid unparsed message": {
			messages:    []string{msg, msg1},
			expectedErr: nil,
		},
		"multiple valid/invalid unparsed message": {
			messages:    []string{msg, invalidMsg},
			expectedErr: errInvalidOffChainWarpMessage,
		},
	}

	testOffChainWarpMessages := func(test OffChainWarpMessageTest) {
		vm := &VM{}
		ctx, dbManager, genesisBytes, issuer, _ := setupGenesis(t, genesisJSONSubnetEVM)
		config := map[string][]string{
			"off-chain-warp-messages": test.messages,
		}

		configJSON, err := json.Marshal(config)
		require.NoError(err)

		err = vm.Initialize(
			context.Background(),
			ctx,
			dbManager,
			genesisBytes,
			[]byte(""),
			configJSON,
			issuer,
			[]*commonEng.Fx{},
			nil,
		)

		require.ErrorIs(err, test.expectedErr)
		if test.expectedErr != nil {
			return
		}

		defer func() {
			err := vm.Shutdown(context.Background())
			require.NoError(err)
		}()

		// Check that the off-chain warp messages are retrievable
		for _, message := range test.messages {
			messageBytes, err := hex.DecodeString(message)
			require.NoError(err)
			unsignedWarpMessage, err := avalancheWarp.ParseUnsignedMessage(messageBytes)
			require.NoError(err)
			expectedSignature, err := vm.ctx.WarpSigner.Sign(unsignedWarpMessage)
			require.NoError(err)

			// On VM initialization off-chain warp messages were put into the off-chain message map
			signature, err := vm.warpBackend.GetSignature(unsignedWarpMessage.ID())
			require.NoError(err)
			require.Equal(([bls.SignatureLen]byte)(expectedSignature), signature)
		}
	}

	for name, test := range tests {
		t.Run(name, func(t *testing.T) {
			// Each iteration runs the testOffChainWarpMessages function so vm can shut down properly
			testOffChainWarpMessages(test)
=======
func TestBlockSignatureRequestsToVM(t *testing.T) {
	_, vm, _, appSender := GenesisVM(t, true, genesisJSONSubnetEVM, "", "")

	defer func() {
		err := vm.Shutdown(context.Background())
		require.NoError(t, err)
	}()

	lastAcceptedID, err := vm.LastAccepted(context.Background())
	require.NoError(t, err)

	signature, err := vm.warpBackend.GetBlockSignature(lastAcceptedID)
	require.NoError(t, err)

	tests := map[string]struct {
		blockID          ids.ID
		expectedResponse [bls.SignatureLen]byte
	}{
		"known": {
			blockID:          lastAcceptedID,
			expectedResponse: signature,
		},
		"unknown": {
			blockID:          ids.GenerateTestID(),
			expectedResponse: [bls.SignatureLen]byte{},
		},
	}

	for name, test := range tests {
		calledSendAppResponseFn := false
		appSender.SendAppResponseF = func(ctx context.Context, nodeID ids.NodeID, requestID uint32, responseBytes []byte) error {
			calledSendAppResponseFn = true
			var response message.SignatureResponse
			_, err := message.Codec.Unmarshal(responseBytes, &response)
			require.NoError(t, err)
			require.Equal(t, test.expectedResponse, response.Signature)

			return nil
		}
		t.Run(name, func(t *testing.T) {
			var signatureRequest message.Request = message.BlockSignatureRequest{
				BlockID: test.blockID,
			}

			requestBytes, err := message.Codec.Marshal(message.Version, &signatureRequest)
			require.NoError(t, err)

			// Send the app request and make sure we called SendAppResponseFn
			deadline := time.Now().Add(60 * time.Second)
			err = vm.Network.AppRequest(context.Background(), ids.GenerateTestNodeID(), 1, deadline, requestBytes)
			require.NoError(t, err)
			require.True(t, calledSendAppResponseFn)
>>>>>>> 4d97c64e
		})
	}
}<|MERGE_RESOLUTION|>--- conflicted
+++ resolved
@@ -3334,7 +3334,6 @@
 	}
 }
 
-<<<<<<< HEAD
 func TestOffChainWarpMessagesVM(t *testing.T) {
 	require := require.New(t)
 	invalidMsg := hex.EncodeToString([]byte{0, 1, 2})
@@ -3419,7 +3418,7 @@
 			require.NoError(err)
 
 			// On VM initialization off-chain warp messages were put into the off-chain message map
-			signature, err := vm.warpBackend.GetSignature(unsignedWarpMessage.ID())
+			signature, err := vm.warpBackend.GetMessageSignature(unsignedWarpMessage.ID())
 			require.NoError(err)
 			require.Equal(([bls.SignatureLen]byte)(expectedSignature), signature)
 		}
@@ -3429,7 +3428,10 @@
 		t.Run(name, func(t *testing.T) {
 			// Each iteration runs the testOffChainWarpMessages function so vm can shut down properly
 			testOffChainWarpMessages(test)
-=======
+		})
+	}
+}
+
 func TestBlockSignatureRequestsToVM(t *testing.T) {
 	_, vm, _, appSender := GenesisVM(t, true, genesisJSONSubnetEVM, "", "")
 
@@ -3482,7 +3484,6 @@
 			err = vm.Network.AppRequest(context.Background(), ids.GenerateTestNodeID(), 1, deadline, requestBytes)
 			require.NoError(t, err)
 			require.True(t, calledSendAppResponseFn)
->>>>>>> 4d97c64e
 		})
 	}
 }