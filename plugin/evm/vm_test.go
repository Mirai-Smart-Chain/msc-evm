--- conflicted
+++ resolved
@@ -2420,19 +2420,11 @@
 	// Check that address 0 is whitelisted and address 1 is not
 	role := feemanager.GetFeeManagerStatus(genesisState, testEthAddrs[0])
 	if role != allowlist.AllowListAdmin {
-<<<<<<< HEAD
 		t.Fatalf("Expected fee manager list status to be set to admin: %s, but found: %s", feemanager.ContractAddress, role)
-=======
-		t.Fatalf("Expected fee manager list status to be set to admin: %s, but found: %s", precompile.FeeManagerAddress, role)
->>>>>>> 357d9e6a
 	}
 	role = feemanager.GetFeeManagerStatus(genesisState, testEthAddrs[1])
 	if role != allowlist.AllowListNoRole {
-<<<<<<< HEAD
 		t.Fatalf("Expected fee manager list status to be set to no role: %s, but found: %s", feemanager.ContractAddress, role)
-=======
-		t.Fatalf("Expected fee manager list status to be set to no role: %s, but found: %s", precompile.FeeManagerAddress, role)
->>>>>>> 357d9e6a
 	}
 	// Contract is initialized but no preconfig is given, reader should return genesis fee config
 	feeConfig, lastChangedAt, err := vm.blockChain.GetFeeConfigAt(vm.blockChain.Genesis().Header())
@@ -2450,11 +2442,7 @@
 	tx := types.NewTx(&types.DynamicFeeTx{
 		ChainID:   genesis.Config.ChainID,
 		Nonce:     uint64(0),
-<<<<<<< HEAD
 		To:        &feemanager.ContractAddress,
-=======
-		To:        &precompile.FeeManagerAddress,
->>>>>>> 357d9e6a
 		Gas:       testLowFeeConfig.GasLimit.Uint64(),
 		Value:     common.Big0,
 		GasFeeCap: testLowFeeConfig.MinBaseFee, // give low fee, it should work since we still haven't applied high fees
@@ -2490,11 +2478,7 @@
 	tx2 := types.NewTx(&types.DynamicFeeTx{
 		ChainID:   genesis.Config.ChainID,
 		Nonce:     uint64(1),
-<<<<<<< HEAD
 		To:        &feemanager.ContractAddress,
-=======
-		To:        &precompile.FeeManagerAddress,
->>>>>>> 357d9e6a
 		Gas:       genesis.Config.FeeConfig.GasLimit.Uint64(),
 		Value:     common.Big0,
 		GasFeeCap: testLowFeeConfig.MinBaseFee, // this is too low for applied config, should fail
