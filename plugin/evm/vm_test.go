// (c) 2019-2020, Ava Labs, Inc. All rights reserved.
// See the file LICENSE for licensing terms.

package evm

import (
	"context"
	"crypto/ecdsa"
	"crypto/rand"
	"encoding/json"
	"errors"
	"fmt"
	"math/big"
	"os"
	"path/filepath"
	"strings"
	"testing"
	"time"

	"github.com/ethereum/go-ethereum/common"
	"github.com/ethereum/go-ethereum/common/hexutil"
	"github.com/ethereum/go-ethereum/crypto"
	"github.com/ethereum/go-ethereum/log"

	"github.com/stretchr/testify/require"

	"github.com/ava-labs/avalanchego/api/keystore"
	"github.com/ava-labs/avalanchego/chains/atomic"
	"github.com/ava-labs/avalanchego/database/manager"
	"github.com/ava-labs/avalanchego/database/prefixdb"
	"github.com/ava-labs/avalanchego/ids"
	"github.com/ava-labs/avalanchego/snow"
	"github.com/ava-labs/avalanchego/snow/choices"
	"github.com/ava-labs/avalanchego/snow/consensus/snowman"
	commonEng "github.com/ava-labs/avalanchego/snow/engine/common"
	"github.com/ava-labs/avalanchego/snow/validators"
	avalancheConstants "github.com/ava-labs/avalanchego/utils/constants"
	"github.com/ava-labs/avalanchego/utils/crypto/bls"
	"github.com/ava-labs/avalanchego/utils/formatting"
	"github.com/ava-labs/avalanchego/utils/logging"
	"github.com/ava-labs/avalanchego/version"
	"github.com/ava-labs/avalanchego/vms/components/chain"

	"github.com/ava-labs/subnet-evm/accounts/abi"
	accountKeystore "github.com/ava-labs/subnet-evm/accounts/keystore"
	"github.com/ava-labs/subnet-evm/commontype"
	"github.com/ava-labs/subnet-evm/consensus/dummy"
	"github.com/ava-labs/subnet-evm/constants"
	"github.com/ava-labs/subnet-evm/core"
	"github.com/ava-labs/subnet-evm/core/types"
	"github.com/ava-labs/subnet-evm/eth"
	"github.com/ava-labs/subnet-evm/internal/ethapi"
	"github.com/ava-labs/subnet-evm/metrics"
	"github.com/ava-labs/subnet-evm/params"
	"github.com/ava-labs/subnet-evm/plugin/evm/message"
	"github.com/ava-labs/subnet-evm/precompile/allowlist"
	"github.com/ava-labs/subnet-evm/precompile/contracts/deployerallowlist"
	"github.com/ava-labs/subnet-evm/precompile/contracts/feemanager"
	"github.com/ava-labs/subnet-evm/precompile/contracts/rewardmanager"
	"github.com/ava-labs/subnet-evm/precompile/contracts/txallowlist"
	"github.com/ava-labs/subnet-evm/rpc"
	"github.com/ava-labs/subnet-evm/trie"
	"github.com/ava-labs/subnet-evm/vmerrs"

	avalancheWarp "github.com/ava-labs/avalanchego/vms/platformvm/warp"
)

var (
	testNetworkID   uint32 = 10
	testCChainID           = ids.ID{'c', 'c', 'h', 'a', 'i', 'n', 't', 'e', 's', 't'}
	testXChainID           = ids.ID{'t', 'e', 's', 't', 'x'}
	testMinGasPrice int64  = 225_000_000_000
	testKeys        []*ecdsa.PrivateKey
	testEthAddrs    []common.Address // testEthAddrs[i] corresponds to testKeys[i]
	testAvaxAssetID = ids.ID{1, 2, 3}
	username        = "Johns"
	password        = "CjasdjhiPeirbSenfeI13" // #nosec G101
	// Use chainId: 43111, so that it does not overlap with any Avalanche ChainIDs, which may have their
	// config overridden in vm.Initialize.
	genesisJSONSubnetEVM    = "{\"config\":{\"chainId\":43111,\"homesteadBlock\":0,\"eip150Block\":0,\"eip150Hash\":\"0x2086799aeebeae135c246c65021c82b4e15a2c451340993aacfd2751886514f0\",\"eip155Block\":0,\"eip158Block\":0,\"byzantiumBlock\":0,\"constantinopleBlock\":0,\"petersburgBlock\":0,\"istanbulBlock\":0,\"muirGlacierBlock\":0,\"subnetEVMTimestamp\":0},\"nonce\":\"0x0\",\"timestamp\":\"0x0\",\"extraData\":\"0x00\",\"gasLimit\":\"0x7A1200\",\"difficulty\":\"0x0\",\"mixHash\":\"0x0000000000000000000000000000000000000000000000000000000000000000\",\"coinbase\":\"0x0000000000000000000000000000000000000000\",\"alloc\":{\"0x71562b71999873DB5b286dF957af199Ec94617F7\": {\"balance\":\"0x4192927743b88000\"}, \"0x703c4b2bD70c169f5717101CaeE543299Fc946C7\": {\"balance\":\"0x4192927743b88000\"}},\"number\":\"0x0\",\"gasUsed\":\"0x0\",\"parentHash\":\"0x0000000000000000000000000000000000000000000000000000000000000000\"}"
	genesisJSONPreSubnetEVM = "{\"config\":{\"chainId\":43111,\"homesteadBlock\":0,\"eip150Block\":0,\"eip150Hash\":\"0x2086799aeebeae135c246c65021c82b4e15a2c451340993aacfd2751886514f0\",\"eip155Block\":0,\"eip158Block\":0,\"byzantiumBlock\":0,\"constantinopleBlock\":0,\"petersburgBlock\":0,\"istanbulBlock\":0,\"muirGlacierBlock\":0},\"nonce\":\"0x0\",\"timestamp\":\"0x0\",\"extraData\":\"0x00\",\"gasLimit\":\"0x7A1200\",\"difficulty\":\"0x0\",\"mixHash\":\"0x0000000000000000000000000000000000000000000000000000000000000000\",\"coinbase\":\"0x0000000000000000000000000000000000000000\",\"alloc\":{\"0x71562b71999873DB5b286dF957af199Ec94617F7\": {\"balance\":\"0x4192927743b88000\"}, \"0x703c4b2bD70c169f5717101CaeE543299Fc946C7\": {\"balance\":\"0x4192927743b88000\"}},\"number\":\"0x0\",\"gasUsed\":\"0x0\",\"parentHash\":\"0x0000000000000000000000000000000000000000000000000000000000000000\"}"
	genesisJSONLatest       = genesisJSONSubnetEVM

	firstTxAmount  *big.Int
	genesisBalance *big.Int
)

func init() {
	key1, _ := crypto.HexToECDSA("b71c71a67e1177ad4e901695e1b4b9ee17ae16c6668d313eac2f96dbcda3f291")
	key2, _ := crypto.HexToECDSA("8a1f9a8f95be41cd7ccb6168179afb4504aefe388d1e14474d32c45c72ce7b7a")
	testKeys = append(testKeys, key1, key2)
	addr1 := crypto.PubkeyToAddress(key1.PublicKey)
	addr2 := crypto.PubkeyToAddress(key2.PublicKey)
	testEthAddrs = append(testEthAddrs, addr1, addr2)

	firstTxAmount = new(big.Int).Mul(big.NewInt(testMinGasPrice), big.NewInt(21000*100))
	genesisBalance = new(big.Int).Mul(big.NewInt(testMinGasPrice), big.NewInt(21000*1000))
}

// BuildGenesisTest returns the genesis bytes for Subnet EVM VM to be used in testing
func buildGenesisTest(t *testing.T, genesisJSON string) []byte {
	ss := CreateStaticService()

	genesis := &core.Genesis{}
	if err := json.Unmarshal([]byte(genesisJSON), genesis); err != nil {
		t.Fatalf("Problem unmarshaling genesis JSON: %s", err)
	}
	args := &BuildGenesisArgs{GenesisData: genesis}
	reply := &BuildGenesisReply{}
	err := ss.BuildGenesis(nil, args, reply)
	if err != nil {
		t.Fatalf("Failed to create test genesis")
	}
	genesisBytes, err := formatting.Decode(reply.Encoding, reply.GenesisBytes)
	if err != nil {
		t.Fatalf("Failed to decode genesis bytes: %s", err)
	}
	return genesisBytes
}

func NewContext() *snow.Context {
	ctx := snow.DefaultContextTest()
	ctx.NetworkID = testNetworkID
	ctx.NodeID = ids.GenerateTestNodeID()
	ctx.ChainID = testCChainID
	ctx.AVAXAssetID = testAvaxAssetID
	ctx.XChainID = testXChainID
	aliaser := ctx.BCLookup.(ids.Aliaser)
	_ = aliaser.Alias(testCChainID, "C")
	_ = aliaser.Alias(testCChainID, testCChainID.String())
	_ = aliaser.Alias(testXChainID, "X")
	_ = aliaser.Alias(testXChainID, testXChainID.String())
	ctx.ValidatorState = &validators.TestState{
		GetSubnetIDF: func(_ context.Context, chainID ids.ID) (ids.ID, error) {
			subnetID, ok := map[ids.ID]ids.ID{
				avalancheConstants.PlatformChainID: avalancheConstants.PrimaryNetworkID,
				testXChainID:                       avalancheConstants.PrimaryNetworkID,
				testCChainID:                       avalancheConstants.PrimaryNetworkID,
			}[chainID]
			if !ok {
				return ids.Empty, errors.New("unknown chain")
			}
			return subnetID, nil
		},
	}
	blsSecretKey, err := bls.NewSecretKey()
	if err != nil {
		panic(err)
	}
	ctx.WarpSigner = avalancheWarp.NewSigner(blsSecretKey, ctx.ChainID)
	ctx.PublicKey = bls.PublicFromSecretKey(blsSecretKey)
	return ctx
}

// If [genesisJSON] is empty, defaults to using [genesisJSONLatest]
func setupGenesis(
	t *testing.T,
	genesisJSON string,
) (*snow.Context,
	manager.Manager,
	[]byte,
	chan commonEng.Message,
	*atomic.Memory,
) {
	if len(genesisJSON) == 0 {
		genesisJSON = genesisJSONLatest
	}
	genesisBytes := buildGenesisTest(t, genesisJSON)
	ctx := NewContext()

	baseDBManager := manager.NewMemDB(&version.Semantic{
		Major: 1,
		Minor: 4,
		Patch: 5,
	})

	// initialize the atomic memory
	atomicMemory := atomic.NewMemory(prefixdb.New([]byte{0}, baseDBManager.Current().Database))
	ctx.SharedMemory = atomicMemory.NewSharedMemory(ctx.ChainID)

	// NB: this lock is intentionally left locked when this function returns.
	// The caller of this function is responsible for unlocking.
	ctx.Lock.Lock()

	userKeystore := keystore.New(logging.NoLog{}, manager.NewMemDB(&version.Semantic{
		Major: 1,
		Minor: 4,
		Patch: 5,
	}))
	if err := userKeystore.CreateUser(username, password); err != nil {
		t.Fatal(err)
	}
	ctx.Keystore = userKeystore.NewBlockchainKeyStore(ctx.ChainID)

	issuer := make(chan commonEng.Message, 1)
	prefixedDBManager := baseDBManager.NewPrefixDBManager([]byte{1})
	return ctx, prefixedDBManager, genesisBytes, issuer, atomicMemory
}

// GenesisVM creates a VM instance with the genesis test bytes and returns
// the channel use to send messages to the engine, the VM, database manager,
// and sender.
// If [genesisJSON] is empty, defaults to using [genesisJSONLatest]
func GenesisVM(t *testing.T,
	finishBootstrapping bool,
	genesisJSON string,
	configJSON string,
	upgradeJSON string,
) (chan commonEng.Message,
	*VM, manager.Manager,
	*commonEng.SenderTest,
) {
	vm := &VM{}
	ctx, dbManager, genesisBytes, issuer, _ := setupGenesis(t, genesisJSON)
	appSender := &commonEng.SenderTest{T: t}
	appSender.CantSendAppGossip = true
	appSender.SendAppGossipF = func(context.Context, []byte) error { return nil }
	err := vm.Initialize(
		context.Background(),
		ctx,
		dbManager,
		genesisBytes,
		[]byte(upgradeJSON),
		[]byte(configJSON),
		issuer,
		[]*commonEng.Fx{},
		appSender,
	)
	require.NoError(t, err, "error initializing GenesisVM")

	if finishBootstrapping {
		require.NoError(t, vm.SetState(context.Background(), snow.Bootstrapping))
		require.NoError(t, vm.SetState(context.Background(), snow.NormalOp))
	}

	return issuer, vm, dbManager, appSender
}

func TestVMConfig(t *testing.T) {
	txFeeCap := float64(11)
	enabledEthAPIs := []string{"debug"}
	configJSON := fmt.Sprintf("{\"rpc-tx-fee-cap\": %g,\"eth-apis\": %s}", txFeeCap, fmt.Sprintf("[%q]", enabledEthAPIs[0]))
	_, vm, _, _ := GenesisVM(t, false, "", configJSON, "")
	require.Equal(t, vm.config.RPCTxFeeCap, txFeeCap, "Tx Fee Cap should be set")
	require.Equal(t, vm.config.EthAPIs(), enabledEthAPIs, "EnabledEthAPIs should be set")
	require.NoError(t, vm.Shutdown(context.Background()))
}

func TestVMConfigDefaults(t *testing.T) {
	txFeeCap := float64(11)
	enabledEthAPIs := []string{"debug"}
	configJSON := fmt.Sprintf("{\"rpc-tx-fee-cap\": %g,\"eth-apis\": %s}", txFeeCap, fmt.Sprintf("[%q]", enabledEthAPIs[0]))
	_, vm, _, _ := GenesisVM(t, false, "", configJSON, "")

	var vmConfig Config
	vmConfig.SetDefaults()
	vmConfig.RPCTxFeeCap = txFeeCap
	vmConfig.EnabledEthAPIs = enabledEthAPIs
	require.Equal(t, vmConfig, vm.config, "VM Config should match default with overrides")
	require.NoError(t, vm.Shutdown(context.Background()))
}

func TestVMNilConfig(t *testing.T) {
	_, vm, _, _ := GenesisVM(t, false, "", "", "")

	// VM Config should match defaults if no config is passed in
	var vmConfig Config
	vmConfig.SetDefaults()
	require.Equal(t, vmConfig, vm.config, "VM Config should match default config")
	require.NoError(t, vm.Shutdown(context.Background()))
}

func TestVMContinuousProfiler(t *testing.T) {
	profilerDir := t.TempDir()
	profilerFrequency := 500 * time.Millisecond
	configJSON := fmt.Sprintf("{\"continuous-profiler-dir\": %q,\"continuous-profiler-frequency\": \"500ms\"}", profilerDir)
	_, vm, _, _ := GenesisVM(t, false, "", configJSON, "")
	require.Equal(t, vm.config.ContinuousProfilerDir, profilerDir, "profiler dir should be set")
	require.Equal(t, vm.config.ContinuousProfilerFrequency.Duration, profilerFrequency, "profiler frequency should be set")

	// Sleep for twice the frequency of the profiler to give it time
	// to generate the first profile.
	time.Sleep(2 * time.Second)
	require.NoError(t, vm.Shutdown(context.Background()))

	// Check that the first profile was generated
	expectedFileName := filepath.Join(profilerDir, "cpu.profile.1")
	_, err := os.Stat(expectedFileName)
	require.NoError(t, err, "Expected continuous profiler to generate the first CPU profile at %s", expectedFileName)
}

func TestVMUpgrades(t *testing.T) {
	genesisTests := []struct {
		name             string
		genesis          string
		expectedGasPrice *big.Int
	}{
		{
			name:             "Subnet EVM",
			genesis:          genesisJSONSubnetEVM,
			expectedGasPrice: big.NewInt(0),
		},
	}
	for _, test := range genesisTests {
		t.Run(test.name, func(t *testing.T) {
			_, vm, _, _ := GenesisVM(t, true, test.genesis, "", "")

			if gasPrice := vm.txPool.GasPrice(); gasPrice.Cmp(test.expectedGasPrice) != 0 {
				t.Fatalf("Expected pool gas price to be %d but found %d", test.expectedGasPrice, gasPrice)
			}
			defer func() {
				shutdownChan := make(chan error, 1)
				shutdownFunc := func() {
					err := vm.Shutdown(context.Background())
					shutdownChan <- err
				}

				go shutdownFunc()
				shutdownTimeout := 50 * time.Millisecond
				ticker := time.NewTicker(shutdownTimeout)
				select {
				case <-ticker.C:
					t.Fatalf("VM shutdown took longer than timeout: %v", shutdownTimeout)
				case err := <-shutdownChan:
					if err != nil {
						t.Fatalf("Shutdown errored: %s", err)
					}
				}
			}()

			lastAcceptedID, err := vm.LastAccepted(context.Background())
			if err != nil {
				t.Fatal(err)
			}

			if lastAcceptedID != ids.ID(vm.genesisHash) {
				t.Fatal("Expected last accepted block to match the genesis block hash")
			}

			genesisBlk, err := vm.GetBlock(context.Background(), lastAcceptedID)
			if err != nil {
				t.Fatalf("Failed to get genesis block due to %s", err)
			}

			if height := genesisBlk.Height(); height != 0 {
				t.Fatalf("Expected height of geneiss block to be 0, found: %d", height)
			}

			if _, err := vm.ParseBlock(context.Background(), genesisBlk.Bytes()); err != nil {
				t.Fatalf("Failed to parse genesis block due to %s", err)
			}

			genesisStatus := genesisBlk.Status()
			if genesisStatus != choices.Accepted {
				t.Fatalf("expected genesis status to be %s but was %s", choices.Accepted, genesisStatus)
			}
		})
	}
}

func issueAndAccept(t *testing.T, issuer <-chan commonEng.Message, vm *VM) snowman.Block {
	t.Helper()
	<-issuer

	blk, err := vm.BuildBlock(context.Background())
	if err != nil {
		t.Fatal(err)
	}

	if err := blk.Verify(context.Background()); err != nil {
		t.Fatal(err)
	}

	if status := blk.Status(); status != choices.Processing {
		t.Fatalf("Expected status of built block to be %s, but found %s", choices.Processing, status)
	}

	if err := vm.SetPreference(context.Background(), blk.ID()); err != nil {
		t.Fatal(err)
	}

	if err := blk.Accept(context.Background()); err != nil {
		t.Fatal(err)
	}

	return blk
}

func TestBuildEthTxBlock(t *testing.T) {
	// reduce block gas cost
	issuer, vm, dbManager, _ := GenesisVM(t, true, genesisJSONSubnetEVM, "{\"pruning-enabled\":true}", "")

	defer func() {
		if err := vm.Shutdown(context.Background()); err != nil {
			t.Fatal(err)
		}
	}()

	newTxPoolHeadChan := make(chan core.NewTxPoolReorgEvent, 1)
	vm.txPool.SubscribeNewReorgEvent(newTxPoolHeadChan)

	key, err := accountKeystore.NewKey(rand.Reader)
	if err != nil {
		t.Fatal(err)
	}

	tx := types.NewTransaction(uint64(0), key.Address, firstTxAmount, 21000, big.NewInt(testMinGasPrice), nil)
	signedTx, err := types.SignTx(tx, types.NewEIP155Signer(vm.chainConfig.ChainID), testKeys[0])
	if err != nil {
		t.Fatal(err)
	}
	errs := vm.txPool.AddRemotesSync([]*types.Transaction{signedTx})
	for i, err := range errs {
		if err != nil {
			t.Fatalf("Failed to add tx at index %d: %s", i, err)
		}
	}

	blk1 := issueAndAccept(t, issuer, vm)
	newHead := <-newTxPoolHeadChan
	if newHead.Head.Hash() != common.Hash(blk1.ID()) {
		t.Fatalf("Expected new block to match")
	}

	txs := make([]*types.Transaction, 10)
	for i := 0; i < 10; i++ {
		tx := types.NewTransaction(uint64(i), key.Address, big.NewInt(10), 21000, big.NewInt(testMinGasPrice), nil)
		signedTx, err := types.SignTx(tx, types.NewEIP155Signer(vm.chainConfig.ChainID), key.PrivateKey)
		if err != nil {
			t.Fatal(err)
		}
		txs[i] = signedTx
	}
	errs = vm.txPool.AddRemotesSync(txs)
	for i, err := range errs {
		if err != nil {
			t.Fatalf("Failed to add tx at index %d: %s", i, err)
		}
	}

	vm.clock.Set(vm.clock.Time().Add(2 * time.Second))
	blk2 := issueAndAccept(t, issuer, vm)
	newHead = <-newTxPoolHeadChan
	if newHead.Head.Hash() != common.Hash(blk2.ID()) {
		t.Fatalf("Expected new block to match")
	}

	if status := blk2.Status(); status != choices.Accepted {
		t.Fatalf("Expected status of accepted block to be %s, but found %s", choices.Accepted, status)
	}

	lastAcceptedID, err := vm.LastAccepted(context.Background())
	if err != nil {
		t.Fatal(err)
	}
	if lastAcceptedID != blk2.ID() {
		t.Fatalf("Expected last accepted blockID to be the accepted block: %s, but found %s", blk2.ID(), lastAcceptedID)
	}

	ethBlk1 := blk1.(*chain.BlockWrapper).Block.(*Block).ethBlock
	if ethBlk1Root := ethBlk1.Root(); !vm.blockChain.HasState(ethBlk1Root) {
		t.Fatalf("Expected blk1 state root to not yet be pruned after blk2 was accepted because of tip buffer")
	}

	// Clear the cache and ensure that GetBlock returns internal blocks with the correct status
	vm.State.Flush()
	blk2Refreshed, err := vm.GetBlockInternal(context.Background(), blk2.ID())
	if err != nil {
		t.Fatal(err)
	}
	if status := blk2Refreshed.Status(); status != choices.Accepted {
		t.Fatalf("Expected refreshed blk2 to be Accepted, but found status: %s", status)
	}

	blk1RefreshedID := blk2Refreshed.Parent()
	blk1Refreshed, err := vm.GetBlockInternal(context.Background(), blk1RefreshedID)
	if err != nil {
		t.Fatal(err)
	}
	if status := blk1Refreshed.Status(); status != choices.Accepted {
		t.Fatalf("Expected refreshed blk1 to be Accepted, but found status: %s", status)
	}

	if blk1Refreshed.ID() != blk1.ID() {
		t.Fatalf("Found unexpected blkID for parent of blk2")
	}

	restartedVM := &VM{}
	genesisBytes := buildGenesisTest(t, genesisJSONSubnetEVM)

	if err := restartedVM.Initialize(
		context.Background(),
		NewContext(),
		dbManager,
		genesisBytes,
		[]byte(""),
		[]byte("{\"pruning-enabled\":true}"),
		issuer,
		[]*commonEng.Fx{},
		nil,
	); err != nil {
		t.Fatal(err)
	}

	// State root should not have been committed and discarded on restart
	if ethBlk1Root := ethBlk1.Root(); restartedVM.blockChain.HasState(ethBlk1Root) {
		t.Fatalf("Expected blk1 state root to be pruned after blk2 was accepted on top of it in pruning mode")
	}

	// State root should be committed when accepted tip on shutdown
	ethBlk2 := blk2.(*chain.BlockWrapper).Block.(*Block).ethBlock
	if ethBlk2Root := ethBlk2.Root(); !restartedVM.blockChain.HasState(ethBlk2Root) {
		t.Fatalf("Expected blk2 state root to not be pruned after shutdown (last accepted tip should be committed)")
	}
}

// Regression test to ensure that after accepting block A
// then calling SetPreference on block B (when it becomes preferred)
// and the head of a longer chain (block D) does not corrupt the
// canonical chain.
//
//	  A
//	 / \
//	B   C
//	    |
//	    D
func TestSetPreferenceRace(t *testing.T) {
	// Create two VMs which will agree on block A and then
	// build the two distinct preferred chains above
	issuer1, vm1, _, _ := GenesisVM(t, true, genesisJSONSubnetEVM, "{\"pruning-enabled\":true}", "")
	issuer2, vm2, _, _ := GenesisVM(t, true, genesisJSONSubnetEVM, "{\"pruning-enabled\":true}", "")

	defer func() {
		if err := vm1.Shutdown(context.Background()); err != nil {
			t.Fatal(err)
		}

		if err := vm2.Shutdown(context.Background()); err != nil {
			t.Fatal(err)
		}
	}()

	newTxPoolHeadChan1 := make(chan core.NewTxPoolReorgEvent, 1)
	vm1.txPool.SubscribeNewReorgEvent(newTxPoolHeadChan1)
	newTxPoolHeadChan2 := make(chan core.NewTxPoolReorgEvent, 1)
	vm2.txPool.SubscribeNewReorgEvent(newTxPoolHeadChan2)

	tx := types.NewTransaction(uint64(0), testEthAddrs[1], firstTxAmount, 21000, big.NewInt(testMinGasPrice), nil)
	signedTx, err := types.SignTx(tx, types.NewEIP155Signer(vm1.chainConfig.ChainID), testKeys[0])
	if err != nil {
		t.Fatal(err)
	}

	txErrors := vm1.txPool.AddRemotesSync([]*types.Transaction{signedTx})
	for i, err := range txErrors {
		if err != nil {
			t.Fatalf("Failed to add tx at index %d: %s", i, err)
		}
	}

	<-issuer1

	vm1BlkA, err := vm1.BuildBlock(context.Background())
	if err != nil {
		t.Fatalf("Failed to build block with import transaction: %s", err)
	}

	if err := vm1BlkA.Verify(context.Background()); err != nil {
		t.Fatalf("Block failed verification on VM1: %s", err)
	}

	if status := vm1BlkA.Status(); status != choices.Processing {
		t.Fatalf("Expected status of built block to be %s, but found %s", choices.Processing, status)
	}

	if err := vm1.SetPreference(context.Background(), vm1BlkA.ID()); err != nil {
		t.Fatal(err)
	}

	vm2BlkA, err := vm2.ParseBlock(context.Background(), vm1BlkA.Bytes())
	if err != nil {
		t.Fatalf("Unexpected error parsing block from vm2: %s", err)
	}
	if err := vm2BlkA.Verify(context.Background()); err != nil {
		t.Fatalf("Block failed verification on VM2: %s", err)
	}
	if status := vm2BlkA.Status(); status != choices.Processing {
		t.Fatalf("Expected status of block on VM2 to be %s, but found %s", choices.Processing, status)
	}
	if err := vm2.SetPreference(context.Background(), vm2BlkA.ID()); err != nil {
		t.Fatal(err)
	}

	if err := vm1BlkA.Accept(context.Background()); err != nil {
		t.Fatalf("VM1 failed to accept block: %s", err)
	}
	if err := vm2BlkA.Accept(context.Background()); err != nil {
		t.Fatalf("VM2 failed to accept block: %s", err)
	}

	newHead := <-newTxPoolHeadChan1
	if newHead.Head.Hash() != common.Hash(vm1BlkA.ID()) {
		t.Fatalf("Expected new block to match")
	}
	newHead = <-newTxPoolHeadChan2
	if newHead.Head.Hash() != common.Hash(vm2BlkA.ID()) {
		t.Fatalf("Expected new block to match")
	}

	// Create list of 10 successive transactions to build block A on vm1
	// and to be split into two separate blocks on VM2
	txs := make([]*types.Transaction, 10)
	for i := 0; i < 10; i++ {
		tx := types.NewTransaction(uint64(i), testEthAddrs[0], big.NewInt(10), 21000, big.NewInt(testMinGasPrice), nil)
		signedTx, err := types.SignTx(tx, types.NewEIP155Signer(vm1.chainConfig.ChainID), testKeys[1])
		if err != nil {
			t.Fatal(err)
		}
		txs[i] = signedTx
	}

	var errs []error

	// Add the remote transactions, build the block, and set VM1's preference for block A
	errs = vm1.txPool.AddRemotesSync(txs)
	for i, err := range errs {
		if err != nil {
			t.Fatalf("Failed to add transaction to VM1 at index %d: %s", i, err)
		}
	}

	<-issuer1

	vm1BlkB, err := vm1.BuildBlock(context.Background())
	if err != nil {
		t.Fatal(err)
	}

	if err := vm1BlkB.Verify(context.Background()); err != nil {
		t.Fatal(err)
	}

	if status := vm1BlkB.Status(); status != choices.Processing {
		t.Fatalf("Expected status of built block to be %s, but found %s", choices.Processing, status)
	}

	if err := vm1.SetPreference(context.Background(), vm1BlkB.ID()); err != nil {
		t.Fatal(err)
	}

	// Split the transactions over two blocks, and set VM2's preference to them in sequence
	// after building each block
	// Block C
	errs = vm2.txPool.AddRemotesSync(txs[0:5])
	for i, err := range errs {
		if err != nil {
			t.Fatalf("Failed to add transaction to VM2 at index %d: %s", i, err)
		}
	}

	<-issuer2
	vm2BlkC, err := vm2.BuildBlock(context.Background())
	if err != nil {
		t.Fatalf("Failed to build BlkC on VM2: %s", err)
	}

	if err := vm2BlkC.Verify(context.Background()); err != nil {
		t.Fatalf("BlkC failed verification on VM2: %s", err)
	}

	if status := vm2BlkC.Status(); status != choices.Processing {
		t.Fatalf("Expected status of built block C to be %s, but found %s", choices.Processing, status)
	}

	if err := vm2.SetPreference(context.Background(), vm2BlkC.ID()); err != nil {
		t.Fatal(err)
	}

	newHead = <-newTxPoolHeadChan2
	if newHead.Head.Hash() != common.Hash(vm2BlkC.ID()) {
		t.Fatalf("Expected new block to match")
	}

	// Block D
	errs = vm2.txPool.AddRemotesSync(txs[5:10])
	for i, err := range errs {
		if err != nil {
			t.Fatalf("Failed to add transaction to VM2 at index %d: %s", i, err)
		}
	}

	<-issuer2
	vm2BlkD, err := vm2.BuildBlock(context.Background())
	if err != nil {
		t.Fatalf("Failed to build BlkD on VM2: %s", err)
	}

	if err := vm2BlkD.Verify(context.Background()); err != nil {
		t.Fatalf("BlkD failed verification on VM2: %s", err)
	}

	if status := vm2BlkD.Status(); status != choices.Processing {
		t.Fatalf("Expected status of built block D to be %s, but found %s", choices.Processing, status)
	}

	if err := vm2.SetPreference(context.Background(), vm2BlkD.ID()); err != nil {
		t.Fatal(err)
	}

	// VM1 receives blkC and blkD from VM1
	// and happens to call SetPreference on blkD without ever calling SetPreference
	// on blkC
	// Here we parse them in reverse order to simulate receiving a chain from the tip
	// back to the last accepted block as would typically be the case in the consensus
	// engine
	vm1BlkD, err := vm1.ParseBlock(context.Background(), vm2BlkD.Bytes())
	if err != nil {
		t.Fatalf("VM1 errored parsing blkD: %s", err)
	}
	vm1BlkC, err := vm1.ParseBlock(context.Background(), vm2BlkC.Bytes())
	if err != nil {
		t.Fatalf("VM1 errored parsing blkC: %s", err)
	}

	// The blocks must be verified in order. This invariant is maintained
	// in the consensus engine.
	if err := vm1BlkC.Verify(context.Background()); err != nil {
		t.Fatalf("VM1 BlkC failed verification: %s", err)
	}
	if err := vm1BlkD.Verify(context.Background()); err != nil {
		t.Fatalf("VM1 BlkD failed verification: %s", err)
	}

	// Set VM1's preference to blockD, skipping blockC
	if err := vm1.SetPreference(context.Background(), vm1BlkD.ID()); err != nil {
		t.Fatal(err)
	}

	// Accept the longer chain on both VMs and ensure there are no errors
	// VM1 Accepts the blocks in order
	if err := vm1BlkC.Accept(context.Background()); err != nil {
		t.Fatalf("VM1 BlkC failed on accept: %s", err)
	}
	if err := vm1BlkD.Accept(context.Background()); err != nil {
		t.Fatalf("VM1 BlkC failed on accept: %s", err)
	}

	// VM2 Accepts the blocks in order
	if err := vm2BlkC.Accept(context.Background()); err != nil {
		t.Fatalf("VM2 BlkC failed on accept: %s", err)
	}
	if err := vm2BlkD.Accept(context.Background()); err != nil {
		t.Fatalf("VM2 BlkC failed on accept: %s", err)
	}

	log.Info("Validating canonical chain")
	// Verify the Canonical Chain for Both VMs
	if err := vm2.blockChain.ValidateCanonicalChain(); err != nil {
		t.Fatalf("VM2 failed canonical chain verification due to: %s", err)
	}

	if err := vm1.blockChain.ValidateCanonicalChain(); err != nil {
		t.Fatalf("VM1 failed canonical chain verification due to: %s", err)
	}
}

// Regression test to ensure that a VM that accepts block A and B
// will not attempt to orphan either when verifying blocks C and D
// from another VM (which have a common ancestor under the finalized
// frontier).
//
//	  A
//	 / \
//	B   C
//
// verifies block B and C, then Accepts block B. Then we test to ensure
// that the VM defends against any attempt to set the preference or to
// accept block C, which should be an orphaned block at this point and
// get rejected.
func TestReorgProtection(t *testing.T) {
	issuer1, vm1, _, _ := GenesisVM(t, true, genesisJSONSubnetEVM, "{\"pruning-enabled\":false}", "")
	issuer2, vm2, _, _ := GenesisVM(t, true, genesisJSONSubnetEVM, "{\"pruning-enabled\":false}", "")

	defer func() {
		if err := vm1.Shutdown(context.Background()); err != nil {
			t.Fatal(err)
		}

		if err := vm2.Shutdown(context.Background()); err != nil {
			t.Fatal(err)
		}
	}()

	newTxPoolHeadChan1 := make(chan core.NewTxPoolReorgEvent, 1)
	vm1.txPool.SubscribeNewReorgEvent(newTxPoolHeadChan1)
	newTxPoolHeadChan2 := make(chan core.NewTxPoolReorgEvent, 1)
	vm2.txPool.SubscribeNewReorgEvent(newTxPoolHeadChan2)

	tx := types.NewTransaction(uint64(0), testEthAddrs[1], firstTxAmount, 21000, big.NewInt(testMinGasPrice), nil)
	signedTx, err := types.SignTx(tx, types.NewEIP155Signer(vm1.chainConfig.ChainID), testKeys[0])
	if err != nil {
		t.Fatal(err)
	}

	txErrors := vm1.txPool.AddRemotesSync([]*types.Transaction{signedTx})
	for i, err := range txErrors {
		if err != nil {
			t.Fatalf("Failed to add tx at index %d: %s", i, err)
		}
	}

	<-issuer1

	vm1BlkA, err := vm1.BuildBlock(context.Background())
	if err != nil {
		t.Fatalf("Failed to build block with import transaction: %s", err)
	}

	if err := vm1BlkA.Verify(context.Background()); err != nil {
		t.Fatalf("Block failed verification on VM1: %s", err)
	}

	if status := vm1BlkA.Status(); status != choices.Processing {
		t.Fatalf("Expected status of built block to be %s, but found %s", choices.Processing, status)
	}

	if err := vm1.SetPreference(context.Background(), vm1BlkA.ID()); err != nil {
		t.Fatal(err)
	}

	vm2BlkA, err := vm2.ParseBlock(context.Background(), vm1BlkA.Bytes())
	if err != nil {
		t.Fatalf("Unexpected error parsing block from vm2: %s", err)
	}
	if err := vm2BlkA.Verify(context.Background()); err != nil {
		t.Fatalf("Block failed verification on VM2: %s", err)
	}
	if status := vm2BlkA.Status(); status != choices.Processing {
		t.Fatalf("Expected status of block on VM2 to be %s, but found %s", choices.Processing, status)
	}
	if err := vm2.SetPreference(context.Background(), vm2BlkA.ID()); err != nil {
		t.Fatal(err)
	}

	if err := vm1BlkA.Accept(context.Background()); err != nil {
		t.Fatalf("VM1 failed to accept block: %s", err)
	}
	if err := vm2BlkA.Accept(context.Background()); err != nil {
		t.Fatalf("VM2 failed to accept block: %s", err)
	}

	newHead := <-newTxPoolHeadChan1
	if newHead.Head.Hash() != common.Hash(vm1BlkA.ID()) {
		t.Fatalf("Expected new block to match")
	}
	newHead = <-newTxPoolHeadChan2
	if newHead.Head.Hash() != common.Hash(vm2BlkA.ID()) {
		t.Fatalf("Expected new block to match")
	}

	// Create list of 10 successive transactions to build block A on vm1
	// and to be split into two separate blocks on VM2
	txs := make([]*types.Transaction, 10)
	for i := 0; i < 10; i++ {
		tx := types.NewTransaction(uint64(i), testEthAddrs[0], big.NewInt(10), 21000, big.NewInt(testMinGasPrice), nil)
		signedTx, err := types.SignTx(tx, types.NewEIP155Signer(vm1.chainConfig.ChainID), testKeys[1])
		if err != nil {
			t.Fatal(err)
		}
		txs[i] = signedTx
	}

	var errs []error

	// Add the remote transactions, build the block, and set VM1's preference for block A
	errs = vm1.txPool.AddRemotesSync(txs)
	for i, err := range errs {
		if err != nil {
			t.Fatalf("Failed to add transaction to VM1 at index %d: %s", i, err)
		}
	}

	<-issuer1

	vm1BlkB, err := vm1.BuildBlock(context.Background())
	if err != nil {
		t.Fatal(err)
	}

	if err := vm1BlkB.Verify(context.Background()); err != nil {
		t.Fatal(err)
	}

	if status := vm1BlkB.Status(); status != choices.Processing {
		t.Fatalf("Expected status of built block to be %s, but found %s", choices.Processing, status)
	}

	if err := vm1.SetPreference(context.Background(), vm1BlkB.ID()); err != nil {
		t.Fatal(err)
	}

	// Split the transactions over two blocks, and set VM2's preference to them in sequence
	// after building each block
	// Block C
	errs = vm2.txPool.AddRemotesSync(txs[0:5])
	for i, err := range errs {
		if err != nil {
			t.Fatalf("Failed to add transaction to VM2 at index %d: %s", i, err)
		}
	}

	<-issuer2
	vm2BlkC, err := vm2.BuildBlock(context.Background())
	if err != nil {
		t.Fatalf("Failed to build BlkC on VM2: %s", err)
	}

	if err := vm2BlkC.Verify(context.Background()); err != nil {
		t.Fatalf("Block failed verification on VM2: %s", err)
	}
	if status := vm2BlkC.Status(); status != choices.Processing {
		t.Fatalf("Expected status of block on VM2 to be %s, but found %s", choices.Processing, status)
	}

	vm1BlkC, err := vm1.ParseBlock(context.Background(), vm2BlkC.Bytes())
	if err != nil {
		t.Fatalf("Unexpected error parsing block from vm2: %s", err)
	}

	if err := vm1BlkC.Verify(context.Background()); err != nil {
		t.Fatalf("Block failed verification on VM1: %s", err)
	}

	// Accept B, such that block C should get Rejected.
	if err := vm1BlkB.Accept(context.Background()); err != nil {
		t.Fatalf("VM1 failed to accept block: %s", err)
	}

	// The below (setting preference blocks that have a common ancestor
	// with the preferred chain lower than the last finalized block)
	// should NEVER happen. However, the VM defends against this
	// just in case.
	if err := vm1.SetPreference(context.Background(), vm1BlkC.ID()); !strings.Contains(err.Error(), "cannot orphan finalized block") {
		t.Fatalf("Unexpected error when setting preference that would trigger reorg: %s", err)
	}

	if err := vm1BlkC.Accept(context.Background()); !strings.Contains(err.Error(), "expected accepted block to have parent") {
		t.Fatalf("Unexpected error when setting block at finalized height: %s", err)
	}
}

// Regression test to ensure that a VM that accepts block C while preferring
// block B will trigger a reorg.
//
//	  A
//	 / \
//	B   C
func TestNonCanonicalAccept(t *testing.T) {
	issuer1, vm1, _, _ := GenesisVM(t, true, genesisJSONSubnetEVM, "", "")
	issuer2, vm2, _, _ := GenesisVM(t, true, genesisJSONSubnetEVM, "", "")

	defer func() {
		if err := vm1.Shutdown(context.Background()); err != nil {
			t.Fatal(err)
		}

		if err := vm2.Shutdown(context.Background()); err != nil {
			t.Fatal(err)
		}
	}()

	newTxPoolHeadChan1 := make(chan core.NewTxPoolReorgEvent, 1)
	vm1.txPool.SubscribeNewReorgEvent(newTxPoolHeadChan1)
	newTxPoolHeadChan2 := make(chan core.NewTxPoolReorgEvent, 1)
	vm2.txPool.SubscribeNewReorgEvent(newTxPoolHeadChan2)

	tx := types.NewTransaction(uint64(0), testEthAddrs[1], firstTxAmount, 21000, big.NewInt(testMinGasPrice), nil)
	signedTx, err := types.SignTx(tx, types.NewEIP155Signer(vm1.chainConfig.ChainID), testKeys[0])
	if err != nil {
		t.Fatal(err)
	}

	txErrors := vm1.txPool.AddRemotesSync([]*types.Transaction{signedTx})
	for i, err := range txErrors {
		if err != nil {
			t.Fatalf("Failed to add tx at index %d: %s", i, err)
		}
	}

	<-issuer1

	vm1BlkA, err := vm1.BuildBlock(context.Background())
	if err != nil {
		t.Fatalf("Failed to build block with import transaction: %s", err)
	}

	if err := vm1BlkA.Verify(context.Background()); err != nil {
		t.Fatalf("Block failed verification on VM1: %s", err)
	}

	if status := vm1BlkA.Status(); status != choices.Processing {
		t.Fatalf("Expected status of built block to be %s, but found %s", choices.Processing, status)
	}

	if err := vm1.SetPreference(context.Background(), vm1BlkA.ID()); err != nil {
		t.Fatal(err)
	}

	vm2BlkA, err := vm2.ParseBlock(context.Background(), vm1BlkA.Bytes())
	if err != nil {
		t.Fatalf("Unexpected error parsing block from vm2: %s", err)
	}
	if err := vm2BlkA.Verify(context.Background()); err != nil {
		t.Fatalf("Block failed verification on VM2: %s", err)
	}
	if status := vm2BlkA.Status(); status != choices.Processing {
		t.Fatalf("Expected status of block on VM2 to be %s, but found %s", choices.Processing, status)
	}
	if err := vm2.SetPreference(context.Background(), vm2BlkA.ID()); err != nil {
		t.Fatal(err)
	}

	if err := vm1BlkA.Accept(context.Background()); err != nil {
		t.Fatalf("VM1 failed to accept block: %s", err)
	}
	if err := vm2BlkA.Accept(context.Background()); err != nil {
		t.Fatalf("VM2 failed to accept block: %s", err)
	}

	newHead := <-newTxPoolHeadChan1
	if newHead.Head.Hash() != common.Hash(vm1BlkA.ID()) {
		t.Fatalf("Expected new block to match")
	}
	newHead = <-newTxPoolHeadChan2
	if newHead.Head.Hash() != common.Hash(vm2BlkA.ID()) {
		t.Fatalf("Expected new block to match")
	}

	// Create list of 10 successive transactions to build block A on vm1
	// and to be split into two separate blocks on VM2
	txs := make([]*types.Transaction, 10)
	for i := 0; i < 10; i++ {
		tx := types.NewTransaction(uint64(i), testEthAddrs[0], big.NewInt(10), 21000, big.NewInt(testMinGasPrice), nil)
		signedTx, err := types.SignTx(tx, types.NewEIP155Signer(vm1.chainConfig.ChainID), testKeys[1])
		if err != nil {
			t.Fatal(err)
		}
		txs[i] = signedTx
	}

	var errs []error

	// Add the remote transactions, build the block, and set VM1's preference for block A
	errs = vm1.txPool.AddRemotesSync(txs)
	for i, err := range errs {
		if err != nil {
			t.Fatalf("Failed to add transaction to VM1 at index %d: %s", i, err)
		}
	}

	<-issuer1

	vm1BlkB, err := vm1.BuildBlock(context.Background())
	if err != nil {
		t.Fatal(err)
	}

	if err := vm1BlkB.Verify(context.Background()); err != nil {
		t.Fatal(err)
	}

	if status := vm1BlkB.Status(); status != choices.Processing {
		t.Fatalf("Expected status of built block to be %s, but found %s", choices.Processing, status)
	}

	if err := vm1.SetPreference(context.Background(), vm1BlkB.ID()); err != nil {
		t.Fatal(err)
	}

	vm1.blockChain.GetVMConfig().AllowUnfinalizedQueries = true

	blkBHeight := vm1BlkB.Height()
	blkBHash := vm1BlkB.(*chain.BlockWrapper).Block.(*Block).ethBlock.Hash()
	if b := vm1.blockChain.GetBlockByNumber(blkBHeight); b.Hash() != blkBHash {
		t.Fatalf("expected block at %d to have hash %s but got %s", blkBHeight, blkBHash.Hex(), b.Hash().Hex())
	}

	errs = vm2.txPool.AddRemotesSync(txs[0:5])
	for i, err := range errs {
		if err != nil {
			t.Fatalf("Failed to add transaction to VM2 at index %d: %s", i, err)
		}
	}

	<-issuer2
	vm2BlkC, err := vm2.BuildBlock(context.Background())
	if err != nil {
		t.Fatalf("Failed to build BlkC on VM2: %s", err)
	}

	vm1BlkC, err := vm1.ParseBlock(context.Background(), vm2BlkC.Bytes())
	if err != nil {
		t.Fatalf("Unexpected error parsing block from vm2: %s", err)
	}

	if err := vm1BlkC.Verify(context.Background()); err != nil {
		t.Fatalf("Block failed verification on VM1: %s", err)
	}

	if err := vm1BlkC.Accept(context.Background()); err != nil {
		t.Fatalf("VM1 failed to accept block: %s", err)
	}

	blkCHash := vm1BlkC.(*chain.BlockWrapper).Block.(*Block).ethBlock.Hash()
	if b := vm1.blockChain.GetBlockByNumber(blkBHeight); b.Hash() != blkCHash {
		t.Fatalf("expected block at %d to have hash %s but got %s", blkBHeight, blkCHash.Hex(), b.Hash().Hex())
	}
}

// Regression test to ensure that a VM that verifies block B, C, then
// D (preferring block B) does not trigger a reorg through the re-verification
// of block C or D.
//
//	  A
//	 / \
//	B   C
//	    |
//	    D
func TestStickyPreference(t *testing.T) {
	issuer1, vm1, _, _ := GenesisVM(t, true, genesisJSONSubnetEVM, "", "")
	issuer2, vm2, _, _ := GenesisVM(t, true, genesisJSONSubnetEVM, "", "")

	defer func() {
		if err := vm1.Shutdown(context.Background()); err != nil {
			t.Fatal(err)
		}

		if err := vm2.Shutdown(context.Background()); err != nil {
			t.Fatal(err)
		}
	}()

	newTxPoolHeadChan1 := make(chan core.NewTxPoolReorgEvent, 1)
	vm1.txPool.SubscribeNewReorgEvent(newTxPoolHeadChan1)
	newTxPoolHeadChan2 := make(chan core.NewTxPoolReorgEvent, 1)
	vm2.txPool.SubscribeNewReorgEvent(newTxPoolHeadChan2)

	tx := types.NewTransaction(uint64(0), testEthAddrs[1], firstTxAmount, 21000, big.NewInt(testMinGasPrice), nil)
	signedTx, err := types.SignTx(tx, types.NewEIP155Signer(vm1.chainConfig.ChainID), testKeys[0])
	if err != nil {
		t.Fatal(err)
	}

	txErrors := vm1.txPool.AddRemotesSync([]*types.Transaction{signedTx})
	for i, err := range txErrors {
		if err != nil {
			t.Fatalf("Failed to add tx at index %d: %s", i, err)
		}
	}

	<-issuer1

	vm1BlkA, err := vm1.BuildBlock(context.Background())
	if err != nil {
		t.Fatalf("Failed to build block with import transaction: %s", err)
	}

	if err := vm1BlkA.Verify(context.Background()); err != nil {
		t.Fatalf("Block failed verification on VM1: %s", err)
	}

	if status := vm1BlkA.Status(); status != choices.Processing {
		t.Fatalf("Expected status of built block to be %s, but found %s", choices.Processing, status)
	}

	if err := vm1.SetPreference(context.Background(), vm1BlkA.ID()); err != nil {
		t.Fatal(err)
	}

	vm2BlkA, err := vm2.ParseBlock(context.Background(), vm1BlkA.Bytes())
	if err != nil {
		t.Fatalf("Unexpected error parsing block from vm2: %s", err)
	}
	if err := vm2BlkA.Verify(context.Background()); err != nil {
		t.Fatalf("Block failed verification on VM2: %s", err)
	}
	if status := vm2BlkA.Status(); status != choices.Processing {
		t.Fatalf("Expected status of block on VM2 to be %s, but found %s", choices.Processing, status)
	}
	if err := vm2.SetPreference(context.Background(), vm2BlkA.ID()); err != nil {
		t.Fatal(err)
	}

	if err := vm1BlkA.Accept(context.Background()); err != nil {
		t.Fatalf("VM1 failed to accept block: %s", err)
	}
	if err := vm2BlkA.Accept(context.Background()); err != nil {
		t.Fatalf("VM2 failed to accept block: %s", err)
	}

	newHead := <-newTxPoolHeadChan1
	if newHead.Head.Hash() != common.Hash(vm1BlkA.ID()) {
		t.Fatalf("Expected new block to match")
	}
	newHead = <-newTxPoolHeadChan2
	if newHead.Head.Hash() != common.Hash(vm2BlkA.ID()) {
		t.Fatalf("Expected new block to match")
	}

	// Create list of 10 successive transactions to build block A on vm1
	// and to be split into two separate blocks on VM2
	txs := make([]*types.Transaction, 10)
	for i := 0; i < 10; i++ {
		tx := types.NewTransaction(uint64(i), testEthAddrs[0], big.NewInt(10), 21000, big.NewInt(testMinGasPrice), nil)
		signedTx, err := types.SignTx(tx, types.NewEIP155Signer(vm1.chainConfig.ChainID), testKeys[1])
		if err != nil {
			t.Fatal(err)
		}
		txs[i] = signedTx
	}

	var errs []error

	// Add the remote transactions, build the block, and set VM1's preference for block A
	errs = vm1.txPool.AddRemotesSync(txs)
	for i, err := range errs {
		if err != nil {
			t.Fatalf("Failed to add transaction to VM1 at index %d: %s", i, err)
		}
	}

	<-issuer1

	vm1BlkB, err := vm1.BuildBlock(context.Background())
	if err != nil {
		t.Fatal(err)
	}

	if err := vm1BlkB.Verify(context.Background()); err != nil {
		t.Fatal(err)
	}

	if status := vm1BlkB.Status(); status != choices.Processing {
		t.Fatalf("Expected status of built block to be %s, but found %s", choices.Processing, status)
	}

	if err := vm1.SetPreference(context.Background(), vm1BlkB.ID()); err != nil {
		t.Fatal(err)
	}

	vm1.blockChain.GetVMConfig().AllowUnfinalizedQueries = true

	blkBHeight := vm1BlkB.Height()
	blkBHash := vm1BlkB.(*chain.BlockWrapper).Block.(*Block).ethBlock.Hash()
	if b := vm1.blockChain.GetBlockByNumber(blkBHeight); b.Hash() != blkBHash {
		t.Fatalf("expected block at %d to have hash %s but got %s", blkBHeight, blkBHash.Hex(), b.Hash().Hex())
	}

	errs = vm2.txPool.AddRemotesSync(txs[0:5])
	for i, err := range errs {
		if err != nil {
			t.Fatalf("Failed to add transaction to VM2 at index %d: %s", i, err)
		}
	}

	<-issuer2
	vm2BlkC, err := vm2.BuildBlock(context.Background())
	if err != nil {
		t.Fatalf("Failed to build BlkC on VM2: %s", err)
	}

	if err := vm2BlkC.Verify(context.Background()); err != nil {
		t.Fatalf("BlkC failed verification on VM2: %s", err)
	}

	if status := vm2BlkC.Status(); status != choices.Processing {
		t.Fatalf("Expected status of built block C to be %s, but found %s", choices.Processing, status)
	}

	if err := vm2.SetPreference(context.Background(), vm2BlkC.ID()); err != nil {
		t.Fatal(err)
	}

	newHead = <-newTxPoolHeadChan2
	if newHead.Head.Hash() != common.Hash(vm2BlkC.ID()) {
		t.Fatalf("Expected new block to match")
	}

	errs = vm2.txPool.AddRemotesSync(txs[5:])
	for i, err := range errs {
		if err != nil {
			t.Fatalf("Failed to add transaction to VM2 at index %d: %s", i, err)
		}
	}

	<-issuer2
	vm2BlkD, err := vm2.BuildBlock(context.Background())
	if err != nil {
		t.Fatalf("Failed to build BlkD on VM2: %s", err)
	}

	// Parse blocks produced in vm2
	vm1BlkC, err := vm1.ParseBlock(context.Background(), vm2BlkC.Bytes())
	if err != nil {
		t.Fatalf("Unexpected error parsing block from vm2: %s", err)
	}
	blkCHash := vm1BlkC.(*chain.BlockWrapper).Block.(*Block).ethBlock.Hash()

	vm1BlkD, err := vm1.ParseBlock(context.Background(), vm2BlkD.Bytes())
	if err != nil {
		t.Fatalf("Unexpected error parsing block from vm2: %s", err)
	}
	blkDHeight := vm1BlkD.Height()
	blkDHash := vm1BlkD.(*chain.BlockWrapper).Block.(*Block).ethBlock.Hash()

	// Should be no-ops
	if err := vm1BlkC.Verify(context.Background()); err != nil {
		t.Fatalf("Block failed verification on VM1: %s", err)
	}
	if err := vm1BlkD.Verify(context.Background()); err != nil {
		t.Fatalf("Block failed verification on VM1: %s", err)
	}
	if b := vm1.blockChain.GetBlockByNumber(blkBHeight); b.Hash() != blkBHash {
		t.Fatalf("expected block at %d to have hash %s but got %s", blkBHeight, blkBHash.Hex(), b.Hash().Hex())
	}
	if b := vm1.blockChain.GetBlockByNumber(blkDHeight); b != nil {
		t.Fatalf("expected block at %d to be nil but got %s", blkDHeight, b.Hash().Hex())
	}
	if b := vm1.blockChain.CurrentBlock(); b.Hash() != blkBHash {
		t.Fatalf("expected current block to have hash %s but got %s", blkBHash.Hex(), b.Hash().Hex())
	}

	// Should still be no-ops on re-verify
	if err := vm1BlkC.Verify(context.Background()); err != nil {
		t.Fatalf("Block failed verification on VM1: %s", err)
	}
	if err := vm1BlkD.Verify(context.Background()); err != nil {
		t.Fatalf("Block failed verification on VM1: %s", err)
	}
	if b := vm1.blockChain.GetBlockByNumber(blkBHeight); b.Hash() != blkBHash {
		t.Fatalf("expected block at %d to have hash %s but got %s", blkBHeight, blkBHash.Hex(), b.Hash().Hex())
	}
	if b := vm1.blockChain.GetBlockByNumber(blkDHeight); b != nil {
		t.Fatalf("expected block at %d to be nil but got %s", blkDHeight, b.Hash().Hex())
	}
	if b := vm1.blockChain.CurrentBlock(); b.Hash() != blkBHash {
		t.Fatalf("expected current block to have hash %s but got %s", blkBHash.Hex(), b.Hash().Hex())
	}

	// Should be queryable after setting preference to side chain
	if err := vm1.SetPreference(context.Background(), vm1BlkD.ID()); err != nil {
		t.Fatal(err)
	}

	if b := vm1.blockChain.GetBlockByNumber(blkBHeight); b.Hash() != blkCHash {
		t.Fatalf("expected block at %d to have hash %s but got %s", blkBHeight, blkCHash.Hex(), b.Hash().Hex())
	}
	if b := vm1.blockChain.GetBlockByNumber(blkDHeight); b.Hash() != blkDHash {
		t.Fatalf("expected block at %d to have hash %s but got %s", blkDHeight, blkDHash.Hex(), b.Hash().Hex())
	}
	if b := vm1.blockChain.CurrentBlock(); b.Hash() != blkDHash {
		t.Fatalf("expected current block to have hash %s but got %s", blkDHash.Hex(), b.Hash().Hex())
	}

	// Attempt to accept out of order
	if err := vm1BlkD.Accept(context.Background()); !strings.Contains(err.Error(), "expected accepted block to have parent") {
		t.Fatalf("unexpected error when accepting out of order block: %s", err)
	}

	// Accept in order
	if err := vm1BlkC.Accept(context.Background()); err != nil {
		t.Fatalf("Block failed verification on VM1: %s", err)
	}
	if err := vm1BlkD.Accept(context.Background()); err != nil {
		t.Fatalf("Block failed acceptance on VM1: %s", err)
	}

	// Ensure queryable after accepting
	if b := vm1.blockChain.GetBlockByNumber(blkBHeight); b.Hash() != blkCHash {
		t.Fatalf("expected block at %d to have hash %s but got %s", blkBHeight, blkCHash.Hex(), b.Hash().Hex())
	}
	if b := vm1.blockChain.GetBlockByNumber(blkDHeight); b.Hash() != blkDHash {
		t.Fatalf("expected block at %d to have hash %s but got %s", blkDHeight, blkDHash.Hex(), b.Hash().Hex())
	}
	if b := vm1.blockChain.CurrentBlock(); b.Hash() != blkDHash {
		t.Fatalf("expected current block to have hash %s but got %s", blkDHash.Hex(), b.Hash().Hex())
	}
}

// Regression test to ensure that a VM that prefers block B is able to parse
// block C but unable to parse block D because it names B as an uncle, which
// are not supported.
//
//	  A
//	 / \
//	B   C
//	    |
//	    D
func TestUncleBlock(t *testing.T) {
	issuer1, vm1, _, _ := GenesisVM(t, true, genesisJSONSubnetEVM, "", "")
	issuer2, vm2, _, _ := GenesisVM(t, true, genesisJSONSubnetEVM, "", "")

	defer func() {
		if err := vm1.Shutdown(context.Background()); err != nil {
			t.Fatal(err)
		}
		if err := vm2.Shutdown(context.Background()); err != nil {
			t.Fatal(err)
		}
	}()

	newTxPoolHeadChan1 := make(chan core.NewTxPoolReorgEvent, 1)
	vm1.txPool.SubscribeNewReorgEvent(newTxPoolHeadChan1)
	newTxPoolHeadChan2 := make(chan core.NewTxPoolReorgEvent, 1)
	vm2.txPool.SubscribeNewReorgEvent(newTxPoolHeadChan2)

	tx := types.NewTransaction(uint64(0), testEthAddrs[1], firstTxAmount, 21000, big.NewInt(testMinGasPrice), nil)
	signedTx, err := types.SignTx(tx, types.NewEIP155Signer(vm1.chainConfig.ChainID), testKeys[0])
	if err != nil {
		t.Fatal(err)
	}

	txErrors := vm1.txPool.AddRemotesSync([]*types.Transaction{signedTx})
	for i, err := range txErrors {
		if err != nil {
			t.Fatalf("Failed to add tx at index %d: %s", i, err)
		}
	}

	<-issuer1

	vm1BlkA, err := vm1.BuildBlock(context.Background())
	if err != nil {
		t.Fatalf("Failed to build block with import transaction: %s", err)
	}

	if err := vm1BlkA.Verify(context.Background()); err != nil {
		t.Fatalf("Block failed verification on VM1: %s", err)
	}

	if status := vm1BlkA.Status(); status != choices.Processing {
		t.Fatalf("Expected status of built block to be %s, but found %s", choices.Processing, status)
	}

	if err := vm1.SetPreference(context.Background(), vm1BlkA.ID()); err != nil {
		t.Fatal(err)
	}

	vm2BlkA, err := vm2.ParseBlock(context.Background(), vm1BlkA.Bytes())
	if err != nil {
		t.Fatalf("Unexpected error parsing block from vm2: %s", err)
	}
	if err := vm2BlkA.Verify(context.Background()); err != nil {
		t.Fatalf("Block failed verification on VM2: %s", err)
	}
	if status := vm2BlkA.Status(); status != choices.Processing {
		t.Fatalf("Expected status of block on VM2 to be %s, but found %s", choices.Processing, status)
	}
	if err := vm2.SetPreference(context.Background(), vm2BlkA.ID()); err != nil {
		t.Fatal(err)
	}

	if err := vm1BlkA.Accept(context.Background()); err != nil {
		t.Fatalf("VM1 failed to accept block: %s", err)
	}
	if err := vm2BlkA.Accept(context.Background()); err != nil {
		t.Fatalf("VM2 failed to accept block: %s", err)
	}

	newHead := <-newTxPoolHeadChan1
	if newHead.Head.Hash() != common.Hash(vm1BlkA.ID()) {
		t.Fatalf("Expected new block to match")
	}
	newHead = <-newTxPoolHeadChan2
	if newHead.Head.Hash() != common.Hash(vm2BlkA.ID()) {
		t.Fatalf("Expected new block to match")
	}

	txs := make([]*types.Transaction, 10)
	for i := 0; i < 10; i++ {
		tx := types.NewTransaction(uint64(i), testEthAddrs[0], big.NewInt(10), 21000, big.NewInt(testMinGasPrice), nil)
		signedTx, err := types.SignTx(tx, types.NewEIP155Signer(vm1.chainConfig.ChainID), testKeys[1])
		if err != nil {
			t.Fatal(err)
		}
		txs[i] = signedTx
	}

	var errs []error

	errs = vm1.txPool.AddRemotesSync(txs)
	for i, err := range errs {
		if err != nil {
			t.Fatalf("Failed to add transaction to VM1 at index %d: %s", i, err)
		}
	}

	<-issuer1

	vm1BlkB, err := vm1.BuildBlock(context.Background())
	if err != nil {
		t.Fatal(err)
	}

	if err := vm1BlkB.Verify(context.Background()); err != nil {
		t.Fatal(err)
	}

	if status := vm1BlkB.Status(); status != choices.Processing {
		t.Fatalf("Expected status of built block to be %s, but found %s", choices.Processing, status)
	}

	if err := vm1.SetPreference(context.Background(), vm1BlkB.ID()); err != nil {
		t.Fatal(err)
	}

	errs = vm2.txPool.AddRemotesSync(txs[0:5])
	for i, err := range errs {
		if err != nil {
			t.Fatalf("Failed to add transaction to VM2 at index %d: %s", i, err)
		}
	}

	<-issuer2
	vm2BlkC, err := vm2.BuildBlock(context.Background())
	if err != nil {
		t.Fatalf("Failed to build BlkC on VM2: %s", err)
	}

	if err := vm2BlkC.Verify(context.Background()); err != nil {
		t.Fatalf("BlkC failed verification on VM2: %s", err)
	}

	if status := vm2BlkC.Status(); status != choices.Processing {
		t.Fatalf("Expected status of built block C to be %s, but found %s", choices.Processing, status)
	}

	if err := vm2.SetPreference(context.Background(), vm2BlkC.ID()); err != nil {
		t.Fatal(err)
	}

	newHead = <-newTxPoolHeadChan2
	if newHead.Head.Hash() != common.Hash(vm2BlkC.ID()) {
		t.Fatalf("Expected new block to match")
	}

	errs = vm2.txPool.AddRemotesSync(txs[5:10])
	for i, err := range errs {
		if err != nil {
			t.Fatalf("Failed to add transaction to VM2 at index %d: %s", i, err)
		}
	}

	<-issuer2
	vm2BlkD, err := vm2.BuildBlock(context.Background())
	if err != nil {
		t.Fatalf("Failed to build BlkD on VM2: %s", err)
	}

	// Create uncle block from blkD
	blkDEthBlock := vm2BlkD.(*chain.BlockWrapper).Block.(*Block).ethBlock
	uncles := []*types.Header{vm1BlkB.(*chain.BlockWrapper).Block.(*Block).ethBlock.Header()}
	uncleBlockHeader := types.CopyHeader(blkDEthBlock.Header())
	uncleBlockHeader.UncleHash = types.CalcUncleHash(uncles)

	uncleEthBlock := types.NewBlock(
		uncleBlockHeader,
		blkDEthBlock.Transactions(),
		uncles,
		nil,
		new(trie.Trie),
	)
	uncleBlock := vm2.newBlock(uncleEthBlock)

	if err := uncleBlock.Verify(context.Background()); !errors.Is(err, errUnclesUnsupported) {
		t.Fatalf("VM2 should have failed with %q but got %q", errUnclesUnsupported, err.Error())
	}
	if _, err := vm1.ParseBlock(context.Background(), vm2BlkC.Bytes()); err != nil {
		t.Fatalf("VM1 errored parsing blkC: %s", err)
	}
	if _, err := vm1.ParseBlock(context.Background(), uncleBlock.Bytes()); !errors.Is(err, errUnclesUnsupported) {
		t.Fatalf("VM1 should have failed with %q but got %q", errUnclesUnsupported, err.Error())
	}
}

// Regression test to ensure that a VM that is not able to parse a block that
// contains no transactions.
func TestEmptyBlock(t *testing.T) {
	issuer, vm, _, _ := GenesisVM(t, true, genesisJSONSubnetEVM, "", "")

	defer func() {
		if err := vm.Shutdown(context.Background()); err != nil {
			t.Fatal(err)
		}
	}()

	tx := types.NewTransaction(uint64(0), testEthAddrs[1], firstTxAmount, 21000, big.NewInt(testMinGasPrice), nil)
	signedTx, err := types.SignTx(tx, types.NewEIP155Signer(vm.chainConfig.ChainID), testKeys[0])
	if err != nil {
		t.Fatal(err)
	}

	txErrors := vm.txPool.AddRemotesSync([]*types.Transaction{signedTx})
	for i, err := range txErrors {
		if err != nil {
			t.Fatalf("Failed to add tx at index %d: %s", i, err)
		}
	}

	<-issuer

	blk, err := vm.BuildBlock(context.Background())
	if err != nil {
		t.Fatalf("Failed to build block with import transaction: %s", err)
	}

	// Create empty block from blkA
	ethBlock := blk.(*chain.BlockWrapper).Block.(*Block).ethBlock

	emptyEthBlock := types.NewBlock(
		types.CopyHeader(ethBlock.Header()),
		nil,
		nil,
		nil,
		new(trie.Trie),
	)

	emptyBlock := vm.newBlock(emptyEthBlock)

	if _, err := vm.ParseBlock(context.Background(), emptyBlock.Bytes()); !errors.Is(err, errEmptyBlock) {
		t.Fatalf("VM should have failed with errEmptyBlock but got %s", err.Error())
	}
	if err := emptyBlock.Verify(context.Background()); !errors.Is(err, errEmptyBlock) {
		t.Fatalf("block should have failed verification with errEmptyBlock but got %s", err.Error())
	}
}

// Regression test to ensure that a VM that verifies block B, C, then
// D (preferring block B) reorgs when C and then D are accepted.
//
//	  A
//	 / \
//	B   C
//	    |
//	    D
func TestAcceptReorg(t *testing.T) {
	issuer1, vm1, _, _ := GenesisVM(t, true, genesisJSONSubnetEVM, "", "")
	issuer2, vm2, _, _ := GenesisVM(t, true, genesisJSONSubnetEVM, "", "")

	defer func() {
		if err := vm1.Shutdown(context.Background()); err != nil {
			t.Fatal(err)
		}

		if err := vm2.Shutdown(context.Background()); err != nil {
			t.Fatal(err)
		}
	}()

	newTxPoolHeadChan1 := make(chan core.NewTxPoolReorgEvent, 1)
	vm1.txPool.SubscribeNewReorgEvent(newTxPoolHeadChan1)
	newTxPoolHeadChan2 := make(chan core.NewTxPoolReorgEvent, 1)
	vm2.txPool.SubscribeNewReorgEvent(newTxPoolHeadChan2)

	tx := types.NewTransaction(uint64(0), testEthAddrs[1], firstTxAmount, 21000, big.NewInt(testMinGasPrice), nil)
	signedTx, err := types.SignTx(tx, types.NewEIP155Signer(vm1.chainConfig.ChainID), testKeys[0])
	if err != nil {
		t.Fatal(err)
	}

	txErrors := vm1.txPool.AddRemotesSync([]*types.Transaction{signedTx})
	for i, err := range txErrors {
		if err != nil {
			t.Fatalf("Failed to add tx at index %d: %s", i, err)
		}
	}

	<-issuer1

	vm1BlkA, err := vm1.BuildBlock(context.Background())
	if err != nil {
		t.Fatalf("Failed to build block with import transaction: %s", err)
	}

	if err := vm1BlkA.Verify(context.Background()); err != nil {
		t.Fatalf("Block failed verification on VM1: %s", err)
	}

	if status := vm1BlkA.Status(); status != choices.Processing {
		t.Fatalf("Expected status of built block to be %s, but found %s", choices.Processing, status)
	}

	if err := vm1.SetPreference(context.Background(), vm1BlkA.ID()); err != nil {
		t.Fatal(err)
	}

	vm2BlkA, err := vm2.ParseBlock(context.Background(), vm1BlkA.Bytes())
	if err != nil {
		t.Fatalf("Unexpected error parsing block from vm2: %s", err)
	}
	if err := vm2BlkA.Verify(context.Background()); err != nil {
		t.Fatalf("Block failed verification on VM2: %s", err)
	}
	if status := vm2BlkA.Status(); status != choices.Processing {
		t.Fatalf("Expected status of block on VM2 to be %s, but found %s", choices.Processing, status)
	}
	if err := vm2.SetPreference(context.Background(), vm2BlkA.ID()); err != nil {
		t.Fatal(err)
	}

	if err := vm1BlkA.Accept(context.Background()); err != nil {
		t.Fatalf("VM1 failed to accept block: %s", err)
	}
	if err := vm2BlkA.Accept(context.Background()); err != nil {
		t.Fatalf("VM2 failed to accept block: %s", err)
	}

	newHead := <-newTxPoolHeadChan1
	if newHead.Head.Hash() != common.Hash(vm1BlkA.ID()) {
		t.Fatalf("Expected new block to match")
	}
	newHead = <-newTxPoolHeadChan2
	if newHead.Head.Hash() != common.Hash(vm2BlkA.ID()) {
		t.Fatalf("Expected new block to match")
	}

	// Create list of 10 successive transactions to build block A on vm1
	// and to be split into two separate blocks on VM2
	txs := make([]*types.Transaction, 10)
	for i := 0; i < 10; i++ {
		tx := types.NewTransaction(uint64(i), testEthAddrs[0], big.NewInt(10), 21000, big.NewInt(testMinGasPrice), nil)
		signedTx, err := types.SignTx(tx, types.NewEIP155Signer(vm1.chainConfig.ChainID), testKeys[1])
		if err != nil {
			t.Fatal(err)
		}
		txs[i] = signedTx
	}

	// Add the remote transactions, build the block, and set VM1's preference
	// for block B
	errs := vm1.txPool.AddRemotesSync(txs)
	for i, err := range errs {
		if err != nil {
			t.Fatalf("Failed to add transaction to VM1 at index %d: %s", i, err)
		}
	}

	<-issuer1

	vm1BlkB, err := vm1.BuildBlock(context.Background())
	if err != nil {
		t.Fatal(err)
	}

	if err := vm1BlkB.Verify(context.Background()); err != nil {
		t.Fatal(err)
	}

	if status := vm1BlkB.Status(); status != choices.Processing {
		t.Fatalf("Expected status of built block to be %s, but found %s", choices.Processing, status)
	}

	if err := vm1.SetPreference(context.Background(), vm1BlkB.ID()); err != nil {
		t.Fatal(err)
	}

	errs = vm2.txPool.AddRemotesSync(txs[0:5])
	for i, err := range errs {
		if err != nil {
			t.Fatalf("Failed to add transaction to VM2 at index %d: %s", i, err)
		}
	}

	<-issuer2

	vm2BlkC, err := vm2.BuildBlock(context.Background())
	if err != nil {
		t.Fatalf("Failed to build BlkC on VM2: %s", err)
	}

	if err := vm2BlkC.Verify(context.Background()); err != nil {
		t.Fatalf("BlkC failed verification on VM2: %s", err)
	}

	if err := vm2.SetPreference(context.Background(), vm2BlkC.ID()); err != nil {
		t.Fatal(err)
	}

	newHead = <-newTxPoolHeadChan2
	if newHead.Head.Hash() != common.Hash(vm2BlkC.ID()) {
		t.Fatalf("Expected new block to match")
	}

	errs = vm2.txPool.AddRemotesSync(txs[5:])
	for i, err := range errs {
		if err != nil {
			t.Fatalf("Failed to add transaction to VM2 at index %d: %s", i, err)
		}
	}

	<-issuer2

	vm2BlkD, err := vm2.BuildBlock(context.Background())
	if err != nil {
		t.Fatalf("Failed to build BlkD on VM2: %s", err)
	}

	// Parse blocks produced in vm2
	vm1BlkC, err := vm1.ParseBlock(context.Background(), vm2BlkC.Bytes())
	if err != nil {
		t.Fatalf("Unexpected error parsing block from vm2: %s", err)
	}

	vm1BlkD, err := vm1.ParseBlock(context.Background(), vm2BlkD.Bytes())
	if err != nil {
		t.Fatalf("Unexpected error parsing block from vm2: %s", err)
	}

	if err := vm1BlkC.Verify(context.Background()); err != nil {
		t.Fatalf("Block failed verification on VM1: %s", err)
	}
	if err := vm1BlkD.Verify(context.Background()); err != nil {
		t.Fatalf("Block failed verification on VM1: %s", err)
	}

	blkBHash := vm1BlkB.(*chain.BlockWrapper).Block.(*Block).ethBlock.Hash()
	if b := vm1.blockChain.CurrentBlock(); b.Hash() != blkBHash {
		t.Fatalf("expected current block to have hash %s but got %s", blkBHash.Hex(), b.Hash().Hex())
	}

	if err := vm1BlkC.Accept(context.Background()); err != nil {
		t.Fatal(err)
	}

	blkCHash := vm1BlkC.(*chain.BlockWrapper).Block.(*Block).ethBlock.Hash()
	if b := vm1.blockChain.CurrentBlock(); b.Hash() != blkCHash {
		t.Fatalf("expected current block to have hash %s but got %s", blkCHash.Hex(), b.Hash().Hex())
	}
	if err := vm1BlkB.Reject(context.Background()); err != nil {
		t.Fatal(err)
	}

	if err := vm1BlkD.Accept(context.Background()); err != nil {
		t.Fatal(err)
	}
	blkDHash := vm1BlkD.(*chain.BlockWrapper).Block.(*Block).ethBlock.Hash()
	if b := vm1.blockChain.CurrentBlock(); b.Hash() != blkDHash {
		t.Fatalf("expected current block to have hash %s but got %s", blkDHash.Hex(), b.Hash().Hex())
	}
}

func TestFutureBlock(t *testing.T) {
	issuer, vm, _, _ := GenesisVM(t, true, genesisJSONSubnetEVM, "", "")

	defer func() {
		if err := vm.Shutdown(context.Background()); err != nil {
			t.Fatal(err)
		}
	}()

	tx := types.NewTransaction(uint64(0), testEthAddrs[1], firstTxAmount, 21000, big.NewInt(testMinGasPrice), nil)
	signedTx, err := types.SignTx(tx, types.NewEIP155Signer(vm.chainConfig.ChainID), testKeys[0])
	if err != nil {
		t.Fatal(err)
	}

	txErrors := vm.txPool.AddRemotesSync([]*types.Transaction{signedTx})
	for i, err := range txErrors {
		if err != nil {
			t.Fatalf("Failed to add tx at index %d: %s", i, err)
		}
	}

	<-issuer

	blkA, err := vm.BuildBlock(context.Background())
	if err != nil {
		t.Fatalf("Failed to build block with import transaction: %s", err)
	}

	// Create empty block from blkA
	internalBlkA := blkA.(*chain.BlockWrapper).Block.(*Block)
	modifiedHeader := types.CopyHeader(internalBlkA.ethBlock.Header())
	// Set the VM's clock to the time of the produced block
	vm.clock.Set(time.Unix(int64(modifiedHeader.Time), 0))
	// Set the modified time to exceed the allowed future time
	modifiedTime := modifiedHeader.Time + uint64(maxFutureBlockTime.Seconds()+1)
	modifiedHeader.Time = modifiedTime
	modifiedBlock := types.NewBlock(
		modifiedHeader,
		internalBlkA.ethBlock.Transactions(),
		nil,
		nil,
		new(trie.Trie),
	)

	futureBlock := vm.newBlock(modifiedBlock)

	if err := futureBlock.Verify(context.Background()); err == nil {
		t.Fatal("Future block should have failed verification due to block timestamp too far in the future")
	} else if !strings.Contains(err.Error(), "block timestamp is too far in the future") {
		t.Fatalf("Expected error to be block timestamp too far in the future but found %s", err)
	}
}

func TestLastAcceptedBlockNumberAllow(t *testing.T) {
	issuer, vm, _, _ := GenesisVM(t, true, genesisJSONSubnetEVM, "", "")

	defer func() {
		if err := vm.Shutdown(context.Background()); err != nil {
			t.Fatal(err)
		}
	}()

	tx := types.NewTransaction(uint64(0), testEthAddrs[1], firstTxAmount, 21000, big.NewInt(testMinGasPrice), nil)
	signedTx, err := types.SignTx(tx, types.NewEIP155Signer(vm.chainConfig.ChainID), testKeys[0])
	if err != nil {
		t.Fatal(err)
	}

	txErrors := vm.txPool.AddRemotesSync([]*types.Transaction{signedTx})
	for i, err := range txErrors {
		if err != nil {
			t.Fatalf("Failed to add tx at index %d: %s", i, err)
		}
	}

	<-issuer

	blk, err := vm.BuildBlock(context.Background())
	if err != nil {
		t.Fatalf("Failed to build block with import transaction: %s", err)
	}

	if err := blk.Verify(context.Background()); err != nil {
		t.Fatalf("Block failed verification on VM: %s", err)
	}

	if status := blk.Status(); status != choices.Processing {
		t.Fatalf("Expected status of built block to be %s, but found %s", choices.Processing, status)
	}

	if err := vm.SetPreference(context.Background(), blk.ID()); err != nil {
		t.Fatal(err)
	}

	blkHeight := blk.Height()
	blkHash := blk.(*chain.BlockWrapper).Block.(*Block).ethBlock.Hash()

	vm.blockChain.GetVMConfig().AllowUnfinalizedQueries = true

	ctx := context.Background()
	b, err := vm.eth.APIBackend.BlockByNumber(ctx, rpc.BlockNumber(blkHeight))
	if err != nil {
		t.Fatal(err)
	}
	if b.Hash() != blkHash {
		t.Fatalf("expected block at %d to have hash %s but got %s", blkHeight, blkHash.Hex(), b.Hash().Hex())
	}

	vm.blockChain.GetVMConfig().AllowUnfinalizedQueries = false

	_, err = vm.eth.APIBackend.BlockByNumber(ctx, rpc.BlockNumber(blkHeight))
	if !errors.Is(err, eth.ErrUnfinalizedData) {
		t.Fatalf("expected ErrUnfinalizedData but got %s", err.Error())
	}

	if err := blk.Accept(context.Background()); err != nil {
		t.Fatalf("VM failed to accept block: %s", err)
	}

	if b := vm.blockChain.GetBlockByNumber(blkHeight); b.Hash() != blkHash {
		t.Fatalf("expected block at %d to have hash %s but got %s", blkHeight, blkHash.Hex(), b.Hash().Hex())
	}
}

func TestConfigureLogLevel(t *testing.T) {
	configTests := []struct {
		name                     string
		logConfig                string
		genesisJSON, upgradeJSON string
		expectedErr              string
	}{
		{
			name:        "Log level info",
			logConfig:   "{\"log-level\": \"info\"}",
			genesisJSON: genesisJSONSubnetEVM,
			upgradeJSON: "",
			expectedErr: "",
		},
	}
	for _, test := range configTests {
		t.Run(test.name, func(t *testing.T) {
			vm := &VM{}
			ctx, dbManager, genesisBytes, issuer, _ := setupGenesis(t, test.genesisJSON)
			appSender := &commonEng.SenderTest{T: t}
			appSender.CantSendAppGossip = true
			appSender.SendAppGossipF = func(context.Context, []byte) error { return nil }
			err := vm.Initialize(
				context.Background(),
				ctx,
				dbManager,
				genesisBytes,
				[]byte(""),
				[]byte(test.logConfig),
				issuer,
				[]*commonEng.Fx{},
				appSender,
			)
			if len(test.expectedErr) == 0 && err != nil {
				t.Fatal(err)
			} else if len(test.expectedErr) > 0 {
				if err == nil {
					t.Fatalf("initialize should have failed due to %s", test.expectedErr)
				} else if !strings.Contains(err.Error(), test.expectedErr) {
					t.Fatalf("Expected initialize to fail due to %s, but failed with %s", test.expectedErr, err.Error())
				}
			}

			// If the VM was not initialized, do not attept to shut it down
			if err == nil {
				shutdownChan := make(chan error, 1)
				shutdownFunc := func() {
					err := vm.Shutdown(context.Background())
					shutdownChan <- err
				}
				go shutdownFunc()

				shutdownTimeout := 50 * time.Millisecond
				ticker := time.NewTicker(shutdownTimeout)
				select {
				case <-ticker.C:
					t.Fatalf("VM shutdown took longer than timeout: %v", shutdownTimeout)
				case err := <-shutdownChan:
					if err != nil {
						t.Fatalf("Shutdown errored: %s", err)
					}
				}
			}
		})
	}
}

// Regression test to ensure we can build blocks if we are starting with the
// Subnet EVM ruleset in genesis.
func TestBuildSubnetEVMBlock(t *testing.T) {
	issuer, vm, _, _ := GenesisVM(t, true, genesisJSONSubnetEVM, "", "")

	defer func() {
		if err := vm.Shutdown(context.Background()); err != nil {
			t.Fatal(err)
		}
	}()

	newTxPoolHeadChan := make(chan core.NewTxPoolReorgEvent, 1)
	vm.txPool.SubscribeNewReorgEvent(newTxPoolHeadChan)

	tx := types.NewTransaction(uint64(0), testEthAddrs[1], new(big.Int).Mul(firstTxAmount, big.NewInt(4)), 21000, big.NewInt(testMinGasPrice*3), nil)
	signedTx, err := types.SignTx(tx, types.NewEIP155Signer(vm.chainConfig.ChainID), testKeys[0])
	if err != nil {
		t.Fatal(err)
	}

	txErrors := vm.txPool.AddRemotesSync([]*types.Transaction{signedTx})
	for i, err := range txErrors {
		if err != nil {
			t.Fatalf("Failed to add tx at index %d: %s", i, err)
		}
	}

	blk := issueAndAccept(t, issuer, vm)
	newHead := <-newTxPoolHeadChan
	if newHead.Head.Hash() != common.Hash(blk.ID()) {
		t.Fatalf("Expected new block to match")
	}

	txs := make([]*types.Transaction, 10)
	for i := 0; i < 10; i++ {
		tx := types.NewTransaction(uint64(i), testEthAddrs[0], big.NewInt(10), 21000, big.NewInt(testMinGasPrice*3), nil)
		signedTx, err := types.SignTx(tx, types.NewEIP155Signer(vm.chainConfig.ChainID), testKeys[1])
		if err != nil {
			t.Fatal(err)
		}
		txs[i] = signedTx
	}
	errs := vm.txPool.AddRemotes(txs)
	for i, err := range errs {
		if err != nil {
			t.Fatalf("Failed to add tx at index %d: %s", i, err)
		}
	}

	blk = issueAndAccept(t, issuer, vm)
	ethBlk := blk.(*chain.BlockWrapper).Block.(*Block).ethBlock
	if ethBlk.BlockGasCost() == nil || ethBlk.BlockGasCost().Cmp(big.NewInt(100)) < 0 {
		t.Fatalf("expected blockGasCost to be at least 100 but got %d", ethBlk.BlockGasCost())
	}
	minRequiredTip, err := dummy.MinRequiredTip(vm.chainConfig, ethBlk.Header())
	if err != nil {
		t.Fatal(err)
	}
	if minRequiredTip == nil || minRequiredTip.Cmp(big.NewInt(0.05*params.GWei)) < 0 {
		t.Fatalf("expected minRequiredTip to be at least 0.05 gwei but got %d", minRequiredTip)
	}

	if status := blk.Status(); status != choices.Accepted {
		t.Fatalf("Expected status of accepted block to be %s, but found %s", choices.Accepted, status)
	}

	lastAcceptedID, err := vm.LastAccepted(context.Background())
	if err != nil {
		t.Fatal(err)
	}
	if lastAcceptedID != blk.ID() {
		t.Fatalf("Expected last accepted blockID to be the accepted block: %s, but found %s", blk.ID(), lastAcceptedID)
	}

	// Confirm all txs are present
	ethBlkTxs := vm.blockChain.GetBlockByNumber(2).Transactions()
	for i, tx := range txs {
		if len(ethBlkTxs) <= i {
			t.Fatalf("missing transactions expected: %d but found: %d", len(txs), len(ethBlkTxs))
		}
		if ethBlkTxs[i].Hash() != tx.Hash() {
			t.Fatalf("expected tx at index %d to have hash: %x but has: %x", i, txs[i].Hash(), tx.Hash())
		}
	}
}

func TestBuildAllowListActivationBlock(t *testing.T) {
	genesis := &core.Genesis{}
	if err := genesis.UnmarshalJSON([]byte(genesisJSONSubnetEVM)); err != nil {
		t.Fatal(err)
	}
	genesis.Config.GenesisPrecompiles = params.Precompiles{
		deployerallowlist.ConfigKey: deployerallowlist.NewConfig(big.NewInt(time.Now().Unix()), testEthAddrs, nil),
	}

	genesisJSON, err := genesis.MarshalJSON()
	if err != nil {
		t.Fatal(err)
	}
	issuer, vm, _, _ := GenesisVM(t, true, string(genesisJSON), "", "")

	defer func() {
		if err := vm.Shutdown(context.Background()); err != nil {
			t.Fatal(err)
		}
	}()

	newTxPoolHeadChan := make(chan core.NewTxPoolReorgEvent, 1)
	vm.txPool.SubscribeNewReorgEvent(newTxPoolHeadChan)

	genesisState, err := vm.blockChain.StateAt(vm.blockChain.Genesis().Root())
	if err != nil {
		t.Fatal(err)
	}
	role := deployerallowlist.GetContractDeployerAllowListStatus(genesisState, testEthAddrs[0])
	if role != allowlist.NoRole {
		t.Fatalf("Expected allow list status to be set to no role: %s, but found: %s", allowlist.NoRole, role)
	}

	// Send basic transaction to construct a simple block and confirm that the precompile state configuration in the worker behaves correctly.
	tx := types.NewTransaction(uint64(0), testEthAddrs[1], new(big.Int).Mul(firstTxAmount, big.NewInt(4)), 21000, big.NewInt(testMinGasPrice*3), nil)
	signedTx, err := types.SignTx(tx, types.NewEIP155Signer(vm.chainConfig.ChainID), testKeys[0])
	if err != nil {
		t.Fatal(err)
	}

	txErrors := vm.txPool.AddRemotesSync([]*types.Transaction{signedTx})
	for i, err := range txErrors {
		if err != nil {
			t.Fatalf("Failed to add tx at index %d: %s", i, err)
		}
	}

	blk := issueAndAccept(t, issuer, vm)
	newHead := <-newTxPoolHeadChan
	if newHead.Head.Hash() != common.Hash(blk.ID()) {
		t.Fatalf("Expected new block to match")
	}

	// Verify that the allow list config activation was handled correctly in the first block.
	blkState, err := vm.blockChain.StateAt(blk.(*chain.BlockWrapper).Block.(*Block).ethBlock.Root())
	if err != nil {
		t.Fatal(err)
	}
	role = deployerallowlist.GetContractDeployerAllowListStatus(blkState, testEthAddrs[0])
	if role != allowlist.AdminRole {
		t.Fatalf("Expected allow list status to be set role %s, but found: %s", allowlist.AdminRole, role)
	}
}

// Test that the tx allow list allows whitelisted transactions and blocks non-whitelisted addresses
func TestTxAllowListSuccessfulTx(t *testing.T) {
	// Setup chain params
	genesis := &core.Genesis{}
	if err := genesis.UnmarshalJSON([]byte(genesisJSONSubnetEVM)); err != nil {
		t.Fatal(err)
	}
	genesis.Config.GenesisPrecompiles = params.Precompiles{
		txallowlist.ConfigKey: txallowlist.NewConfig(big.NewInt(0), testEthAddrs[0:1], nil),
	}
	genesisJSON, err := genesis.MarshalJSON()
	if err != nil {
		t.Fatal(err)
	}
	issuer, vm, _, _ := GenesisVM(t, true, string(genesisJSON), "", "")

	defer func() {
		if err := vm.Shutdown(context.Background()); err != nil {
			t.Fatal(err)
		}
	}()

	newTxPoolHeadChan := make(chan core.NewTxPoolReorgEvent, 1)
	vm.txPool.SubscribeNewReorgEvent(newTxPoolHeadChan)

	genesisState, err := vm.blockChain.StateAt(vm.blockChain.Genesis().Root())
	if err != nil {
		t.Fatal(err)
	}

	// Check that address 0 is whitelisted and address 1 is not
	role := txallowlist.GetTxAllowListStatus(genesisState, testEthAddrs[0])
	if role != allowlist.AdminRole {
		t.Fatalf("Expected allow list status to be set to admin: %s, but found: %s", allowlist.AdminRole, role)
	}
	role = txallowlist.GetTxAllowListStatus(genesisState, testEthAddrs[1])
	if role != allowlist.NoRole {
		t.Fatalf("Expected allow list status to be set to no role: %s, but found: %s", allowlist.NoRole, role)
	}

	// Submit a successful transaction
	tx0 := types.NewTransaction(uint64(0), testEthAddrs[0], big.NewInt(1), 21000, big.NewInt(testMinGasPrice), nil)
	signedTx0, err := types.SignTx(tx0, types.NewEIP155Signer(vm.chainConfig.ChainID), testKeys[0])
	require.NoError(t, err)

	errs := vm.txPool.AddRemotesSync([]*types.Transaction{signedTx0})
	if err := errs[0]; err != nil {
		t.Fatalf("Failed to add tx at index: %s", err)
	}

	// Submit a rejected transaction, should throw an error
	tx1 := types.NewTransaction(uint64(0), testEthAddrs[1], big.NewInt(2), 21000, big.NewInt(testMinGasPrice), nil)
	signedTx1, err := types.SignTx(tx1, types.NewEIP155Signer(vm.chainConfig.ChainID), testKeys[1])
	if err != nil {
		t.Fatal(err)
	}

	errs = vm.txPool.AddRemotesSync([]*types.Transaction{signedTx1})
	if err := errs[0]; !errors.Is(err, vmerrs.ErrSenderAddressNotAllowListed) {
		t.Fatalf("expected ErrSenderAddressNotAllowListed, got: %s", err)
	}

	blk := issueAndAccept(t, issuer, vm)

	// Verify that the constructed block only has the whitelisted tx
	block := blk.(*chain.BlockWrapper).Block.(*Block).ethBlock

	txs := block.Transactions()

	if txs.Len() != 1 {
		t.Fatalf("Expected number of txs to be %d, but found %d", 1, txs.Len())
	}

	require.Equal(t, signedTx0.Hash(), txs[0].Hash())
}

// Test that the tx allow list allows whitelisted transactions and blocks non-whitelisted addresses
// and the allowlist is removed after the precompile is disabled.
func TestTxAllowListDisablePrecompile(t *testing.T) {
	// Setup chain params
	genesis := &core.Genesis{}
	if err := genesis.UnmarshalJSON([]byte(genesisJSONSubnetEVM)); err != nil {
		t.Fatal(err)
	}
	enableAllowListTimestamp := time.Unix(0, 0) // enable at genesis
	genesis.Config.GenesisPrecompiles = params.Precompiles{
		txallowlist.ConfigKey: txallowlist.NewConfig(big.NewInt(enableAllowListTimestamp.Unix()), testEthAddrs[0:1], nil),
	}
	genesisJSON, err := genesis.MarshalJSON()
	if err != nil {
		t.Fatal(err)
	}

	// arbitrary choice ahead of enableAllowListTimestamp
	disableAllowListTimestamp := enableAllowListTimestamp.Add(10 * time.Hour)
	// configure a network upgrade to remove the allowlist
	upgradeConfig := fmt.Sprintf(`
	{
		"precompileUpgrades": [
			{
				"txAllowListConfig": {
					"blockTimestamp": %d,
					"disable": true
				}
			}
		]
	}
	`, disableAllowListTimestamp.Unix())

	issuer, vm, _, _ := GenesisVM(t, true, string(genesisJSON), "", upgradeConfig)

	vm.clock.Set(disableAllowListTimestamp) // upgrade takes effect after a block is issued, so we can set vm's clock here.

	defer func() {
		if err := vm.Shutdown(context.Background()); err != nil {
			t.Fatal(err)
		}
	}()

	newTxPoolHeadChan := make(chan core.NewTxPoolReorgEvent, 1)
	vm.txPool.SubscribeNewReorgEvent(newTxPoolHeadChan)

	genesisState, err := vm.blockChain.StateAt(vm.blockChain.Genesis().Root())
	if err != nil {
		t.Fatal(err)
	}

	// Check that address 0 is whitelisted and address 1 is not
	role := txallowlist.GetTxAllowListStatus(genesisState, testEthAddrs[0])
	if role != allowlist.AdminRole {
		t.Fatalf("Expected allow list status to be set to admin: %s, but found: %s", allowlist.AdminRole, role)
	}
	role = txallowlist.GetTxAllowListStatus(genesisState, testEthAddrs[1])
	if role != allowlist.NoRole {
		t.Fatalf("Expected allow list status to be set to no role: %s, but found: %s", allowlist.NoRole, role)
	}

	// Submit a successful transaction
	tx0 := types.NewTransaction(uint64(0), testEthAddrs[0], big.NewInt(1), 21000, big.NewInt(testMinGasPrice), nil)
	signedTx0, err := types.SignTx(tx0, types.NewEIP155Signer(vm.chainConfig.ChainID), testKeys[0])
	require.NoError(t, err)

	errs := vm.txPool.AddRemotesSync([]*types.Transaction{signedTx0})
	if err := errs[0]; err != nil {
		t.Fatalf("Failed to add tx at index: %s", err)
	}

	// Submit a rejected transaction, should throw an error
	tx1 := types.NewTransaction(uint64(0), testEthAddrs[1], big.NewInt(2), 21000, big.NewInt(testMinGasPrice), nil)
	signedTx1, err := types.SignTx(tx1, types.NewEIP155Signer(vm.chainConfig.ChainID), testKeys[1])
	if err != nil {
		t.Fatal(err)
	}

	errs = vm.txPool.AddRemotesSync([]*types.Transaction{signedTx1})
	if err := errs[0]; !errors.Is(err, vmerrs.ErrSenderAddressNotAllowListed) {
		t.Fatalf("expected ErrSenderAddressNotAllowListed, got: %s", err)
	}

	blk := issueAndAccept(t, issuer, vm)

	// Verify that the constructed block only has the whitelisted tx
	block := blk.(*chain.BlockWrapper).Block.(*Block).ethBlock
	txs := block.Transactions()
	if txs.Len() != 1 {
		t.Fatalf("Expected number of txs to be %d, but found %d", 1, txs.Len())
	}
	require.Equal(t, signedTx0.Hash(), txs[0].Hash())

	// verify the issued block is after the network upgrade
	require.True(t, block.Timestamp().Cmp(big.NewInt(disableAllowListTimestamp.Unix())) >= 0)

	<-newTxPoolHeadChan // wait for new head in tx pool

	// retry the rejected Tx, which should now succeed
	errs = vm.txPool.AddRemotesSync([]*types.Transaction{signedTx1})
	if err := errs[0]; err != nil {
		t.Fatalf("Failed to add tx at index: %s", err)
	}

	vm.clock.Set(vm.clock.Time().Add(2 * time.Second)) // add 2 seconds for gas fee to adjust
	blk = issueAndAccept(t, issuer, vm)

	// Verify that the constructed block only has the previously rejected tx
	block = blk.(*chain.BlockWrapper).Block.(*Block).ethBlock
	txs = block.Transactions()
	if txs.Len() != 1 {
		t.Fatalf("Expected number of txs to be %d, but found %d", 1, txs.Len())
	}
	require.Equal(t, signedTx1.Hash(), txs[0].Hash())
}

// Test that the fee manager changes fee configuration
func TestFeeManagerChangeFee(t *testing.T) {
	// Setup chain params
	genesis := &core.Genesis{}
	if err := genesis.UnmarshalJSON([]byte(genesisJSONSubnetEVM)); err != nil {
		t.Fatal(err)
	}
	genesis.Config.GenesisPrecompiles = params.Precompiles{
		feemanager.ConfigKey: feemanager.NewConfig(big.NewInt(0), testEthAddrs[0:1], nil, nil),
	}

	// set a lower fee config now
	testLowFeeConfig := commontype.FeeConfig{
		GasLimit:        big.NewInt(8_000_000),
		TargetBlockRate: 5, // in seconds

		MinBaseFee:               big.NewInt(5_000_000_000),
		TargetGas:                big.NewInt(18_000_000),
		BaseFeeChangeDenominator: big.NewInt(3396),

		MinBlockGasCost:  big.NewInt(0),
		MaxBlockGasCost:  big.NewInt(4_000_000),
		BlockGasCostStep: big.NewInt(500_000),
	}

	genesis.Config.FeeConfig = testLowFeeConfig
	genesisJSON, err := genesis.MarshalJSON()
	if err != nil {
		t.Fatal(err)
	}
	issuer, vm, _, _ := GenesisVM(t, true, string(genesisJSON), "", "")

	defer func() {
		if err := vm.Shutdown(context.Background()); err != nil {
			t.Fatal(err)
		}
	}()

	newTxPoolHeadChan := make(chan core.NewTxPoolReorgEvent, 1)
	vm.txPool.SubscribeNewReorgEvent(newTxPoolHeadChan)

	genesisState, err := vm.blockChain.StateAt(vm.blockChain.Genesis().Root())
	if err != nil {
		t.Fatal(err)
	}

	// Check that address 0 is whitelisted and address 1 is not
	role := feemanager.GetFeeManagerStatus(genesisState, testEthAddrs[0])
	if role != allowlist.AdminRole {
		t.Fatalf("Expected fee manager list status to be set to admin: %s, but found: %s", allowlist.AdminRole, role)
	}
	role = feemanager.GetFeeManagerStatus(genesisState, testEthAddrs[1])
	if role != allowlist.NoRole {
		t.Fatalf("Expected fee manager list status to be set to no role: %s, but found: %s", allowlist.NoRole, role)
	}
	// Contract is initialized but no preconfig is given, reader should return genesis fee config
	feeConfig, lastChangedAt, err := vm.blockChain.GetFeeConfigAt(vm.blockChain.Genesis().Header())
	require.NoError(t, err)
	require.EqualValues(t, feeConfig, testLowFeeConfig)
	require.Zero(t, vm.blockChain.CurrentBlock().Number().Cmp(lastChangedAt))

	// set a different fee config now
	testHighFeeConfig := testLowFeeConfig
	testHighFeeConfig.MinBaseFee = big.NewInt(28_000_000_000)

	data, err := feemanager.PackSetFeeConfig(testHighFeeConfig)
	require.NoError(t, err)

	tx := types.NewTx(&types.DynamicFeeTx{
		ChainID:   genesis.Config.ChainID,
		Nonce:     uint64(0),
		To:        &feemanager.ContractAddress,
		Gas:       testLowFeeConfig.GasLimit.Uint64(),
		Value:     common.Big0,
		GasFeeCap: testLowFeeConfig.MinBaseFee, // give low fee, it should work since we still haven't applied high fees
		GasTipCap: common.Big0,
		Data:      data,
	})

	signedTx, err := types.SignTx(tx, types.LatestSigner(genesis.Config), testKeys[0])
	if err != nil {
		t.Fatal(err)
	}

	errs := vm.txPool.AddRemotesSync([]*types.Transaction{signedTx})
	if err := errs[0]; err != nil {
		t.Fatalf("Failed to add tx at index: %s", err)
	}

	blk := issueAndAccept(t, issuer, vm)
	newHead := <-newTxPoolHeadChan
	if newHead.Head.Hash() != common.Hash(blk.ID()) {
		t.Fatalf("Expected new block to match")
	}

	block := blk.(*chain.BlockWrapper).Block.(*Block).ethBlock

	// Contract is initialized but no state is given, reader should return genesis fee config
	feeConfig, lastChangedAt, err = vm.blockChain.GetFeeConfigAt(block.Header())
	require.NoError(t, err)
	require.EqualValues(t, testHighFeeConfig, feeConfig)
	require.EqualValues(t, vm.blockChain.CurrentBlock().Number(), lastChangedAt)

	// should fail, with same params since fee is higher now
	tx2 := types.NewTx(&types.DynamicFeeTx{
		ChainID:   genesis.Config.ChainID,
		Nonce:     uint64(1),
		To:        &feemanager.ContractAddress,
		Gas:       genesis.Config.FeeConfig.GasLimit.Uint64(),
		Value:     common.Big0,
		GasFeeCap: testLowFeeConfig.MinBaseFee, // this is too low for applied config, should fail
		GasTipCap: common.Big0,
		Data:      data,
	})

	signedTx2, err := types.SignTx(tx2, types.LatestSigner(genesis.Config), testKeys[0])
	if err != nil {
		t.Fatal(err)
	}

	err = vm.txPool.AddRemote(signedTx2)
	require.ErrorIs(t, err, core.ErrUnderpriced)
}

// Test Allow Fee Recipients is disabled and, etherbase must be blackhole address
func TestAllowFeeRecipientDisabled(t *testing.T) {
	genesis := &core.Genesis{}
	if err := genesis.UnmarshalJSON([]byte(genesisJSONSubnetEVM)); err != nil {
		t.Fatal(err)
	}
	genesis.Config.AllowFeeRecipients = false // set to false initially
	genesisJSON, err := genesis.MarshalJSON()
	if err != nil {
		t.Fatal(err)
	}
	issuer, vm, _, _ := GenesisVM(t, true, string(genesisJSON), "", "")

	vm.miner.SetEtherbase(common.HexToAddress("0x0123456789")) // set non-blackhole address by force
	defer func() {
		if err := vm.Shutdown(context.Background()); err != nil {
			t.Fatal(err)
		}
	}()

	newTxPoolHeadChan := make(chan core.NewTxPoolReorgEvent, 1)
	vm.txPool.SubscribeNewReorgEvent(newTxPoolHeadChan)

	tx := types.NewTransaction(uint64(0), testEthAddrs[1], new(big.Int).Mul(firstTxAmount, big.NewInt(4)), 21000, big.NewInt(testMinGasPrice*3), nil)
	signedTx, err := types.SignTx(tx, types.NewEIP155Signer(vm.chainConfig.ChainID), testKeys[0])
	if err != nil {
		t.Fatal(err)
	}

	txErrors := vm.txPool.AddRemotesSync([]*types.Transaction{signedTx})
	for i, err := range txErrors {
		if err != nil {
			t.Fatalf("Failed to add tx at index %d: %s", i, err)
		}
	}

	<-issuer

	blk, err := vm.BuildBlock(context.Background())
	require.NoError(t, err) // this won't return an error since miner will set the etherbase to blackhole address

	ethBlock := blk.(*chain.BlockWrapper).Block.(*Block).ethBlock
	require.Equal(t, constants.BlackholeAddr, ethBlock.Coinbase())

	// Create empty block from blk
	internalBlk := blk.(*chain.BlockWrapper).Block.(*Block)
	modifiedHeader := types.CopyHeader(internalBlk.ethBlock.Header())
	modifiedHeader.Coinbase = common.HexToAddress("0x0123456789") // set non-blackhole address by force
	modifiedBlock := types.NewBlock(
		modifiedHeader,
		internalBlk.ethBlock.Transactions(),
		nil,
		nil,
		new(trie.Trie),
	)

	modifiedBlk := vm.newBlock(modifiedBlock)

	require.ErrorIs(t, modifiedBlk.Verify(context.Background()), vmerrs.ErrInvalidCoinbase)
}

func TestAllowFeeRecipientEnabled(t *testing.T) {
	genesis := &core.Genesis{}
	if err := genesis.UnmarshalJSON([]byte(genesisJSONSubnetEVM)); err != nil {
		t.Fatal(err)
	}
	genesis.Config.AllowFeeRecipients = true
	genesisJSON, err := genesis.MarshalJSON()
	if err != nil {
		t.Fatal(err)
	}

	etherBase := common.HexToAddress("0x0123456789")
	c := Config{}
	c.SetDefaults()
	c.FeeRecipient = etherBase.String()
	configJSON, err := json.Marshal(c)
	if err != nil {
		t.Fatal(err)
	}
	issuer, vm, _, _ := GenesisVM(t, true, string(genesisJSON), string(configJSON), "")

	defer func() {
		if err := vm.Shutdown(context.Background()); err != nil {
			t.Fatal(err)
		}
	}()

	newTxPoolHeadChan := make(chan core.NewTxPoolReorgEvent, 1)
	vm.txPool.SubscribeNewReorgEvent(newTxPoolHeadChan)

	tx := types.NewTransaction(uint64(0), testEthAddrs[1], new(big.Int).Mul(firstTxAmount, big.NewInt(4)), 21000, big.NewInt(testMinGasPrice*3), nil)
	signedTx, err := types.SignTx(tx, types.NewEIP155Signer(vm.chainConfig.ChainID), testKeys[0])
	if err != nil {
		t.Fatal(err)
	}

	txErrors := vm.txPool.AddRemotesSync([]*types.Transaction{signedTx})
	for i, err := range txErrors {
		if err != nil {
			t.Fatalf("Failed to add tx at index %d: %s", i, err)
		}
	}

	blk := issueAndAccept(t, issuer, vm)
	newHead := <-newTxPoolHeadChan
	if newHead.Head.Hash() != common.Hash(blk.ID()) {
		t.Fatalf("Expected new block to match")
	}
	ethBlock := blk.(*chain.BlockWrapper).Block.(*Block).ethBlock
	require.Equal(t, etherBase, ethBlock.Coinbase())
	// Verify that etherBase has received fees
	blkState, err := vm.blockChain.StateAt(ethBlock.Root())
	if err != nil {
		t.Fatal(err)
	}

	balance := blkState.GetBalance(etherBase)
	require.Equal(t, 1, balance.Cmp(common.Big0))
}

func TestRewardManagerPrecompileSetRewardAddress(t *testing.T) {
	genesis := &core.Genesis{}
	require.NoError(t, genesis.UnmarshalJSON([]byte(genesisJSONSubnetEVM)))

	genesis.Config.GenesisPrecompiles = params.Precompiles{
		rewardmanager.ConfigKey: rewardmanager.NewConfig(common.Big0, testEthAddrs[0:1], nil, nil),
	}
	genesis.Config.AllowFeeRecipients = true // enable this in genesis to test if this is recognized by the reward manager
	genesisJSON, err := genesis.MarshalJSON()
	require.NoError(t, err)

	etherBase := common.HexToAddress("0x0123456789") // give custom ether base
	c := Config{}
	c.SetDefaults()
	c.FeeRecipient = etherBase.String()
	configJSON, err := json.Marshal(c)
	require.NoError(t, err)

	// arbitrary choice ahead of enableAllowListTimestamp
	// configure a network upgrade to remove the reward manager
	disableTime := time.Now().Add(10 * time.Hour)

	// configure a network upgrade to remove the allowlist
	upgradeConfig := fmt.Sprintf(`
		{
			"precompileUpgrades": [
				{
					"rewardManagerConfig": {
						"blockTimestamp": %d,
						"disable": true
					}
				}
			]
		}
		`, disableTime.Unix())

	issuer, vm, _, _ := GenesisVM(t, true, string(genesisJSON), string(configJSON), upgradeConfig)

	defer func() {
		err := vm.Shutdown(context.Background())
		require.NoError(t, err)
	}()

	newTxPoolHeadChan := make(chan core.NewTxPoolReorgEvent, 1)
	vm.txPool.SubscribeNewReorgEvent(newTxPoolHeadChan)

	testAddr := common.HexToAddress("0x9999991111")
	data, err := rewardmanager.PackSetRewardAddress(testAddr)
	require.NoError(t, err)

	gas := 21000 + 240 + rewardmanager.SetRewardAddressGasCost // 21000 for tx, 240 for tx data

	tx := types.NewTransaction(uint64(0), rewardmanager.ContractAddress, big.NewInt(1), gas, big.NewInt(testMinGasPrice), data)

	signedTx, err := types.SignTx(tx, types.NewEIP155Signer(vm.chainConfig.ChainID), testKeys[0])
	require.NoError(t, err)

	txErrors := vm.txPool.AddRemotesSync([]*types.Transaction{signedTx})
	for _, err := range txErrors {
		require.NoError(t, err)
	}

	blk := issueAndAccept(t, issuer, vm)
	newHead := <-newTxPoolHeadChan
	require.Equal(t, newHead.Head.Hash(), common.Hash(blk.ID()))
	ethBlock := blk.(*chain.BlockWrapper).Block.(*Block).ethBlock
	require.Equal(t, etherBase, ethBlock.Coinbase()) // reward address is activated at this block so this is fine

	tx1 := types.NewTransaction(uint64(0), testEthAddrs[0], big.NewInt(2), 21000, big.NewInt(testMinGasPrice*3), nil)
	signedTx1, err := types.SignTx(tx1, types.NewEIP155Signer(vm.chainConfig.ChainID), testKeys[1])
	require.NoError(t, err)

	txErrors = vm.txPool.AddRemotesSync([]*types.Transaction{signedTx1})
	for _, err := range txErrors {
		require.NoError(t, err)
	}

	blk = issueAndAccept(t, issuer, vm)
	newHead = <-newTxPoolHeadChan
	require.Equal(t, newHead.Head.Hash(), common.Hash(blk.ID()))
	ethBlock = blk.(*chain.BlockWrapper).Block.(*Block).ethBlock
	require.Equal(t, testAddr, ethBlock.Coinbase()) // reward address was activated at previous block
	// Verify that etherBase has received fees
	blkState, err := vm.blockChain.StateAt(ethBlock.Root())
	require.NoError(t, err)

	balance := blkState.GetBalance(testAddr)
	require.Equal(t, 1, balance.Cmp(common.Big0))

	// Test Case: Disable reward manager
	// This should revert back to enabling fee recipients
	previousBalance := blkState.GetBalance(etherBase)

	// issue a new block to trigger the upgrade
	vm.clock.Set(disableTime) // upgrade takes effect after a block is issued, so we can set vm's clock here.
	tx2 := types.NewTransaction(uint64(1), testEthAddrs[0], big.NewInt(2), 21000, big.NewInt(testMinGasPrice), nil)
	signedTx2, err := types.SignTx(tx2, types.NewEIP155Signer(vm.chainConfig.ChainID), testKeys[1])
	require.NoError(t, err)

	txErrors = vm.txPool.AddRemotesSync([]*types.Transaction{signedTx2})
	for _, err := range txErrors {
		require.NoError(t, err)
	}

	blk = issueAndAccept(t, issuer, vm)
	newHead = <-newTxPoolHeadChan
	require.Equal(t, newHead.Head.Hash(), common.Hash(blk.ID()))
	ethBlock = blk.(*chain.BlockWrapper).Block.(*Block).ethBlock
	// Reward manager deactivated at this block, so we expect the parent state
	// to determine the coinbase for this block before full deactivation in the
	// next block.
	require.Equal(t, testAddr, ethBlock.Coinbase())
	require.True(t, ethBlock.Timestamp().Cmp(big.NewInt(disableTime.Unix())) >= 0)

	vm.clock.Set(vm.clock.Time().Add(3 * time.Hour)) // let time pass to decrease gas price
	// issue another block to verify that the reward manager is disabled
	tx2 = types.NewTransaction(uint64(2), testEthAddrs[0], big.NewInt(2), 21000, big.NewInt(testMinGasPrice), nil)
	signedTx2, err = types.SignTx(tx2, types.NewEIP155Signer(vm.chainConfig.ChainID), testKeys[1])
	require.NoError(t, err)

	txErrors = vm.txPool.AddRemotesSync([]*types.Transaction{signedTx2})
	for _, err := range txErrors {
		require.NoError(t, err)
	}

	blk = issueAndAccept(t, issuer, vm)
	newHead = <-newTxPoolHeadChan
	require.Equal(t, newHead.Head.Hash(), common.Hash(blk.ID()))
	ethBlock = blk.(*chain.BlockWrapper).Block.(*Block).ethBlock
	// reward manager was disabled at previous block
	// so this block should revert back to enabling fee recipients
	require.Equal(t, etherBase, ethBlock.Coinbase())
	require.True(t, ethBlock.Timestamp().Cmp(big.NewInt(disableTime.Unix())) >= 0)

	// Verify that Blackhole has received fees
	blkState, err = vm.blockChain.StateAt(ethBlock.Root())
	require.NoError(t, err)

	balance = blkState.GetBalance(etherBase)
	require.Equal(t, 1, balance.Cmp(previousBalance))
}

func TestRewardManagerPrecompileAllowFeeRecipients(t *testing.T) {
	genesis := &core.Genesis{}
	require.NoError(t, genesis.UnmarshalJSON([]byte(genesisJSONSubnetEVM)))

	genesis.Config.GenesisPrecompiles = params.Precompiles{
		rewardmanager.ConfigKey: rewardmanager.NewConfig(common.Big0, testEthAddrs[0:1], nil, nil),
	}
	genesis.Config.AllowFeeRecipients = false // disable this in genesis
	genesisJSON, err := genesis.MarshalJSON()
	require.NoError(t, err)
	etherBase := common.HexToAddress("0x0123456789") // give custom ether base
	c := Config{}
	c.SetDefaults()
	c.FeeRecipient = etherBase.String()
	configJSON, err := json.Marshal(c)
	require.NoError(t, err)
	// configure a network upgrade to remove the reward manager
	// arbitrary choice ahead of enableAllowListTimestamp
	// configure a network upgrade to remove the reward manager
	disableTime := time.Now().Add(10 * time.Hour)

	// configure a network upgrade to remove the allowlist
	upgradeConfig := fmt.Sprintf(`
		{
			"precompileUpgrades": [
				{
					"rewardManagerConfig": {
						"blockTimestamp": %d,
						"disable": true
					}
				}
			]
		}
		`, disableTime.Unix())
	issuer, vm, _, _ := GenesisVM(t, true, string(genesisJSON), string(configJSON), upgradeConfig)

	defer func() {
		require.NoError(t, vm.Shutdown(context.Background()))
	}()

	newTxPoolHeadChan := make(chan core.NewTxPoolReorgEvent, 1)
	vm.txPool.SubscribeNewReorgEvent(newTxPoolHeadChan)

	data, err := rewardmanager.PackAllowFeeRecipients()
	require.NoError(t, err)

	gas := 21000 + 240 + rewardmanager.AllowFeeRecipientsGasCost // 21000 for tx, 240 for tx data

	tx := types.NewTransaction(uint64(0), rewardmanager.ContractAddress, big.NewInt(1), gas, big.NewInt(testMinGasPrice), data)

	signedTx, err := types.SignTx(tx, types.NewEIP155Signer(vm.chainConfig.ChainID), testKeys[0])
	require.NoError(t, err)

	txErrors := vm.txPool.AddRemotesSync([]*types.Transaction{signedTx})
	for _, err := range txErrors {
		require.NoError(t, err)
	}

	blk := issueAndAccept(t, issuer, vm)
	newHead := <-newTxPoolHeadChan
	require.Equal(t, newHead.Head.Hash(), common.Hash(blk.ID()))
	ethBlock := blk.(*chain.BlockWrapper).Block.(*Block).ethBlock
	require.Equal(t, constants.BlackholeAddr, ethBlock.Coinbase()) // reward address is activated at this block so this is fine

	tx1 := types.NewTransaction(uint64(0), testEthAddrs[0], big.NewInt(2), 21000, big.NewInt(testMinGasPrice*3), nil)
	signedTx1, err := types.SignTx(tx1, types.NewEIP155Signer(vm.chainConfig.ChainID), testKeys[1])
	require.NoError(t, err)

	txErrors = vm.txPool.AddRemotesSync([]*types.Transaction{signedTx1})
	for _, err := range txErrors {
		require.NoError(t, err)
	}

	blk = issueAndAccept(t, issuer, vm)
	newHead = <-newTxPoolHeadChan
	require.Equal(t, newHead.Head.Hash(), common.Hash(blk.ID()))
	ethBlock = blk.(*chain.BlockWrapper).Block.(*Block).ethBlock
	require.Equal(t, etherBase, ethBlock.Coinbase()) // reward address was activated at previous block
	// Verify that etherBase has received fees
	blkState, err := vm.blockChain.StateAt(ethBlock.Root())
	require.NoError(t, err)

	balance := blkState.GetBalance(etherBase)
	require.Equal(t, 1, balance.Cmp(common.Big0))

	// Test Case: Disable reward manager
	// This should revert back to burning fees
	previousBalance := blkState.GetBalance(constants.BlackholeAddr)

	vm.clock.Set(disableTime) // upgrade takes effect after a block is issued, so we can set vm's clock here.
	tx2 := types.NewTransaction(uint64(1), testEthAddrs[0], big.NewInt(2), 21000, big.NewInt(testMinGasPrice), nil)
	signedTx2, err := types.SignTx(tx2, types.NewEIP155Signer(vm.chainConfig.ChainID), testKeys[1])
	require.NoError(t, err)

	txErrors = vm.txPool.AddRemotesSync([]*types.Transaction{signedTx2})
	for _, err := range txErrors {
		require.NoError(t, err)
	}

	blk = issueAndAccept(t, issuer, vm)
	newHead = <-newTxPoolHeadChan
	require.Equal(t, newHead.Head.Hash(), common.Hash(blk.ID()))
	ethBlock = blk.(*chain.BlockWrapper).Block.(*Block).ethBlock
	require.Equal(t, etherBase, ethBlock.Coinbase()) // reward address was activated at previous block
	require.True(t, ethBlock.Timestamp().Cmp(big.NewInt(disableTime.Unix())) >= 0)

	vm.clock.Set(vm.clock.Time().Add(3 * time.Hour)) // let time pass so that gas price is reduced
	tx2 = types.NewTransaction(uint64(2), testEthAddrs[0], big.NewInt(2), 21000, big.NewInt(testMinGasPrice), nil)
	signedTx2, err = types.SignTx(tx2, types.NewEIP155Signer(vm.chainConfig.ChainID), testKeys[1])
	require.NoError(t, err)

	txErrors = vm.txPool.AddRemotesSync([]*types.Transaction{signedTx2})
	for _, err := range txErrors {
		require.NoError(t, err)
	}

	blk = issueAndAccept(t, issuer, vm)
	newHead = <-newTxPoolHeadChan
	require.Equal(t, newHead.Head.Hash(), common.Hash(blk.ID()))
	ethBlock = blk.(*chain.BlockWrapper).Block.(*Block).ethBlock
	require.Equal(t, constants.BlackholeAddr, ethBlock.Coinbase()) // reward address was activated at previous block
	require.True(t, ethBlock.Timestamp().Cmp(big.NewInt(disableTime.Unix())) >= 0)

	// Verify that Blackhole has received fees
	blkState, err = vm.blockChain.StateAt(ethBlock.Root())
	require.NoError(t, err)

	balance = blkState.GetBalance(constants.BlackholeAddr)
	require.Equal(t, 1, balance.Cmp(previousBalance))
}

func TestSkipChainConfigCheckCompatible(t *testing.T) {
	// The most recent network upgrade in Subnet-EVM is SubnetEVM itself, which cannot be disabled for this test since it results in
	// disabling dynamic fees and causes a panic since some code assumes that this is enabled.
	// TODO update this test when there is a future network upgrade that can be skipped in the config.
	t.Skip("no skippable upgrades")
	// Hack: registering metrics uses global variables, so we need to disable metrics here so that we can initialize the VM twice.
	metrics.Enabled = false
	defer func() { metrics.Enabled = true }()

	issuer, vm, dbManager, appSender := GenesisVM(t, true, genesisJSONPreSubnetEVM, "{\"pruning-enabled\":true}", "")

	defer func() {
		if err := vm.Shutdown(context.Background()); err != nil {
			t.Fatal(err)
		}
	}()

	newTxPoolHeadChan := make(chan core.NewTxPoolReorgEvent, 1)
	vm.txPool.SubscribeNewReorgEvent(newTxPoolHeadChan)

	key, err := accountKeystore.NewKey(rand.Reader)
	if err != nil {
		t.Fatal(err)
	}

	tx := types.NewTransaction(uint64(0), key.Address, firstTxAmount, 21000, big.NewInt(testMinGasPrice), nil)
	signedTx, err := types.SignTx(tx, types.NewEIP155Signer(vm.chainConfig.ChainID), testKeys[0])
	if err != nil {
		t.Fatal(err)
	}
	errs := vm.txPool.AddRemotesSync([]*types.Transaction{signedTx})
	for i, err := range errs {
		if err != nil {
			t.Fatalf("Failed to add tx at index %d: %s", i, err)
		}
	}

	blk := issueAndAccept(t, issuer, vm)
	newHead := <-newTxPoolHeadChan
	if newHead.Head.Hash() != common.Hash(blk.ID()) {
		t.Fatalf("Expected new block to match")
	}

	reinitVM := &VM{}
	// use the block's timestamp instead of 0 since rewind to genesis
	// is hardcoded to be allowed in core/genesis.go.
	genesisWithUpgrade := &core.Genesis{}
	require.NoError(t, json.Unmarshal([]byte(genesisJSONPreSubnetEVM), genesisWithUpgrade))
	genesisWithUpgrade.Config.SubnetEVMTimestamp = big.NewInt(blk.Timestamp().Unix())
	genesisWithUpgradeBytes, err := json.Marshal(genesisWithUpgrade)
	require.NoError(t, err)

	// this will not be allowed
	err = reinitVM.Initialize(context.Background(), vm.ctx, dbManager, genesisWithUpgradeBytes, []byte{}, []byte{}, issuer, []*commonEng.Fx{}, appSender)
	require.ErrorContains(t, err, "mismatching SubnetEVM fork block timestamp in database")

	// try again with skip-upgrade-check
	config := []byte("{\"skip-upgrade-check\": true}")
	err = reinitVM.Initialize(context.Background(), vm.ctx, dbManager, genesisWithUpgradeBytes, []byte{}, config, issuer, []*commonEng.Fx{}, appSender)
	require.NoError(t, err)
	require.NoError(t, reinitVM.Shutdown(context.Background()))
}

func TestMandatoryUpgrades(t *testing.T) {
	modifiedSubnetEVMGenesis := &core.Genesis{}
	err := json.Unmarshal([]byte(genesisJSONSubnetEVM), &modifiedSubnetEVMGenesis)
	require.NoError(t, err)
	modifiedSubnetEVMGenesis.Config.SubnetEVMTimestamp = big.NewInt(1)
	modifiedSubnetEVMGenesisBytes, err := json.Marshal(modifiedSubnetEVMGenesis)
	modifiedSubnetEVMGenesisString := string(modifiedSubnetEVMGenesisBytes)
	require.NoError(t, err)
	require.Contains(t, modifiedSubnetEVMGenesisString, `"subnetEVMTimestamp":1`)
	// use modified genesis to set SubnetEVM timestamp to 1
	_, vm, _, _ := GenesisVM(t, true, modifiedSubnetEVMGenesisString, "", "")

	defer func() {
		if err := vm.Shutdown(context.Background()); err != nil {
			t.Fatal(err)
		}
	}()

	// modification to genesis for mandatory upgrades should have no effect on the VM
	require.Equal(t, vm.chainConfig.SubnetEVMTimestamp, big.NewInt(0))
}

func TestCrossChainMessagestoVM(t *testing.T) {
	crossChainCodec := message.CrossChainCodec
	require := require.New(t)

	//  the following is based on this contract:
	//  contract T {
	//  	event received(address sender, uint amount, bytes memo);
	//  	event receivedAddr(address sender);
	//
	//  	function receive(bytes calldata memo) external payable returns (string memory res) {
	//  		emit received(msg.sender, msg.value, memo);
	//  		emit receivedAddr(msg.sender);
	//		return "hello world";
	//  	}
	//  }

	const abiBin = `0x608060405234801561001057600080fd5b506102a0806100206000396000f3fe60806040526004361061003b576000357c010000000000000000000000000000000000000000000000000000000090048063a69b6ed014610040575b600080fd5b6100b76004803603602081101561005657600080fd5b810190808035906020019064010000000081111561007357600080fd5b82018360208201111561008557600080fd5b803590602001918460018302840111640100000000831117156100a757600080fd5b9091929391929390505050610132565b6040518080602001828103825283818151815260200191508051906020019080838360005b838110156100f75780820151818401526020810190506100dc565b50505050905090810190601f1680156101245780820380516001836020036101000a031916815260200191505b509250505060405180910390f35b60607f75fd880d39c1daf53b6547ab6cb59451fc6452d27caa90e5b6649dd8293b9eed33348585604051808573ffffffffffffffffffffffffffffffffffffffff1673ffffffffffffffffffffffffffffffffffffffff168152602001848152602001806020018281038252848482818152602001925080828437600081840152601f19601f8201169050808301925050509550505050505060405180910390a17f46923992397eac56cf13058aced2a1871933622717e27b24eabc13bf9dd329c833604051808273ffffffffffffffffffffffffffffffffffffffff1673ffffffffffffffffffffffffffffffffffffffff16815260200191505060405180910390a16040805190810160405280600b81526020017f68656c6c6f20776f726c6400000000000000000000000000000000000000000081525090509291505056fea165627a7a72305820ff0c57dad254cfeda48c9cfb47f1353a558bccb4d1bc31da1dae69315772d29e0029`
	const abiJSON = `[ { "constant": false, "inputs": [ { "name": "memo", "type": "bytes" } ], "name": "receive", "outputs": [ { "name": "res", "type": "string" } ], "payable": true, "stateMutability": "payable", "type": "function" }, { "anonymous": false, "inputs": [ { "indexed": false, "name": "sender", "type": "address" }, { "indexed": false, "name": "amount", "type": "uint256" }, { "indexed": false, "name": "memo", "type": "bytes" } ], "name": "received", "type": "event" }, { "anonymous": false, "inputs": [ { "indexed": false, "name": "sender", "type": "address" } ], "name": "receivedAddr", "type": "event" } ]`
	parsed, err := abi.JSON(strings.NewReader(abiJSON))
	require.NoErrorf(err, "could not parse abi: %v")

	calledSendCrossChainAppResponseFn := false
	issuer, vm, _, appSender := GenesisVM(t, true, genesisJSONSubnetEVM, "", "")

	defer func() {
		err := vm.Shutdown(context.Background())
		require.NoError(err)
	}()

	appSender.SendCrossChainAppResponseF = func(ctx context.Context, respondingChainID ids.ID, requestID uint32, responseBytes []byte) {
		calledSendCrossChainAppResponseFn = true

		var response message.EthCallResponse
		if _, err = crossChainCodec.Unmarshal(responseBytes, &response); err != nil {
			require.NoErrorf(err, "unexpected error during unmarshal: %w")
		}

		result := core.ExecutionResult{}
		err = json.Unmarshal(response.ExecutionResult, &result)
		require.NoError(err)
		require.NotNil(result.ReturnData)

		finalResult, err := parsed.Unpack("receive", result.ReturnData)
		require.NoError(err)
		require.NotNil(finalResult)
		require.Equal("hello world", finalResult[0])
	}

	newTxPoolHeadChan := make(chan core.NewTxPoolReorgEvent, 1)
	vm.txPool.SubscribeNewReorgEvent(newTxPoolHeadChan)

	tx := types.NewTransaction(uint64(0), testEthAddrs[1], firstTxAmount, 21000, big.NewInt(testMinGasPrice), nil)
	signedTx, err := types.SignTx(tx, types.NewEIP155Signer(vm.chainConfig.ChainID), testKeys[0])
	require.NoError(err)

	txErrors := vm.txPool.AddRemotesSync([]*types.Transaction{signedTx})
	for _, err := range txErrors {
		require.NoError(err)
	}

	<-issuer

	blk1, err := vm.BuildBlock(context.Background())
	require.NoError(err)

	err = blk1.Verify(context.Background())
	require.NoError(err)

	if status := blk1.Status(); status != choices.Processing {
		t.Fatalf("Expected status of built block to be %s, but found %s", choices.Processing, status)
	}

	err = vm.SetPreference(context.Background(), blk1.ID())
	require.NoError(err)

	err = blk1.Accept(context.Background())
	require.NoError(err)

	newHead := <-newTxPoolHeadChan
	if newHead.Head.Hash() != common.Hash(blk1.ID()) {
		t.Fatalf("Expected new block to match")
	}

	if status := blk1.Status(); status != choices.Accepted {
		t.Fatalf("Expected status of accepted block to be %s, but found %s", choices.Accepted, status)
	}

	lastAcceptedID, err := vm.LastAccepted(context.Background())
	require.NoError(err)

	if lastAcceptedID != blk1.ID() {
		t.Fatalf("Expected last accepted blockID to be the accepted block: %s, but found %s", blk1.ID(), lastAcceptedID)
	}

	contractTx := types.NewContractCreation(1, common.Big0, 200000, big.NewInt(testMinGasPrice), common.FromHex(abiBin))
	contractSignedTx, err := types.SignTx(contractTx, types.NewEIP155Signer(vm.chainConfig.ChainID), testKeys[0])
	require.NoError(err)

	errs := vm.txPool.AddRemotesSync([]*types.Transaction{contractSignedTx})
	for _, err := range errs {
		require.NoError(err)
	}
	testAddr := testEthAddrs[0]
	contractAddress := crypto.CreateAddress(testAddr, 1)

	<-issuer

	blk2, err := vm.BuildBlock(context.Background())
	require.NoError(err)

	err = blk2.Verify(context.Background())
	require.NoError(err)

	if status := blk2.Status(); status != choices.Processing {
		t.Fatalf("Expected status of built block to be %s, but found %s", choices.Processing, status)
	}

	err = vm.SetPreference(context.Background(), blk2.ID())
	require.NoError(err)

	err = blk2.Accept(context.Background())
	require.NoError(err)

	newHead = <-newTxPoolHeadChan
	if newHead.Head.Hash() != common.Hash(blk2.ID()) {
		t.Fatalf("Expected new block to match")
	}

	if status := blk2.Status(); status != choices.Accepted {
		t.Fatalf("Expected status of accepted block to be %s, but found %s", choices.Accepted, status)
	}

	lastAcceptedID, err = vm.LastAccepted(context.Background())
	require.NoError(err)

	if lastAcceptedID != blk2.ID() {
		t.Fatalf("Expected last accepted blockID to be the accepted block: %s, but found %s", blk2.ID(), lastAcceptedID)
	}

	input, err := parsed.Pack("receive", []byte("X"))
	require.NoError(err)

	data := hexutil.Bytes(input)

	requestArgs, err := json.Marshal(&ethapi.TransactionArgs{
		To:   &contractAddress,
		Data: &data,
	})
	require.NoError(err)

	var ethCallRequest message.CrossChainRequest = message.EthCallRequest{
		RequestArgs: requestArgs,
	}

	crossChainRequest, err := crossChainCodec.Marshal(message.Version, &ethCallRequest)
	require.NoError(err)

	requestingChainID := ids.ID(common.BytesToHash([]byte{1, 2, 3, 4, 5}))

	// we need all items in the acceptor queue to be processed before we process a cross chain request
	vm.blockChain.DrainAcceptorQueue()
	err = vm.Network.CrossChainAppRequest(context.Background(), requestingChainID, 1, time.Now().Add(60*time.Second), crossChainRequest)
	require.NoError(err)
	require.True(calledSendCrossChainAppResponseFn, "sendCrossChainAppResponseFn was not called")
}

func TestSignatureRequestsToVM(t *testing.T) {
	_, vm, _, appSender := GenesisVM(t, true, genesisJSONSubnetEVM, "", "")

	defer func() {
		err := vm.Shutdown(context.Background())
		require.NoError(t, err)
	}()

	// Generate a new warp unsigned message and add to warp backend
	warpMessage, err := avalancheWarp.NewUnsignedMessage(vm.ctx.ChainID, ids.GenerateTestID(), []byte{1, 2, 3})
	require.NoError(t, err)

<<<<<<< HEAD
	// Get the signature of the known message
=======
	// Add the known message and get its signature to confirm.
>>>>>>> 533bb58c
	err = vm.warpBackend.AddMessage(warpMessage)
	require.NoError(t, err)
	signature, err := vm.warpBackend.GetSignature(warpMessage.ID())
	require.NoError(t, err)

	tests := map[string]struct {
		messageID        ids.ID
		expectedResponse [bls.SignatureLen]byte
	}{
<<<<<<< HEAD
		"normal": {
=======
		"known": {
>>>>>>> 533bb58c
			messageID:        warpMessage.ID(),
			expectedResponse: signature,
		},
		"unknown": {
			messageID:        ids.GenerateTestID(),
			expectedResponse: [bls.SignatureLen]byte{},
		},
	}

	for name, test := range tests {
		calledSendAppResponseFn := false
		appSender.SendAppResponseF = func(ctx context.Context, nodeID ids.NodeID, requestID uint32, responseBytes []byte) error {
			calledSendAppResponseFn = true
			var response message.SignatureResponse
			_, err := message.Codec.Unmarshal(responseBytes, &response)
			require.NoError(t, err)
			require.Equal(t, test.expectedResponse, response.Signature)

			return nil
		}
		t.Run(name, func(t *testing.T) {
			var signatureRequest message.Request = message.SignatureRequest{
				MessageID: test.messageID,
			}

			requestBytes, err := message.Codec.Marshal(message.Version, &signatureRequest)
			require.NoError(t, err)

			// Send the app request and make sure we called SendAppResponseFn
<<<<<<< HEAD
			err = vm.Network.AppRequest(context.Background(), ids.GenerateTestNodeID(), 1, time.Now().Add(60*time.Second), requestBytes)
=======
			deadline := time.Now().Add(60 * time.Second)
			err = vm.Network.AppRequest(context.Background(), ids.GenerateTestNodeID(), 1, deadline, requestBytes)
>>>>>>> 533bb58c
			require.NoError(t, err)
			require.True(t, calledSendAppResponseFn)
		})
	}
}<|MERGE_RESOLUTION|>--- conflicted
+++ resolved
@@ -3164,11 +3164,7 @@
 	warpMessage, err := avalancheWarp.NewUnsignedMessage(vm.ctx.ChainID, ids.GenerateTestID(), []byte{1, 2, 3})
 	require.NoError(t, err)
 
-<<<<<<< HEAD
-	// Get the signature of the known message
-=======
 	// Add the known message and get its signature to confirm.
->>>>>>> 533bb58c
 	err = vm.warpBackend.AddMessage(warpMessage)
 	require.NoError(t, err)
 	signature, err := vm.warpBackend.GetSignature(warpMessage.ID())
@@ -3178,11 +3174,7 @@
 		messageID        ids.ID
 		expectedResponse [bls.SignatureLen]byte
 	}{
-<<<<<<< HEAD
-		"normal": {
-=======
 		"known": {
->>>>>>> 533bb58c
 			messageID:        warpMessage.ID(),
 			expectedResponse: signature,
 		},
@@ -3212,12 +3204,8 @@
 			require.NoError(t, err)
 
 			// Send the app request and make sure we called SendAppResponseFn
-<<<<<<< HEAD
-			err = vm.Network.AppRequest(context.Background(), ids.GenerateTestNodeID(), 1, time.Now().Add(60*time.Second), requestBytes)
-=======
 			deadline := time.Now().Add(60 * time.Second)
 			err = vm.Network.AppRequest(context.Background(), ids.GenerateTestNodeID(), 1, deadline, requestBytes)
->>>>>>> 533bb58c
 			require.NoError(t, err)
 			require.True(t, calledSendAppResponseFn)
 		})
