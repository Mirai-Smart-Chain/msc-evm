--- conflicted
+++ resolved
@@ -45,11 +45,7 @@
 	// inside of cmd/geth.
 	_ "github.com/ava-labs/subnet-evm/eth/tracers/native"
 
-<<<<<<< HEAD
-	"github.com/ava-labs/subnet-evm/precompile/contract"
-=======
 	"github.com/ava-labs/subnet-evm/precompile/precompileconfig"
->>>>>>> 737e9c42
 	// Force-load precompiles to trigger registration
 	_ "github.com/ava-labs/subnet-evm/precompile/registry"
 
@@ -647,14 +643,6 @@
 	} else {
 		log.Debug("Building block without context")
 	}
-<<<<<<< HEAD
-	predicateCtx := contract.PredicateContext{
-		SnowCtx:            vm.ctx,
-		ProposerVMBlockCtx: proposerVMBlockCtx,
-	}
-
-	block, err := vm.miner.GenerateBlock(&predicateCtx)
-=======
 	predicateCtx := &precompileconfig.ProposerPredicateContext{
 		PrecompilePredicateContext: precompileconfig.PrecompilePredicateContext{
 			SnowCtx: vm.ctx,
@@ -663,7 +651,6 @@
 	}
 
 	block, err := vm.miner.GenerateBlock(predicateCtx)
->>>>>>> 737e9c42
 	vm.builder.handleGenerateBlock()
 	if err != nil {
 		return nil, err
@@ -684,11 +671,7 @@
 	// We call verify without writes here to avoid generating a reference
 	// to the blk state root in the triedb when we are going to call verify
 	// again from the consensus engine with writes enabled.
-<<<<<<< HEAD
-	if err := blk.verify(proposerVMBlockCtx, false /*=writes*/); err != nil {
-=======
 	if err := blk.verify(predicateCtx, false /*=writes*/); err != nil {
->>>>>>> 737e9c42
 		return nil, fmt.Errorf("block failed verification due to: %w", err)
 	}
 
