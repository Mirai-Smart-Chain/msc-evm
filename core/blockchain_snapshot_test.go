// Copyright 2020 The go-ethereum Authors
// This file is part of the go-ethereum library.
//
// The go-ethereum library is free software: you can redistribute it and/or modify
// it under the terms of the GNU Lesser General Public License as published by
// the Free Software Foundation, either version 3 of the License, or
// (at your option) any later version.
//
// The go-ethereum library is distributed in the hope that it will be useful,
// but WITHOUT ANY WARRANTY; without even the implied warranty of
// MERCHANTABILITY or FITNESS FOR A PARTICULAR PURPOSE. See the
// GNU Lesser General Public License for more details.
//
// You should have received a copy of the GNU Lesser General Public License
// along with the go-ethereum library. If not, see <http://www.gnu.org/licenses/>.

// Tests that abnormal program termination (i.e.crash) and restart can recovery
// the snapshot properly if the snapshot is enabled.

package core

import (
	"bytes"
	"fmt"
	"math/big"
	"os"
	"path"
	"strings"
	"testing"

	"github.com/ethereum/go-ethereum/common"
	"github.com/ethereum/go-ethereum/consensus"
	"github.com/ethereum/go-ethereum/consensus/dummy"
	"github.com/ethereum/go-ethereum/core/rawdb"
	"github.com/ethereum/go-ethereum/core/types"
	"github.com/ethereum/go-ethereum/core/vm"
	"github.com/ethereum/go-ethereum/ethdb"
	"github.com/ethereum/go-ethereum/params"
)

// snapshotTestBasic wraps the common testing fields in the snapshot tests.
type snapshotTestBasic struct {
	scheme        string // Disk scheme used for storing trie nodes
	chainBlocks   int    // Number of blocks to generate for the canonical chain
	snapshotBlock uint64 // Block number of the relevant snapshot disk layer

	expCanonicalBlocks int    // Number of canonical blocks expected to remain in the database (excl. genesis)
	expHeadBlock       uint64 // Block number of the expected head full block
	expSnapshotBottom  uint64 // The block height corresponding to the snapshot disk layer

	// share fields, set in runtime
	datadir string
	ancient string
	db      ethdb.Database
	genDb   ethdb.Database
	engine  consensus.Engine
	gspec   *Genesis

	lastAcceptedHash common.Hash
}

func (basic *snapshotTestBasic) prepare(t *testing.T) (*BlockChain, []*types.Block) {
	// Create a temporary persistent database
	datadir := t.TempDir()
	ancient := path.Join(datadir, "ancient")

	db, err := rawdb.Open(rawdb.OpenOptions{
<<<<<<< HEAD
		Directory: datadir,
=======
		Directory:         datadir,
		AncientsDirectory: ancient,
		Ephemeral:         true,
>>>>>>> dc34fe82
	})
	if err != nil {
		t.Fatalf("Failed to create persistent database: %v", err)
	}
	// Initialize a fresh chain
	var (
		gspec = &Genesis{
			BaseFee: big.NewInt(params.TestInitialBaseFee),
			Config:  params.TestChainConfig,
		}
<<<<<<< HEAD
		engine = dummy.NewFullFaker()

		// Snapshot is enabled, the first snapshot is created from the Genesis.
		// The snapshot memory allowance is 256MB, it means no snapshot flush
		// will happen during the block insertion.
		cacheConfig = DefaultCacheConfig
	)
	chain, err := NewBlockChain(db, cacheConfig, gspec, engine, vm.Config{}, common.Hash{}, false)
=======
		engine = ethash.NewFullFaker()
	)
	chain, err := NewBlockChain(db, DefaultCacheConfigWithScheme(basic.scheme), gspec, nil, engine, vm.Config{}, nil, nil)
>>>>>>> dc34fe82
	if err != nil {
		t.Fatalf("Failed to create chain: %v", err)
	}
	genDb, blocks, _, _ := GenerateChainWithGenesis(gspec, engine, basic.chainBlocks, 10, func(i int, b *BlockGen) {})

	// genesis as last accepted
	basic.lastAcceptedHash = chain.GetBlockByNumber(0).Hash()

	// Insert the blocks with configured settings.
	var breakpoints []uint64
	breakpoints = append(breakpoints, basic.snapshotBlock)
	var startPoint uint64
	for _, point := range breakpoints {
		if _, err := chain.InsertChain(blocks[startPoint:point]); err != nil {
			t.Fatalf("Failed to import canonical chain start: %v", err)
		}
		startPoint = point

<<<<<<< HEAD
=======
		if basic.commitBlock > 0 && basic.commitBlock == point {
			chain.TrieDB().Commit(blocks[point-1].Root(), false)
		}
>>>>>>> dc34fe82
		if basic.snapshotBlock > 0 && basic.snapshotBlock == point {
			// Flushing from 0 to snapshotBlock into the disk
			for i := uint64(0); i < point; i++ {
				if err := chain.Accept(blocks[i]); err != nil {
					t.Fatalf("Failed to accept block %v: %v", i, err)
				}
				basic.lastAcceptedHash = blocks[i].Hash()
			}
			chain.DrainAcceptorQueue()

			diskRoot, blockRoot := chain.snaps.DiskRoot(), blocks[point-1].Root()
			if !bytes.Equal(diskRoot.Bytes(), blockRoot.Bytes()) {
				t.Fatalf("Failed to flush disk layer change, want %x, got %x", blockRoot, diskRoot)
			}
		}
	}
	if _, err := chain.InsertChain(blocks[startPoint:]); err != nil {
		t.Fatalf("Failed to import canonical chain tail: %v", err)
	}

	// Set runtime fields
	basic.datadir = datadir
	basic.ancient = ancient
	basic.db = db
	basic.genDb = genDb
	basic.engine = engine
	basic.gspec = gspec
	return chain, blocks
}

func (basic *snapshotTestBasic) verify(t *testing.T, chain *BlockChain, blocks []*types.Block) {
	// Iterate over all the remaining blocks and ensure there are no gaps
	verifyNoGaps(t, chain, true, blocks)
	verifyCutoff(t, chain, true, blocks, basic.expCanonicalBlocks)

	if head := chain.CurrentHeader(); head.Number.Uint64() != basic.expHeadBlock {
		t.Errorf("Head header mismatch: have %d, want %d", head.Number, basic.expHeadBlock)
	}
	if head := chain.CurrentBlock(); head.Number.Uint64() != basic.expHeadBlock {
		t.Errorf("Head block mismatch: have %d, want %d", head.Number, basic.expHeadBlock)
	}

	// Check the disk layer, ensure they are matched
	block := chain.GetBlockByNumber(basic.expSnapshotBottom)
	if block == nil {
		t.Errorf("The corresponding block[%d] of snapshot disk layer is missing", basic.expSnapshotBottom)
	} else if !bytes.Equal(chain.snaps.DiskRoot().Bytes(), block.Root().Bytes()) {
		t.Errorf("The snapshot disk layer root is incorrect, want %x, get %x", block.Root(), chain.snaps.DiskRoot())
	} else if len(chain.snaps.Snapshots(block.Hash(), -1, false)) != 1 {
		t.Errorf("The corresponding block[%d] of snapshot disk layer is missing", basic.expSnapshotBottom)
	}

	// Check the snapshot, ensure it's integrated
	if err := chain.snaps.Verify(block.Root()); err != nil {
		t.Errorf("The disk layer is not integrated %v", err)
	}
}

//nolint:unused
func (basic *snapshotTestBasic) dump() string {
	buffer := new(strings.Builder)

	fmt.Fprint(buffer, "Chain:\n  G")
	for i := 0; i < basic.chainBlocks; i++ {
		fmt.Fprintf(buffer, "->C%d", i+1)
	}
	fmt.Fprint(buffer, " (HEAD)\n\n")

	fmt.Fprintf(buffer, "Snapshot: G")
	if basic.snapshotBlock > 0 {
		fmt.Fprintf(buffer, ", C%d", basic.snapshotBlock)
	}
	fmt.Fprint(buffer, "\n")

	//if crash {
	//	fmt.Fprintf(buffer, "\nCRASH\n\n")
	//} else {
	//	fmt.Fprintf(buffer, "\nSetHead(%d)\n\n", basic.setHead)
	//}
	fmt.Fprintf(buffer, "------------------------------\n\n")

	fmt.Fprint(buffer, "Expected in leveldb:\n  G")
	for i := 0; i < basic.expCanonicalBlocks; i++ {
		fmt.Fprintf(buffer, "->C%d", i+1)
	}
	fmt.Fprintf(buffer, "\n\n")
	fmt.Fprintf(buffer, "Expected head header    : C%d\n", basic.expHeadBlock)
	if basic.expHeadBlock == 0 {
		fmt.Fprintf(buffer, "Expected head block     : G\n")
	} else {
		fmt.Fprintf(buffer, "Expected head block     : C%d\n", basic.expHeadBlock)
	}
	if basic.expSnapshotBottom == 0 {
		fmt.Fprintf(buffer, "Expected snapshot disk  : G\n")
	} else {
		fmt.Fprintf(buffer, "Expected snapshot disk  : C%d\n", basic.expSnapshotBottom)
	}
	return buffer.String()
}

func (basic *snapshotTestBasic) teardown() {
	basic.db.Close()
	basic.genDb.Close()
	os.RemoveAll(basic.datadir)
	os.RemoveAll(basic.ancient)
}

// snapshotTest is a test case type for normal snapshot recovery.
// It can be used for testing that restart Geth normally.
type snapshotTest struct {
	snapshotTestBasic
}

func (snaptest *snapshotTest) test(t *testing.T) {
	// It's hard to follow the test case, visualize the input
	// log.Root().SetHandler(log.LvlFilterHandler(log.LvlTrace, log.StreamHandler(os.Stderr, log.TerminalFormat(true))))
	// fmt.Println(tt.dump())
	chain, blocks := snaptest.prepare(t)

	// Restart the chain normally
	chain.Stop()
<<<<<<< HEAD
	newchain, err := NewBlockChain(snaptest.db, DefaultCacheConfig, snaptest.gspec, snaptest.engine, vm.Config{}, snaptest.lastAcceptedHash, false)
=======
	newchain, err := NewBlockChain(snaptest.db, DefaultCacheConfigWithScheme(snaptest.scheme), snaptest.gspec, nil, snaptest.engine, vm.Config{}, nil, nil)
>>>>>>> dc34fe82
	if err != nil {
		t.Fatalf("Failed to recreate chain: %v", err)
	}
	defer newchain.Stop()

	snaptest.verify(t, newchain, blocks)
}

// crashSnapshotTest is a test case type for irregular snapshot recovery.
// It can be used for testing that restart Geth after the crash.
type crashSnapshotTest struct {
	snapshotTestBasic
}

func (snaptest *crashSnapshotTest) test(t *testing.T) {
	// It's hard to follow the test case, visualize the input
	// log.Root().SetHandler(log.LvlFilterHandler(log.LvlTrace, log.StreamHandler(os.Stderr, log.TerminalFormat(true))))
	// fmt.Println(tt.dump())
	chain, blocks := snaptest.prepare(t)

	// Pull the plug on the database, simulating a hard crash
	db := chain.db
	db.Close()
	chain.stopWithoutSaving()
	chain.triedb.Close()

	// Start a new blockchain back up and see where the repair leads us
	newdb, err := rawdb.Open(rawdb.OpenOptions{
<<<<<<< HEAD
		Directory: snaptest.datadir,
=======
		Directory:         snaptest.datadir,
		AncientsDirectory: snaptest.ancient,
		Ephemeral:         true,
>>>>>>> dc34fe82
	})
	if err != nil {
		t.Fatalf("Failed to reopen persistent database: %v", err)
	}
	defer newdb.Close()

	// The interesting thing is: instead of starting the blockchain after
	// the crash, we do restart twice here: one after the crash and one
	// after the normal stop. It's used to ensure the broken snapshot
	// can be detected all the time.
<<<<<<< HEAD
	newchain, err := NewBlockChain(newdb, DefaultCacheConfig, snaptest.gspec, snaptest.engine, vm.Config{}, snaptest.lastAcceptedHash, false)
=======
	newchain, err := NewBlockChain(newdb, DefaultCacheConfigWithScheme(snaptest.scheme), snaptest.gspec, nil, snaptest.engine, vm.Config{}, nil, nil)
>>>>>>> dc34fe82
	if err != nil {
		t.Fatalf("Failed to recreate chain: %v", err)
	}
	newchain.Stop()

<<<<<<< HEAD
	newchain, err = NewBlockChain(newdb, DefaultCacheConfig, snaptest.gspec, snaptest.engine, vm.Config{}, snaptest.lastAcceptedHash, false)
=======
	newchain, err = NewBlockChain(newdb, DefaultCacheConfigWithScheme(snaptest.scheme), snaptest.gspec, nil, snaptest.engine, vm.Config{}, nil, nil)
>>>>>>> dc34fe82
	if err != nil {
		t.Fatalf("Failed to recreate chain: %v", err)
	}
	defer newchain.Stop()

	snaptest.verify(t, newchain, blocks)
}

// gappedSnapshotTest is a test type used to test this scenario:
// - have a complete snapshot
// - restart without enabling the snapshot
// - insert a few blocks
// - restart with enabling the snapshot again
type gappedSnapshotTest struct {
	snapshotTestBasic
	gapped int // Number of blocks to insert without enabling snapshot
}

func (snaptest *gappedSnapshotTest) test(t *testing.T) {
	// It's hard to follow the test case, visualize the input
	// log.Root().SetHandler(log.LvlFilterHandler(log.LvlTrace, log.StreamHandler(os.Stderr, log.TerminalFormat(true))))
	// fmt.Println(tt.dump())
	chain, blocks := snaptest.prepare(t)

	// Insert blocks without enabling snapshot if gapping is required.
	chain.Stop()
<<<<<<< HEAD
	gappedBlocks, _, _ := GenerateChain(params.TestChainConfig, blocks[len(blocks)-1], snaptest.engine, snaptest.genDb, snaptest.gapped, 10, func(i int, b *BlockGen) {})
=======
	gappedBlocks, _ := GenerateChain(snaptest.gspec.Config, blocks[len(blocks)-1], snaptest.engine, snaptest.genDb, snaptest.gapped, func(i int, b *BlockGen) {})
>>>>>>> dc34fe82

	// Insert a few more blocks without enabling snapshot
	var cacheConfig = &CacheConfig{
		TrieCleanLimit: 256,
		TrieDirtyLimit: 256,
		SnapshotLimit:  0,
<<<<<<< HEAD
		Pruning:        true,
		CommitInterval: 4096,
=======
		StateScheme:    snaptest.scheme,
>>>>>>> dc34fe82
	}
	newchain, err := NewBlockChain(snaptest.db, cacheConfig, snaptest.gspec, snaptest.engine, vm.Config{}, snaptest.lastAcceptedHash, false)
	if err != nil {
		t.Fatalf("Failed to recreate chain: %v", err)
	}
	newchain.InsertChain(gappedBlocks)
	newchain.Stop()

	// Restart the chain with enabling the snapshot
<<<<<<< HEAD
	newchain, err = NewBlockChain(snaptest.db, DefaultCacheConfig, snaptest.gspec, snaptest.engine, vm.Config{}, snaptest.lastAcceptedHash, false)
=======
	newchain, err = NewBlockChain(snaptest.db, DefaultCacheConfigWithScheme(snaptest.scheme), snaptest.gspec, nil, snaptest.engine, vm.Config{}, nil, nil)
	if err != nil {
		t.Fatalf("Failed to recreate chain: %v", err)
	}
	defer newchain.Stop()

	snaptest.verify(t, newchain, blocks)
}

// setHeadSnapshotTest is the test type used to test this scenario:
// - have a complete snapshot
// - set the head to a lower point
// - restart
type setHeadSnapshotTest struct {
	snapshotTestBasic
	setHead uint64 // Block number to set head back to
}

func (snaptest *setHeadSnapshotTest) test(t *testing.T) {
	// It's hard to follow the test case, visualize the input
	// log.Root().SetHandler(log.LvlFilterHandler(log.LvlTrace, log.StreamHandler(os.Stderr, log.TerminalFormat(true))))
	// fmt.Println(tt.dump())
	chain, blocks := snaptest.prepare(t)

	// Rewind the chain if setHead operation is required.
	chain.SetHead(snaptest.setHead)
	chain.Stop()

	newchain, err := NewBlockChain(snaptest.db, DefaultCacheConfigWithScheme(snaptest.scheme), snaptest.gspec, nil, snaptest.engine, vm.Config{}, nil, nil)
>>>>>>> dc34fe82
	if err != nil {
		t.Fatalf("Failed to recreate chain: %v", err)
	}
	defer newchain.Stop()

	snaptest.verify(t, newchain, blocks)
}

// wipeCrashSnapshotTest is the test type used to test this scenario:
// - have a complete snapshot
// - restart, insert more blocks without enabling the snapshot
// - restart again with enabling the snapshot
// - crash
type wipeCrashSnapshotTest struct {
	snapshotTestBasic
	newBlocks int
}

func (snaptest *wipeCrashSnapshotTest) test(t *testing.T) {
	// It's hard to follow the test case, visualize the input
	// log.Root().SetHandler(log.LvlFilterHandler(log.LvlTrace, log.StreamHandler(os.Stderr, log.TerminalFormat(true))))
	// fmt.Println(tt.dump())
	chain, blocks := snaptest.prepare(t)

	// Firstly, stop the chain properly, with all snapshot journal
	// and state committed.
	chain.Stop()

	config := &CacheConfig{
		TrieCleanLimit: 256,
		TrieDirtyLimit: 256,
		SnapshotLimit:  0,
<<<<<<< HEAD
		Pruning:        true,
		CommitInterval: 4096,
=======
		StateScheme:    snaptest.scheme,
>>>>>>> dc34fe82
	}
	newchain, err := NewBlockChain(snaptest.db, config, snaptest.gspec, snaptest.engine, vm.Config{}, snaptest.lastAcceptedHash, false)
	if err != nil {
		t.Fatalf("Failed to recreate chain: %v", err)
	}
<<<<<<< HEAD
	newBlocks, _, _ := GenerateChain(params.TestChainConfig, blocks[len(blocks)-1], snaptest.engine, snaptest.genDb, snaptest.newBlocks, 10, func(i int, b *BlockGen) {})
=======
	newBlocks, _ := GenerateChain(snaptest.gspec.Config, blocks[len(blocks)-1], snaptest.engine, snaptest.genDb, snaptest.newBlocks, func(i int, b *BlockGen) {})
>>>>>>> dc34fe82
	newchain.InsertChain(newBlocks)
	newchain.Stop()

	// Restart the chain, the wiper should start working
	config = &CacheConfig{
		TrieCleanLimit: 256,
		TrieDirtyLimit: 256,
		SnapshotLimit:  256,
<<<<<<< HEAD
		Pruning:        true,
		CommitInterval: 4096,
=======
		SnapshotWait:   false, // Don't wait rebuild
		StateScheme:    snaptest.scheme,
>>>>>>> dc34fe82
	}
	tmp, err := NewBlockChain(snaptest.db, config, snaptest.gspec, snaptest.engine, vm.Config{}, snaptest.lastAcceptedHash, false)
	if err != nil {
		t.Fatalf("Failed to recreate chain: %v", err)
	}

	// Simulate the blockchain crash.
	tmp.triedb.Close()
	tmp.stopWithoutSaving()

<<<<<<< HEAD
	newchain, err = NewBlockChain(snaptest.db, DefaultCacheConfig, snaptest.gspec, snaptest.engine, vm.Config{}, snaptest.lastAcceptedHash, false)
=======
	newchain, err = NewBlockChain(snaptest.db, DefaultCacheConfigWithScheme(snaptest.scheme), snaptest.gspec, nil, snaptest.engine, vm.Config{}, nil, nil)
>>>>>>> dc34fe82
	if err != nil {
		t.Fatalf("Failed to recreate chain: %v", err)
	}
	snaptest.verify(t, newchain, blocks)
	newchain.Stop()
}

// Tests a Geth restart with valid snapshot. Before the shutdown, all snapshot
// journal will be persisted correctly. In this case no snapshot recovery is
// required.
func TestRestartWithNewSnapshot(t *testing.T) {
	// Chain:
	//   G->C1->C2->C3->C4->C5->C6->C7->C8 (HEAD)
	//
	// Snapshot: G
	//
	// ------------------------------
	//
	// Expected in leveldb:
	//   G->C1->C2->C3->C4->C5->C6->C7->C8
	//
	// Expected head header    : C8
<<<<<<< HEAD
	// Expected head block     : C4
	// Expected snapshot disk  : C4
	test := &snapshotTest{
		snapshotTestBasic{
			chainBlocks:        8,
			snapshotBlock:      4,
			expCanonicalBlocks: 8,
			expHeadBlock:       4,
			expSnapshotBottom:  4, // Initial disk layer built from genesis
		},
	}
	test.test(t)
	test.teardown()
=======
	// Expected head fast block: C8
	// Expected head block     : C8
	// Expected snapshot disk  : G
	for _, scheme := range []string{rawdb.HashScheme, rawdb.PathScheme} {
		test := &snapshotTest{
			snapshotTestBasic{
				scheme:             scheme,
				chainBlocks:        8,
				snapshotBlock:      0,
				commitBlock:        0,
				expCanonicalBlocks: 8,
				expHeadHeader:      8,
				expHeadFastBlock:   8,
				expHeadBlock:       8,
				expSnapshotBottom:  0, // Initial disk layer built from genesis
			},
		}
		test.test(t)
		test.teardown()
	}
>>>>>>> dc34fe82
}

// Tests a Geth was crashed and restarts with a broken snapshot. In this case the
// chain head should be rewound to the point with available state. And also the
// new head should must be lower than disk layer. But there is no committed point
// so the chain should be rewound to genesis and the disk layer should be left
// for recovery.
func TestNoCommitCrashWithNewSnapshot(t *testing.T) {
	// Chain:
	//   G->C1->C2->C3->C4->C5->C6->C7->C8 (HEAD)
	//
	// Snapshot: G, C4
	//
	// CRASH
	//
	// ------------------------------
	//
	// Expected in leveldb:
	//   G->C1->C2->C3->C4->C5->C6->C7->C8
	//
	// Expected head block     : C4
	// Expected snapshot disk  : C4
<<<<<<< HEAD
	test := &crashSnapshotTest{
		snapshotTestBasic{
			chainBlocks:        8,
			snapshotBlock:      4,
			expCanonicalBlocks: 8,
			expHeadBlock:       4,
			expSnapshotBottom:  4, // Last committed disk layer, wait recovery
		},
	}
	test.test(t)
	test.teardown()
=======
	for _, scheme := range []string{rawdb.HashScheme, rawdb.PathScheme} {
		test := &crashSnapshotTest{
			snapshotTestBasic{
				scheme:             scheme,
				chainBlocks:        8,
				snapshotBlock:      4,
				commitBlock:        0,
				expCanonicalBlocks: 8,
				expHeadHeader:      8,
				expHeadFastBlock:   8,
				expHeadBlock:       0,
				expSnapshotBottom:  4, // Last committed disk layer, wait recovery
			},
		}
		test.test(t)
		test.teardown()
	}
>>>>>>> dc34fe82
}

// Tests a Geth was crashed and restarts with a broken snapshot. In this case the
// chain head should be rewound to the point with available state. And also the
// new head should must be lower than disk layer. But there is only a low committed
// point so the chain should be rewound to committed point and the disk layer
// should be left for recovery.
func TestLowCommitCrashWithNewSnapshot(t *testing.T) {
	// Chain:
	//   G->C1->C2->C3->C4->C5->C6->C7->C8 (HEAD)
	//
	// Snapshot: G, C4
	//
	// CRASH
	//
	// ------------------------------
	//
	// Expected in leveldb:
	//   G->C1->C2->C3->C4->C5->C6->C7->C8
	//
	// Expected head block     : C4
	// Expected snapshot disk  : C4
<<<<<<< HEAD
	test := &crashSnapshotTest{
		snapshotTestBasic{
			chainBlocks:        8,
			snapshotBlock:      4,
			expCanonicalBlocks: 8,
			expHeadBlock:       4,
			expSnapshotBottom:  4, // Last committed disk layer, wait recovery
		},
	}
	test.test(t)
	test.teardown()
=======
	for _, scheme := range []string{rawdb.HashScheme, rawdb.PathScheme} {
		test := &crashSnapshotTest{
			snapshotTestBasic{
				scheme:             scheme,
				chainBlocks:        8,
				snapshotBlock:      4,
				commitBlock:        2,
				expCanonicalBlocks: 8,
				expHeadHeader:      8,
				expHeadFastBlock:   8,
				expHeadBlock:       2,
				expSnapshotBottom:  4, // Last committed disk layer, wait recovery
			},
		}
		test.test(t)
		test.teardown()
	}
>>>>>>> dc34fe82
}

// Tests a Geth was crashed and restarts with a broken snapshot. In this case
// the chain head should be rewound to the point with available state. And also
// the new head should must be lower than disk layer. But there is only a high
// committed point so the chain should be rewound to genesis and the disk layer
// should be left for recovery.
func TestHighCommitCrashWithNewSnapshot(t *testing.T) {
	// Chain:
	//   G->C1->C2->C3->C4->C5->C6->C7->C8 (HEAD)
	//
	// Snapshot: G, C4
	//
	// CRASH
	//
	// ------------------------------
	//
	// Expected in leveldb:
	//   G->C1->C2->C3->C4->C5->C6->C7->C8
	//
	// Expected head block     : C4
	// Expected snapshot disk  : C4
<<<<<<< HEAD
	test := &crashSnapshotTest{
		snapshotTestBasic{
			chainBlocks:        8,
			snapshotBlock:      4,
			expCanonicalBlocks: 8,
			expHeadBlock:       4,
			expSnapshotBottom:  4, // Last committed disk layer, wait recovery
		},
	}
	test.test(t)
	test.teardown()
=======
	for _, scheme := range []string{rawdb.HashScheme, rawdb.PathScheme} {
		expHead := uint64(0)
		if scheme == rawdb.PathScheme {
			expHead = uint64(4)
		}
		test := &crashSnapshotTest{
			snapshotTestBasic{
				scheme:             scheme,
				chainBlocks:        8,
				snapshotBlock:      4,
				commitBlock:        6,
				expCanonicalBlocks: 8,
				expHeadHeader:      8,
				expHeadFastBlock:   8,
				expHeadBlock:       expHead,
				expSnapshotBottom:  4, // Last committed disk layer, wait recovery
			},
		}
		test.test(t)
		test.teardown()
	}
>>>>>>> dc34fe82
}

// Tests a Geth was running with snapshot enabled. Then restarts without
// enabling snapshot and after that re-enable the snapshot again. In this
// case the snapshot should be rebuilt with latest chain head.
func TestGappedNewSnapshot(t *testing.T) {
	// Chain:
	//   G->C1->C2->C3->C4->C5->C6->C7->C8 (HEAD)
	//
	// Snapshot: G
	//
	// ------------------------------
	//
	// Expected in leveldb:
	//   G->C1->C2->C3->C4->C5->C6->C7->C8->C9->C10
	//
<<<<<<< HEAD
	// Expected head block     : G
	// Expected snapshot disk  : G
	test := &gappedSnapshotTest{
		snapshotTestBasic: snapshotTestBasic{
			chainBlocks:        8,
			snapshotBlock:      0,
			expCanonicalBlocks: 10,
			expHeadBlock:       0,
			expSnapshotBottom:  0, // Rebuilt snapshot from the latest HEAD
		},
		gapped: 2,
	}
	test.test(t)
	test.teardown()
}

=======
	// Expected head header    : C10
	// Expected head fast block: C10
	// Expected head block     : C10
	// Expected snapshot disk  : C10
	for _, scheme := range []string{rawdb.HashScheme, rawdb.PathScheme} {
		test := &gappedSnapshotTest{
			snapshotTestBasic: snapshotTestBasic{
				scheme:             scheme,
				chainBlocks:        8,
				snapshotBlock:      0,
				commitBlock:        0,
				expCanonicalBlocks: 10,
				expHeadHeader:      10,
				expHeadFastBlock:   10,
				expHeadBlock:       10,
				expSnapshotBottom:  10, // Rebuilt snapshot from the latest HEAD
			},
			gapped: 2,
		}
		test.test(t)
		test.teardown()
	}
}

// Tests the Geth was running with snapshot enabled and resetHead is applied.
// In this case the head is rewound to the target(with state available). After
// that the chain is restarted and the original disk layer is kept.
func TestSetHeadWithNewSnapshot(t *testing.T) {
	// Chain:
	//   G->C1->C2->C3->C4->C5->C6->C7->C8 (HEAD)
	//
	// Commit:   G
	// Snapshot: G
	//
	// SetHead(4)
	//
	// ------------------------------
	//
	// Expected in leveldb:
	//   G->C1->C2->C3->C4
	//
	// Expected head header    : C4
	// Expected head fast block: C4
	// Expected head block     : C4
	// Expected snapshot disk  : G
	for _, scheme := range []string{rawdb.HashScheme, rawdb.PathScheme} {
		test := &setHeadSnapshotTest{
			snapshotTestBasic: snapshotTestBasic{
				scheme:             scheme,
				chainBlocks:        8,
				snapshotBlock:      0,
				commitBlock:        0,
				expCanonicalBlocks: 4,
				expHeadHeader:      4,
				expHeadFastBlock:   4,
				expHeadBlock:       4,
				expSnapshotBottom:  0, // The initial disk layer is built from the genesis
			},
			setHead: 4,
		}
		test.test(t)
		test.teardown()
	}
}

>>>>>>> dc34fe82
// Tests the Geth was running with a complete snapshot and then imports a few
// more new blocks on top without enabling the snapshot. After the restart,
// crash happens. Check everything is ok after the restart.
func TestRecoverSnapshotFromWipingCrash(t *testing.T) {
	// Chain:
	//   G->C1->C2->C3->C4->C5->C6->C7->C8 (HEAD)
	//
	// Snapshot: G
	//
	// ------------------------------
	//
	// Expected in leveldb:
	//   G->C1->C2->C3->C4->C5->C6->C7->C8->C9->C10
	//
<<<<<<< HEAD
	// Expected head block     : C4
	// Expected snapshot disk  : C4
	test := &wipeCrashSnapshotTest{
		snapshotTestBasic: snapshotTestBasic{
			chainBlocks:        8,
			snapshotBlock:      4,
			expCanonicalBlocks: 10,
			expHeadBlock:       4,
			expSnapshotBottom:  4,
		},
		newBlocks: 2,
	}
	test.test(t)
	test.teardown()
=======
	// Expected head header    : C10
	// Expected head fast block: C10
	// Expected head block     : C8
	// Expected snapshot disk  : C10
	for _, scheme := range []string{rawdb.HashScheme, rawdb.PathScheme} {
		test := &wipeCrashSnapshotTest{
			snapshotTestBasic: snapshotTestBasic{
				scheme:             scheme,
				chainBlocks:        8,
				snapshotBlock:      4,
				commitBlock:        0,
				expCanonicalBlocks: 10,
				expHeadHeader:      10,
				expHeadFastBlock:   10,
				expHeadBlock:       10,
				expSnapshotBottom:  10,
			},
			newBlocks: 2,
		}
		test.test(t)
		test.teardown()
	}
>>>>>>> dc34fe82
}<|MERGE_RESOLUTION|>--- conflicted
+++ resolved
@@ -65,13 +65,8 @@
 	ancient := path.Join(datadir, "ancient")
 
 	db, err := rawdb.Open(rawdb.OpenOptions{
-<<<<<<< HEAD
 		Directory: datadir,
-=======
-		Directory:         datadir,
-		AncientsDirectory: ancient,
-		Ephemeral:         true,
->>>>>>> dc34fe82
+		Ephemeral: true,
 	})
 	if err != nil {
 		t.Fatalf("Failed to create persistent database: %v", err)
@@ -82,20 +77,9 @@
 			BaseFee: big.NewInt(params.TestInitialBaseFee),
 			Config:  params.TestChainConfig,
 		}
-<<<<<<< HEAD
 		engine = dummy.NewFullFaker()
-
-		// Snapshot is enabled, the first snapshot is created from the Genesis.
-		// The snapshot memory allowance is 256MB, it means no snapshot flush
-		// will happen during the block insertion.
-		cacheConfig = DefaultCacheConfig
 	)
-	chain, err := NewBlockChain(db, cacheConfig, gspec, engine, vm.Config{}, common.Hash{}, false)
-=======
-		engine = ethash.NewFullFaker()
-	)
-	chain, err := NewBlockChain(db, DefaultCacheConfigWithScheme(basic.scheme), gspec, nil, engine, vm.Config{}, nil, nil)
->>>>>>> dc34fe82
+	chain, err := NewBlockChain(db, DefaultCacheConfigWithScheme(basic.scheme), gspec, engine, vm.Config{}, common.Hash{}, false)
 	if err != nil {
 		t.Fatalf("Failed to create chain: %v", err)
 	}
@@ -114,12 +98,10 @@
 		}
 		startPoint = point
 
-<<<<<<< HEAD
-=======
-		if basic.commitBlock > 0 && basic.commitBlock == point {
-			chain.TrieDB().Commit(blocks[point-1].Root(), false)
-		}
->>>>>>> dc34fe82
+		// XXX
+		// if basic.commitBlock > 0 && basic.commitBlock == point {
+		// 	chain.TrieDB().Commit(blocks[point-1].Root(), false)
+		// }
 		if basic.snapshotBlock > 0 && basic.snapshotBlock == point {
 			// Flushing from 0 to snapshotBlock into the disk
 			for i := uint64(0); i < point; i++ {
@@ -241,11 +223,7 @@
 
 	// Restart the chain normally
 	chain.Stop()
-<<<<<<< HEAD
-	newchain, err := NewBlockChain(snaptest.db, DefaultCacheConfig, snaptest.gspec, snaptest.engine, vm.Config{}, snaptest.lastAcceptedHash, false)
-=======
-	newchain, err := NewBlockChain(snaptest.db, DefaultCacheConfigWithScheme(snaptest.scheme), snaptest.gspec, nil, snaptest.engine, vm.Config{}, nil, nil)
->>>>>>> dc34fe82
+	newchain, err := NewBlockChain(snaptest.db, DefaultCacheConfigWithScheme(snaptest.scheme), snaptest.gspec, snaptest.engine, vm.Config{}, snaptest.lastAcceptedHash, false)
 	if err != nil {
 		t.Fatalf("Failed to recreate chain: %v", err)
 	}
@@ -274,13 +252,8 @@
 
 	// Start a new blockchain back up and see where the repair leads us
 	newdb, err := rawdb.Open(rawdb.OpenOptions{
-<<<<<<< HEAD
 		Directory: snaptest.datadir,
-=======
-		Directory:         snaptest.datadir,
-		AncientsDirectory: snaptest.ancient,
-		Ephemeral:         true,
->>>>>>> dc34fe82
+		Ephemeral: true,
 	})
 	if err != nil {
 		t.Fatalf("Failed to reopen persistent database: %v", err)
@@ -291,21 +264,13 @@
 	// the crash, we do restart twice here: one after the crash and one
 	// after the normal stop. It's used to ensure the broken snapshot
 	// can be detected all the time.
-<<<<<<< HEAD
-	newchain, err := NewBlockChain(newdb, DefaultCacheConfig, snaptest.gspec, snaptest.engine, vm.Config{}, snaptest.lastAcceptedHash, false)
-=======
-	newchain, err := NewBlockChain(newdb, DefaultCacheConfigWithScheme(snaptest.scheme), snaptest.gspec, nil, snaptest.engine, vm.Config{}, nil, nil)
->>>>>>> dc34fe82
+	newchain, err := NewBlockChain(newdb, DefaultCacheConfigWithScheme(snaptest.scheme), snaptest.gspec, snaptest.engine, vm.Config{}, snaptest.lastAcceptedHash, false)
 	if err != nil {
 		t.Fatalf("Failed to recreate chain: %v", err)
 	}
 	newchain.Stop()
 
-<<<<<<< HEAD
-	newchain, err = NewBlockChain(newdb, DefaultCacheConfig, snaptest.gspec, snaptest.engine, vm.Config{}, snaptest.lastAcceptedHash, false)
-=======
-	newchain, err = NewBlockChain(newdb, DefaultCacheConfigWithScheme(snaptest.scheme), snaptest.gspec, nil, snaptest.engine, vm.Config{}, nil, nil)
->>>>>>> dc34fe82
+	newchain, err = NewBlockChain(newdb, DefaultCacheConfigWithScheme(snaptest.scheme), snaptest.gspec, snaptest.engine, vm.Config{}, snaptest.lastAcceptedHash, false)
 	if err != nil {
 		t.Fatalf("Failed to recreate chain: %v", err)
 	}
@@ -332,23 +297,16 @@
 
 	// Insert blocks without enabling snapshot if gapping is required.
 	chain.Stop()
-<<<<<<< HEAD
-	gappedBlocks, _, _ := GenerateChain(params.TestChainConfig, blocks[len(blocks)-1], snaptest.engine, snaptest.genDb, snaptest.gapped, 10, func(i int, b *BlockGen) {})
-=======
-	gappedBlocks, _ := GenerateChain(snaptest.gspec.Config, blocks[len(blocks)-1], snaptest.engine, snaptest.genDb, snaptest.gapped, func(i int, b *BlockGen) {})
->>>>>>> dc34fe82
+	gappedBlocks, _, _ := GenerateChain(snaptest.gspec.Config, blocks[len(blocks)-1], snaptest.engine, snaptest.genDb, snaptest.gapped, 10, func(i int, b *BlockGen) {})
 
 	// Insert a few more blocks without enabling snapshot
 	var cacheConfig = &CacheConfig{
 		TrieCleanLimit: 256,
 		TrieDirtyLimit: 256,
 		SnapshotLimit:  0,
-<<<<<<< HEAD
 		Pruning:        true,
 		CommitInterval: 4096,
-=======
 		StateScheme:    snaptest.scheme,
->>>>>>> dc34fe82
 	}
 	newchain, err := NewBlockChain(snaptest.db, cacheConfig, snaptest.gspec, snaptest.engine, vm.Config{}, snaptest.lastAcceptedHash, false)
 	if err != nil {
@@ -358,10 +316,7 @@
 	newchain.Stop()
 
 	// Restart the chain with enabling the snapshot
-<<<<<<< HEAD
-	newchain, err = NewBlockChain(snaptest.db, DefaultCacheConfig, snaptest.gspec, snaptest.engine, vm.Config{}, snaptest.lastAcceptedHash, false)
-=======
-	newchain, err = NewBlockChain(snaptest.db, DefaultCacheConfigWithScheme(snaptest.scheme), snaptest.gspec, nil, snaptest.engine, vm.Config{}, nil, nil)
+	newchain, err = NewBlockChain(snaptest.db, DefaultCacheConfigWithScheme(snaptest.scheme), snaptest.gspec, snaptest.engine, vm.Config{}, snaptest.lastAcceptedHash, false)
 	if err != nil {
 		t.Fatalf("Failed to recreate chain: %v", err)
 	}
@@ -386,11 +341,10 @@
 	chain, blocks := snaptest.prepare(t)
 
 	// Rewind the chain if setHead operation is required.
-	chain.SetHead(snaptest.setHead)
+	// chain.SetHead(snaptest.setHead)
 	chain.Stop()
 
-	newchain, err := NewBlockChain(snaptest.db, DefaultCacheConfigWithScheme(snaptest.scheme), snaptest.gspec, nil, snaptest.engine, vm.Config{}, nil, nil)
->>>>>>> dc34fe82
+	newchain, err := NewBlockChain(snaptest.db, DefaultCacheConfigWithScheme(snaptest.scheme), snaptest.gspec, snaptest.engine, vm.Config{}, common.Hash{}, false)
 	if err != nil {
 		t.Fatalf("Failed to recreate chain: %v", err)
 	}
@@ -423,22 +377,15 @@
 		TrieCleanLimit: 256,
 		TrieDirtyLimit: 256,
 		SnapshotLimit:  0,
-<<<<<<< HEAD
 		Pruning:        true,
 		CommitInterval: 4096,
-=======
 		StateScheme:    snaptest.scheme,
->>>>>>> dc34fe82
 	}
 	newchain, err := NewBlockChain(snaptest.db, config, snaptest.gspec, snaptest.engine, vm.Config{}, snaptest.lastAcceptedHash, false)
 	if err != nil {
 		t.Fatalf("Failed to recreate chain: %v", err)
 	}
-<<<<<<< HEAD
-	newBlocks, _, _ := GenerateChain(params.TestChainConfig, blocks[len(blocks)-1], snaptest.engine, snaptest.genDb, snaptest.newBlocks, 10, func(i int, b *BlockGen) {})
-=======
-	newBlocks, _ := GenerateChain(snaptest.gspec.Config, blocks[len(blocks)-1], snaptest.engine, snaptest.genDb, snaptest.newBlocks, func(i int, b *BlockGen) {})
->>>>>>> dc34fe82
+	newBlocks, _, _ := GenerateChain(snaptest.gspec.Config, blocks[len(blocks)-1], snaptest.engine, snaptest.genDb, snaptest.newBlocks, 10, func(i int, b *BlockGen) {})
 	newchain.InsertChain(newBlocks)
 	newchain.Stop()
 
@@ -447,13 +394,10 @@
 		TrieCleanLimit: 256,
 		TrieDirtyLimit: 256,
 		SnapshotLimit:  256,
-<<<<<<< HEAD
 		Pruning:        true,
 		CommitInterval: 4096,
-=======
 		SnapshotWait:   false, // Don't wait rebuild
 		StateScheme:    snaptest.scheme,
->>>>>>> dc34fe82
 	}
 	tmp, err := NewBlockChain(snaptest.db, config, snaptest.gspec, snaptest.engine, vm.Config{}, snaptest.lastAcceptedHash, false)
 	if err != nil {
@@ -464,11 +408,7 @@
 	tmp.triedb.Close()
 	tmp.stopWithoutSaving()
 
-<<<<<<< HEAD
-	newchain, err = NewBlockChain(snaptest.db, DefaultCacheConfig, snaptest.gspec, snaptest.engine, vm.Config{}, snaptest.lastAcceptedHash, false)
-=======
-	newchain, err = NewBlockChain(snaptest.db, DefaultCacheConfigWithScheme(snaptest.scheme), snaptest.gspec, nil, snaptest.engine, vm.Config{}, nil, nil)
->>>>>>> dc34fe82
+	newchain, err = NewBlockChain(snaptest.db, DefaultCacheConfigWithScheme(snaptest.scheme), snaptest.gspec, snaptest.engine, vm.Config{}, snaptest.lastAcceptedHash, false)
 	if err != nil {
 		t.Fatalf("Failed to recreate chain: %v", err)
 	}
@@ -491,42 +431,22 @@
 	//   G->C1->C2->C3->C4->C5->C6->C7->C8
 	//
 	// Expected head header    : C8
-<<<<<<< HEAD
 	// Expected head block     : C4
 	// Expected snapshot disk  : C4
-	test := &snapshotTest{
-		snapshotTestBasic{
-			chainBlocks:        8,
-			snapshotBlock:      4,
-			expCanonicalBlocks: 8,
-			expHeadBlock:       4,
-			expSnapshotBottom:  4, // Initial disk layer built from genesis
-		},
-	}
-	test.test(t)
-	test.teardown()
-=======
-	// Expected head fast block: C8
-	// Expected head block     : C8
-	// Expected snapshot disk  : G
 	for _, scheme := range []string{rawdb.HashScheme, rawdb.PathScheme} {
 		test := &snapshotTest{
 			snapshotTestBasic{
 				scheme:             scheme,
 				chainBlocks:        8,
-				snapshotBlock:      0,
-				commitBlock:        0,
+				snapshotBlock:      4,
 				expCanonicalBlocks: 8,
-				expHeadHeader:      8,
-				expHeadFastBlock:   8,
-				expHeadBlock:       8,
-				expSnapshotBottom:  0, // Initial disk layer built from genesis
+				expHeadBlock:       4,
+				expSnapshotBottom:  4, // Initial disk layer built from genesis
 			},
 		}
 		test.test(t)
 		test.teardown()
 	}
->>>>>>> dc34fe82
 }
 
 // Tests a Geth was crashed and restarts with a broken snapshot. In this case the
@@ -549,37 +469,20 @@
 	//
 	// Expected head block     : C4
 	// Expected snapshot disk  : C4
-<<<<<<< HEAD
-	test := &crashSnapshotTest{
-		snapshotTestBasic{
-			chainBlocks:        8,
-			snapshotBlock:      4,
-			expCanonicalBlocks: 8,
-			expHeadBlock:       4,
-			expSnapshotBottom:  4, // Last committed disk layer, wait recovery
-		},
-	}
-	test.test(t)
-	test.teardown()
-=======
 	for _, scheme := range []string{rawdb.HashScheme, rawdb.PathScheme} {
 		test := &crashSnapshotTest{
 			snapshotTestBasic{
 				scheme:             scheme,
 				chainBlocks:        8,
 				snapshotBlock:      4,
-				commitBlock:        0,
 				expCanonicalBlocks: 8,
-				expHeadHeader:      8,
-				expHeadFastBlock:   8,
-				expHeadBlock:       0,
+				expHeadBlock:       4,
 				expSnapshotBottom:  4, // Last committed disk layer, wait recovery
 			},
 		}
 		test.test(t)
 		test.teardown()
 	}
->>>>>>> dc34fe82
 }
 
 // Tests a Geth was crashed and restarts with a broken snapshot. In this case the
@@ -602,37 +505,20 @@
 	//
 	// Expected head block     : C4
 	// Expected snapshot disk  : C4
-<<<<<<< HEAD
-	test := &crashSnapshotTest{
-		snapshotTestBasic{
-			chainBlocks:        8,
-			snapshotBlock:      4,
-			expCanonicalBlocks: 8,
-			expHeadBlock:       4,
-			expSnapshotBottom:  4, // Last committed disk layer, wait recovery
-		},
-	}
-	test.test(t)
-	test.teardown()
-=======
 	for _, scheme := range []string{rawdb.HashScheme, rawdb.PathScheme} {
 		test := &crashSnapshotTest{
 			snapshotTestBasic{
 				scheme:             scheme,
 				chainBlocks:        8,
 				snapshotBlock:      4,
-				commitBlock:        2,
 				expCanonicalBlocks: 8,
-				expHeadHeader:      8,
-				expHeadFastBlock:   8,
-				expHeadBlock:       2,
+				expHeadBlock:       4,
 				expSnapshotBottom:  4, // Last committed disk layer, wait recovery
 			},
 		}
 		test.test(t)
 		test.teardown()
 	}
->>>>>>> dc34fe82
 }
 
 // Tests a Geth was crashed and restarts with a broken snapshot. In this case
@@ -655,41 +541,25 @@
 	//
 	// Expected head block     : C4
 	// Expected snapshot disk  : C4
-<<<<<<< HEAD
-	test := &crashSnapshotTest{
-		snapshotTestBasic{
-			chainBlocks:        8,
-			snapshotBlock:      4,
-			expCanonicalBlocks: 8,
-			expHeadBlock:       4,
-			expSnapshotBottom:  4, // Last committed disk layer, wait recovery
-		},
-	}
-	test.test(t)
-	test.teardown()
-=======
 	for _, scheme := range []string{rawdb.HashScheme, rawdb.PathScheme} {
 		expHead := uint64(0)
 		if scheme == rawdb.PathScheme {
 			expHead = uint64(4)
 		}
+		_ = expHead // XXX: expHead is not used
 		test := &crashSnapshotTest{
 			snapshotTestBasic{
 				scheme:             scheme,
 				chainBlocks:        8,
 				snapshotBlock:      4,
-				commitBlock:        6,
 				expCanonicalBlocks: 8,
-				expHeadHeader:      8,
-				expHeadFastBlock:   8,
-				expHeadBlock:       expHead,
+				expHeadBlock:       4,
 				expSnapshotBottom:  4, // Last committed disk layer, wait recovery
 			},
 		}
 		test.test(t)
 		test.teardown()
 	}
->>>>>>> dc34fe82
 }
 
 // Tests a Geth was running with snapshot enabled. Then restarts without
@@ -706,40 +576,17 @@
 	// Expected in leveldb:
 	//   G->C1->C2->C3->C4->C5->C6->C7->C8->C9->C10
 	//
-<<<<<<< HEAD
 	// Expected head block     : G
 	// Expected snapshot disk  : G
-	test := &gappedSnapshotTest{
-		snapshotTestBasic: snapshotTestBasic{
-			chainBlocks:        8,
-			snapshotBlock:      0,
-			expCanonicalBlocks: 10,
-			expHeadBlock:       0,
-			expSnapshotBottom:  0, // Rebuilt snapshot from the latest HEAD
-		},
-		gapped: 2,
-	}
-	test.test(t)
-	test.teardown()
-}
-
-=======
-	// Expected head header    : C10
-	// Expected head fast block: C10
-	// Expected head block     : C10
-	// Expected snapshot disk  : C10
 	for _, scheme := range []string{rawdb.HashScheme, rawdb.PathScheme} {
 		test := &gappedSnapshotTest{
 			snapshotTestBasic: snapshotTestBasic{
 				scheme:             scheme,
 				chainBlocks:        8,
 				snapshotBlock:      0,
-				commitBlock:        0,
 				expCanonicalBlocks: 10,
-				expHeadHeader:      10,
-				expHeadFastBlock:   10,
-				expHeadBlock:       10,
-				expSnapshotBottom:  10, // Rebuilt snapshot from the latest HEAD
+				expHeadBlock:       0,
+				expSnapshotBottom:  0, // Rebuilt snapshot from the latest HEAD
 			},
 			gapped: 2,
 		}
@@ -748,48 +595,6 @@
 	}
 }
 
-// Tests the Geth was running with snapshot enabled and resetHead is applied.
-// In this case the head is rewound to the target(with state available). After
-// that the chain is restarted and the original disk layer is kept.
-func TestSetHeadWithNewSnapshot(t *testing.T) {
-	// Chain:
-	//   G->C1->C2->C3->C4->C5->C6->C7->C8 (HEAD)
-	//
-	// Commit:   G
-	// Snapshot: G
-	//
-	// SetHead(4)
-	//
-	// ------------------------------
-	//
-	// Expected in leveldb:
-	//   G->C1->C2->C3->C4
-	//
-	// Expected head header    : C4
-	// Expected head fast block: C4
-	// Expected head block     : C4
-	// Expected snapshot disk  : G
-	for _, scheme := range []string{rawdb.HashScheme, rawdb.PathScheme} {
-		test := &setHeadSnapshotTest{
-			snapshotTestBasic: snapshotTestBasic{
-				scheme:             scheme,
-				chainBlocks:        8,
-				snapshotBlock:      0,
-				commitBlock:        0,
-				expCanonicalBlocks: 4,
-				expHeadHeader:      4,
-				expHeadFastBlock:   4,
-				expHeadBlock:       4,
-				expSnapshotBottom:  0, // The initial disk layer is built from the genesis
-			},
-			setHead: 4,
-		}
-		test.test(t)
-		test.teardown()
-	}
-}
-
->>>>>>> dc34fe82
 // Tests the Geth was running with a complete snapshot and then imports a few
 // more new blocks on top without enabling the snapshot. After the restart,
 // crash happens. Check everything is ok after the restart.
@@ -804,43 +609,21 @@
 	// Expected in leveldb:
 	//   G->C1->C2->C3->C4->C5->C6->C7->C8->C9->C10
 	//
-<<<<<<< HEAD
 	// Expected head block     : C4
 	// Expected snapshot disk  : C4
-	test := &wipeCrashSnapshotTest{
-		snapshotTestBasic: snapshotTestBasic{
-			chainBlocks:        8,
-			snapshotBlock:      4,
-			expCanonicalBlocks: 10,
-			expHeadBlock:       4,
-			expSnapshotBottom:  4,
-		},
-		newBlocks: 2,
-	}
-	test.test(t)
-	test.teardown()
-=======
-	// Expected head header    : C10
-	// Expected head fast block: C10
-	// Expected head block     : C8
-	// Expected snapshot disk  : C10
 	for _, scheme := range []string{rawdb.HashScheme, rawdb.PathScheme} {
 		test := &wipeCrashSnapshotTest{
 			snapshotTestBasic: snapshotTestBasic{
 				scheme:             scheme,
 				chainBlocks:        8,
 				snapshotBlock:      4,
-				commitBlock:        0,
 				expCanonicalBlocks: 10,
-				expHeadHeader:      10,
-				expHeadFastBlock:   10,
-				expHeadBlock:       10,
-				expSnapshotBottom:  10,
+				expHeadBlock:       4,
+				expSnapshotBottom:  4,
 			},
 			newBlocks: 2,
 		}
 		test.test(t)
 		test.teardown()
 	}
->>>>>>> dc34fe82
 }