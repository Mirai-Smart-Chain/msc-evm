--- conflicted
+++ resolved
@@ -37,12 +37,6 @@
 
 	// EmptyReceiptsHash is the known hash of the empty receipt set.
 	EmptyReceiptsHash = common.HexToHash("56e81f171bcc55a6ff8345e692c0f86e5b48e01b996cadc001622fb5e363b421")
-<<<<<<< HEAD
-)
-=======
-
-	// EmptyWithdrawalsHash is the known hash of the empty withdrawal set.
-	EmptyWithdrawalsHash = common.HexToHash("56e81f171bcc55a6ff8345e692c0f86e5b48e01b996cadc001622fb5e363b421")
 )
 
 // TrieRootHash returns the hash itself if it's non-empty or the predefined
@@ -53,5 +47,4 @@
 		return EmptyRootHash
 	}
 	return hash
-}
->>>>>>> bed84606
+}