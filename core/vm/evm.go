// (c) 2019-2020, Ava Labs, Inc.
//
// This file is a derived work, based on the go-ethereum library whose original
// notices appear below.
//
// It is distributed under a license compatible with the licensing terms of the
// original code from which it is derived.
//
// Much love to the original authors for their work.
// **********
// Copyright 2014 The go-ethereum Authors
// This file is part of the go-ethereum library.
//
// The go-ethereum library is free software: you can redistribute it and/or modify
// it under the terms of the GNU Lesser General Public License as published by
// the Free Software Foundation, either version 3 of the License, or
// (at your option) any later version.
//
// The go-ethereum library is distributed in the hope that it will be useful,
// but WITHOUT ANY WARRANTY; without even the implied warranty of
// MERCHANTABILITY or FITNESS FOR A PARTICULAR PURPOSE. See the
// GNU Lesser General Public License for more details.
//
// You should have received a copy of the GNU Lesser General Public License
// along with the go-ethereum library. If not, see <http://www.gnu.org/licenses/>.

package vm

import (
	"fmt"
	"math/big"
	"sync/atomic"

<<<<<<< HEAD
=======
	"github.com/ava-labs/avalanchego/snow"
	"github.com/ava-labs/subnet-evm/constants"
>>>>>>> 6fefaaf7
	"github.com/ava-labs/subnet-evm/core/types"
	"github.com/ava-labs/subnet-evm/params"
	"github.com/ava-labs/subnet-evm/predicate"
	"github.com/ava-labs/subnet-evm/vmerrs"
	"github.com/ethereum/go-ethereum/common"
	"github.com/ethereum/go-ethereum/crypto"
	"github.com/holiman/uint256"
)

<<<<<<< HEAD
=======
var (
	_ contract.AccessibleState = &EVM{}
	_ contract.BlockContext    = &BlockContext{}
)

// IsProhibited returns true if [addr] is in the prohibited list of addresses which should
// not be allowed as an EOA or newly created contract address.
func IsProhibited(addr common.Address) bool {
	if addr == constants.BlackholeAddr {
		return true
	}

	return modules.ReservedAddress(addr)
}

>>>>>>> 6fefaaf7
type (
	// CanTransferFunc is the signature of a transfer guard function
	CanTransferFunc func(StateDB, common.Address, *big.Int) bool
	// TransferFunc is the signature of a transfer function
	TransferFunc func(StateDB, common.Address, common.Address, *big.Int)
	// GetHashFunc returns the n'th block hash in the blockchain
	// and is used by the BLOCKHASH EVM op code.
	GetHashFunc func(uint64) common.Hash
)

type (
	// RunFunc is the signature of a precompiled contract run function
	// Consider passing caller as ContractRef instead of common.Address
	RunFunc func(caller common.Address, input []byte, suppliedGas uint64, readOnly bool) (ret []byte, remainingGas uint64, err error)
)

func (evm *EVM) precompile(addr common.Address) (RunFunc, bool) {
	var precompiles map[common.Address]PrecompiledContract
	switch {
	case evm.chainRules.IsCancun:
		precompiles = PrecompiledContractsCancun
	case evm.chainRules.IsSubnetEVM:
		precompiles = PrecompiledContractsBerlin
	case evm.chainRules.IsIstanbul:
		precompiles = PrecompiledContractsIstanbul
	case evm.chainRules.IsByzantium:
		precompiles = PrecompiledContractsByzantium
	default:
		precompiles = PrecompiledContractsHomestead
	}

	// Check the existing precompiles first
	p, ok := precompiles[addr]
	if ok {
		runFn := func(caller common.Address, input []byte, suppliedGas uint64, readOnly bool) ([]byte, uint64, error) {
			return RunPrecompiledContract(p, input, suppliedGas)
		}
		return runFn, ok
	}

	if evm.Config.CustomPrecompiles == nil {
		return nil, false
	}
	return evm.Config.CustomPrecompiles(addr)
}

// BlockContext provides the EVM with auxiliary information. Once provided
// it shouldn't be modified.
type BlockContext struct {
	// CanTransfer returns whether the account contains
	// sufficient ether to transfer the value
	CanTransfer CanTransferFunc
	// Transfer transfers ether from one account to the other
	Transfer TransferFunc
	// GetHash returns the hash corresponding to n
	GetHash GetHashFunc
	// PredicateResults are the results of predicate verification available throughout the EVM's execution.
	// PredicateResults may be nil if it is not encoded in the block's header.
	PredicateResults *predicate.Results

	// Block information
	Coinbase      common.Address // Provides information for COINBASE
	GasLimit      uint64         // Provides information for GASLIMIT
	BlockNumber   *big.Int       // Provides information for NUMBER
	Time          uint64         // Provides information for TIME
	Difficulty    *big.Int       // Provides information for DIFFICULTY
	BaseFee       *big.Int       // Provides information for BASEFEE
	ExcessBlobGas *uint64        // ExcessBlobGas field in the header, needed to compute the data
}

func (b *BlockContext) Number() *big.Int {
	return b.BlockNumber
}

func (b *BlockContext) Timestamp() uint64 {
	return b.Time
}

func (b *BlockContext) GetPredicateResults(txHash common.Hash, address common.Address) []byte {
	if b.PredicateResults == nil {
		return nil
	}
	return b.PredicateResults.GetResults(txHash, address)
}

// TxContext provides the EVM with information about a transaction.
// All fields can change between transactions.
type TxContext struct {
	// Message information
	Origin     common.Address // Provides information for ORIGIN
	GasPrice   *big.Int       // Provides information for GASPRICE
	BlobHashes []common.Hash  // Provides information for BLOBHASH
}

// EVM is the Ethereum Virtual Machine base object and provides
// the necessary tools to run a contract on the given state with
// the provided context. It should be noted that any error
// generated through any of the calls should be considered a
// revert-state-and-consume-all-gas operation, no checks on
// specific errors should ever be performed. The interpreter makes
// sure that any errors generated are to be considered faulty code.
//
// The EVM should never be reused and is not thread safe.
type EVM struct {
	// Context provides auxiliary blockchain related information
	Context BlockContext
	TxContext
	// StateDB gives access to the underlying state
	StateDB StateDB
	// Depth is the current call stack
	depth int

	// chainConfig contains information about the current chain
	chainConfig ChainConfig
	// chain rules contains the chain rules for the current epoch
	chainRules params.Rules
	// virtual machine configuration options used to initialise the
	// evm.
	Config Config
	// global (to this context) ethereum virtual machine
	// used throughout the execution of the tx.
	interpreter *EVMInterpreter
	// abort is used to abort the EVM calling operations
	abort atomic.Bool
	// callGasTemp holds the gas available for the current call. This is needed because the
	// available gas is calculated in gasCall* according to the 63/64 rule and later
	// applied in opCall*.
	callGasTemp uint64
}

type ChainConfig interface {
	IsEIP158(blockNum *big.Int) bool
	IsSubnetEVM(timestamp uint64) bool
	IsCancun(blockNum *big.Int, timestamp uint64) bool
	IsPrecompileEnabled(addr common.Address, timestamp uint64) bool
	AvalancheRules(blockNum *big.Int, timestamp uint64) params.Rules
}

// NewEVM returns a new EVM. The returned EVM is not thread safe and should
// only ever be used *once*.
func NewEVM(blockCtx BlockContext, txCtx TxContext, statedb StateDB, chainConfig ChainConfig, config Config) *EVM {
	evm := &EVM{
		Context:     blockCtx,
		TxContext:   txCtx,
		StateDB:     statedb,
		Config:      config,
		chainConfig: chainConfig,
		chainRules:  chainConfig.Rules(blockCtx.BlockNumber, blockCtx.Time),
	}
	evm.interpreter = NewEVMInterpreter(evm)
	return evm
}

// Reset resets the EVM with a new transaction context.Reset
// This is not threadsafe and should only be done very cautiously.
func (evm *EVM) Reset(txCtx TxContext, statedb StateDB) {
	evm.TxContext = txCtx
	evm.StateDB = statedb
}

// Cancel cancels any running EVM operation. This may be called concurrently and
// it's safe to be called multiple times.
func (evm *EVM) Cancel() {
	evm.abort.Store(true)
}

// Cancelled returns true if Cancel has been called
func (evm *EVM) Cancelled() bool {
	return evm.abort.Load()
}

// Interpreter returns the current interpreter
func (evm *EVM) Interpreter() *EVMInterpreter {
	return evm.interpreter
}

// SetBlockContext updates the block context of the EVM.
func (evm *EVM) SetBlockContext(blockCtx BlockContext) {
	evm.Context = blockCtx
	num := blockCtx.BlockNumber
	timestamp := blockCtx.Time
	evm.chainRules = evm.chainConfig.Rules(num, timestamp)
}

// Call executes the contract associated with the addr with the given input as
// parameters. It also handles any necessary value transfer required and takes
// the necessary steps to create accounts and reverses the state in case of an
// execution error or failed value transfer.
func (evm *EVM) Call(caller ContractRef, addr common.Address, input []byte, gas uint64, value *big.Int) (ret []byte, leftOverGas uint64, err error) {
	// Fail if we're trying to execute above the call depth limit
	if evm.depth > int(params.CallCreateDepth) {
		return nil, gas, vmerrs.ErrDepth
	}
	// Fail if we're trying to transfer more than the available balance
	// Note: it is not possible for a negative value to be passed in here due to the fact
	// that [value] will be popped from the stack and decoded to a *big.Int, which will
	// always yield a positive result.
	if value.Sign() != 0 && !evm.Context.CanTransfer(evm.StateDB, caller.Address(), value) {
		return nil, gas, vmerrs.ErrInsufficientBalance
	}
	snapshot := evm.StateDB.Snapshot()
	p, isPrecompile := evm.precompile(addr)
	debug := evm.Config.Tracer != nil

	if !evm.StateDB.Exist(addr) {
		if !isPrecompile && evm.chainRules.IsEIP158 && value.Sign() == 0 {
			// Calling a non existing account, don't do anything, but ping the tracer
			if debug {
				if evm.depth == 0 {
					evm.Config.Tracer.CaptureStart(evm, caller.Address(), addr, false, input, gas, value)
					evm.Config.Tracer.CaptureEnd(ret, 0, nil)
				} else {
					evm.Config.Tracer.CaptureEnter(CALL, caller.Address(), addr, input, gas, value)
					evm.Config.Tracer.CaptureExit(ret, 0, nil)
				}
			}
			return nil, gas, nil
		}
		evm.StateDB.CreateAccount(addr)
	}
	evm.Context.Transfer(evm.StateDB, caller.Address(), addr, value)

	// Capture the tracer start/end events in debug mode
	if debug {
		if evm.depth == 0 {
			evm.Config.Tracer.CaptureStart(evm, caller.Address(), addr, false, input, gas, value)
			defer func(startGas uint64) { // Lazy evaluation of the parameters
				evm.Config.Tracer.CaptureEnd(ret, startGas-gas, err)
			}(gas)
		} else {
			// Handle tracer events for entering and exiting a call frame
			evm.Config.Tracer.CaptureEnter(CALL, caller.Address(), addr, input, gas, value)
			defer func(startGas uint64) {
				evm.Config.Tracer.CaptureExit(ret, startGas-gas, err)
			}(gas)
		}
	}

	if isPrecompile {
		ret, gas, err = p(caller.Address(), input, gas, evm.interpreter.readOnly)
	} else {
		// Initialise a new contract and set the code that is to be used by the EVM.
		// The contract is a scoped environment for this execution context only.
		code := evm.StateDB.GetCode(addr)
		if len(code) == 0 {
			ret, err = nil, nil // gas is unchanged
		} else {
			addrCopy := addr
			// If the account has no code, we can abort here
			// The depth-check is already done, and precompiles handled above
			contract := NewContract(caller, AccountRef(addrCopy), value, gas)
			contract.SetCallCode(&addrCopy, evm.StateDB.GetCodeHash(addrCopy), code)
			ret, err = evm.interpreter.Run(contract, input, false)
			gas = contract.Gas
		}
	}
	// When an error was returned by the EVM or when setting the creation code
	// above we revert to the snapshot and consume any gas remaining. Additionally
	// when we're in homestead this also counts for code storage gas errors.
	if err != nil {
		evm.StateDB.RevertToSnapshot(snapshot)
		if err != vmerrs.ErrExecutionReverted {
			gas = 0
		}
		// TODO: consider clearing up unused snapshots:
		//} else {
		//	evm.StateDB.DiscardSnapshot(snapshot)
	}
	return ret, gas, err
}

// CallCode executes the contract associated with the addr with the given input
// as parameters. It also handles any necessary value transfer required and takes
// the necessary steps to create accounts and reverses the state in case of an
// execution error or failed value transfer.
//
// CallCode differs from Call in the sense that it executes the given address'
// code with the caller as context.
func (evm *EVM) CallCode(caller ContractRef, addr common.Address, input []byte, gas uint64, value *big.Int) (ret []byte, leftOverGas uint64, err error) {
	// Fail if we're trying to execute above the call depth limit
	if evm.depth > int(params.CallCreateDepth) {
		return nil, gas, vmerrs.ErrDepth
	}
	// Fail if we're trying to transfer more than the available balance
	// Note although it's noop to transfer X ether to caller itself. But
	// if caller doesn't have enough balance, it would be an error to allow
	// over-charging itself. So the check here is necessary.
	// Note: it is not possible for a negative value to be passed in here due to the fact
	// that [value] will be popped from the stack and decoded to a *big.Int, which will
	// always yield a positive result.
	if !evm.Context.CanTransfer(evm.StateDB, caller.Address(), value) {
		return nil, gas, vmerrs.ErrInsufficientBalance
	}
	var snapshot = evm.StateDB.Snapshot()

	// Invoke tracer hooks that signal entering/exiting a call frame
	if evm.Config.Tracer != nil {
		evm.Config.Tracer.CaptureEnter(CALLCODE, caller.Address(), addr, input, gas, value)
		defer func(startGas uint64) {
			evm.Config.Tracer.CaptureExit(ret, startGas-gas, err)
		}(gas)
	}

	// It is allowed to call precompiles, even via delegatecall
	if p, isPrecompile := evm.precompile(addr); isPrecompile {
		ret, gas, err = p(caller.Address(), input, gas, evm.interpreter.readOnly)
	} else {
		addrCopy := addr
		// Initialise a new contract and set the code that is to be used by the EVM.
		// The contract is a scoped environment for this execution context only.
		contract := NewContract(caller, AccountRef(caller.Address()), value, gas)
		contract.SetCallCode(&addrCopy, evm.StateDB.GetCodeHash(addrCopy), evm.StateDB.GetCode(addrCopy))
		ret, err = evm.interpreter.Run(contract, input, false)
		gas = contract.Gas
	}
	if err != nil {
		evm.StateDB.RevertToSnapshot(snapshot)
		if err != vmerrs.ErrExecutionReverted {
			gas = 0
		}
	}
	return ret, gas, err
}

// DelegateCall executes the contract associated with the addr with the given input
// as parameters. It reverses the state in case of an execution error.
//
// DelegateCall differs from CallCode in the sense that it executes the given address'
// code with the caller as context and the caller is set to the caller of the caller.
func (evm *EVM) DelegateCall(caller ContractRef, addr common.Address, input []byte, gas uint64) (ret []byte, leftOverGas uint64, err error) {
	// Fail if we're trying to execute above the call depth limit
	if evm.depth > int(params.CallCreateDepth) {
		return nil, gas, vmerrs.ErrDepth
	}
	var snapshot = evm.StateDB.Snapshot()

	// Invoke tracer hooks that signal entering/exiting a call frame
	if evm.Config.Tracer != nil {
		// NOTE: caller must, at all times be a contract. It should never happen
		// that caller is something other than a Contract.
		parent := caller.(*Contract)
		// DELEGATECALL inherits value from parent call
		evm.Config.Tracer.CaptureEnter(DELEGATECALL, caller.Address(), addr, input, gas, parent.value)
		defer func(startGas uint64) {
			evm.Config.Tracer.CaptureExit(ret, startGas-gas, err)
		}(gas)
	}

	// It is allowed to call precompiles, even via delegatecall
	if p, isPrecompile := evm.precompile(addr); isPrecompile {
		ret, gas, err = p(caller.Address(), input, gas, evm.interpreter.readOnly)
	} else {
		addrCopy := addr
		// Initialise a new contract and make initialise the delegate values
		contract := NewContract(caller, AccountRef(caller.Address()), nil, gas).AsDelegate()
		contract.SetCallCode(&addrCopy, evm.StateDB.GetCodeHash(addrCopy), evm.StateDB.GetCode(addrCopy))
		ret, err = evm.interpreter.Run(contract, input, false)
		gas = contract.Gas
	}
	if err != nil {
		evm.StateDB.RevertToSnapshot(snapshot)
		if err != vmerrs.ErrExecutionReverted {
			gas = 0
		}
	}
	return ret, gas, err
}

// StaticCall executes the contract associated with the addr with the given input
// as parameters while disallowing any modifications to the state during the call.
// Opcodes that attempt to perform such modifications will result in exceptions
// instead of performing the modifications.
func (evm *EVM) StaticCall(caller ContractRef, addr common.Address, input []byte, gas uint64) (ret []byte, leftOverGas uint64, err error) {
	// Fail if we're trying to execute above the call depth limit
	if evm.depth > int(params.CallCreateDepth) {
		return nil, gas, vmerrs.ErrDepth
	}
	// We take a snapshot here. This is a bit counter-intuitive, and could probably be skipped.
	// However, even a staticcall is considered a 'touch'. On mainnet, static calls were introduced
	// after all empty accounts were deleted, so this is not required. However, if we omit this,
	// then certain tests start failing; stRevertTest/RevertPrecompiledTouchExactOOG.json.
	// We could change this, but for now it's left for legacy reasons
	var snapshot = evm.StateDB.Snapshot()

	// We do an AddBalance of zero here, just in order to trigger a touch.
	// This doesn't matter on Mainnet, where all empties are gone at the time of Byzantium,
	// but is the correct thing to do and matters on other networks, in tests, and potential
	// future scenarios
	evm.StateDB.AddBalance(addr, big0)

	// Invoke tracer hooks that signal entering/exiting a call frame
	if evm.Config.Tracer != nil {
		evm.Config.Tracer.CaptureEnter(STATICCALL, caller.Address(), addr, input, gas, nil)
		defer func(startGas uint64) {
			evm.Config.Tracer.CaptureExit(ret, startGas-gas, err)
		}(gas)
	}

	if p, isPrecompile := evm.precompile(addr); isPrecompile {
		ret, gas, err = p(caller.Address(), input, gas, true)
	} else {
		// At this point, we use a copy of address. If we don't, the go compiler will
		// leak the 'contract' to the outer scope, and make allocation for 'contract'
		// even if the actual execution ends on RunPrecompiled above.
		addrCopy := addr
		// Initialise a new contract and set the code that is to be used by the EVM.
		// The contract is a scoped environment for this execution context only.
		contract := NewContract(caller, AccountRef(addrCopy), new(big.Int), gas)
		contract.SetCallCode(&addrCopy, evm.StateDB.GetCodeHash(addrCopy), evm.StateDB.GetCode(addrCopy))
		// When an error was returned by the EVM or when setting the creation code
		// above we revert to the snapshot and consume any gas remaining. Additionally
		// when we're in Homestead this also counts for code storage gas errors.
		ret, err = evm.interpreter.Run(contract, input, true)
		gas = contract.Gas
	}
	if err != nil {
		evm.StateDB.RevertToSnapshot(snapshot)
		if err != vmerrs.ErrExecutionReverted {
			gas = 0
		}
	}
	return ret, gas, err
}

type codeAndHash struct {
	code []byte
	hash common.Hash
}

func (c *codeAndHash) Hash() common.Hash {
	if c.hash == (common.Hash{}) {
		c.hash = crypto.Keccak256Hash(c.code)
	}
	return c.hash
}

// create creates a new contract using code as deployment code.
func (evm *EVM) create(caller ContractRef, codeAndHash *codeAndHash, gas uint64, value *big.Int, address common.Address, typ OpCode) ([]byte, common.Address, uint64, error) {
	// Depth check execution. Fail if we're trying to execute above the
	// limit.
	if evm.depth > int(params.CallCreateDepth) {
		return nil, common.Address{}, gas, vmerrs.ErrDepth
	}
	// Note: it is not possible for a negative value to be passed in here due to the fact
	// that [value] will be popped from the stack and decoded to a *big.Int, which will
	// always yield a positive result.
	if !evm.Context.CanTransfer(evm.StateDB, caller.Address(), value) {
		return nil, common.Address{}, gas, vmerrs.ErrInsufficientBalance
	}
	// If there is any collision with a prohibited address, return an error instead
	// of allowing the contract to be created.
	if evm.Config.IsProhibited != nil && evm.Config.IsProhibited(address) {
		return nil, common.Address{}, gas, vmerrs.ErrAddrProhibited
	}
	nonce := evm.StateDB.GetNonce(caller.Address())
	if nonce+1 < nonce {
		return nil, common.Address{}, gas, vmerrs.ErrNonceUintOverflow
	}
	evm.StateDB.SetNonce(caller.Address(), nonce+1)
	// We add this to the access list _before_ taking a snapshot. Even if the creation fails,
	// the access-list change should not be rolled back
	if evm.chainRules.IsSubnetEVM {
		evm.StateDB.AddAddressToAccessList(address)
	}
	// Ensure there's no existing contract already at the designated address
	contractHash := evm.StateDB.GetCodeHash(address)
	if evm.StateDB.GetNonce(address) != 0 || (contractHash != (common.Hash{}) && contractHash != types.EmptyCodeHash) {
		return nil, common.Address{}, 0, vmerrs.ErrContractAddressCollision
	}
	if evm.Config.DeployerAllowed != nil && !evm.Config.DeployerAllowed(evm.TxContext.Origin) {
		return nil, common.Address{}, 0, fmt.Errorf("tx.origin %s is not authorized to deploy a contract", evm.TxContext.Origin)
	}

	// Create a new account on the state
	snapshot := evm.StateDB.Snapshot()
	evm.StateDB.CreateAccount(address)
	if evm.chainRules.IsEIP158 {
		evm.StateDB.SetNonce(address, 1)
	}
	evm.Context.Transfer(evm.StateDB, caller.Address(), address, value)

	// Initialise a new contract and set the code that is to be used by the EVM.
	// The contract is a scoped environment for this execution context only.
	contract := NewContract(caller, AccountRef(address), value, gas)
	contract.SetCodeOptionalHash(&address, codeAndHash)

	if evm.Config.Tracer != nil {
		if evm.depth == 0 {
			evm.Config.Tracer.CaptureStart(evm, caller.Address(), address, true, codeAndHash.code, gas, value)
		} else {
			evm.Config.Tracer.CaptureEnter(typ, caller.Address(), address, codeAndHash.code, gas, value)
		}
	}

	ret, err := evm.interpreter.Run(contract, nil, false)

	// Check whether the max code size has been exceeded, assign err if the case.
	if err == nil && evm.chainRules.IsEIP158 && len(ret) > params.MaxCodeSize {
		err = vmerrs.ErrMaxCodeSizeExceeded
	}

	// Reject code starting with 0xEF if EIP-3541 is enabled.
	if err == nil && len(ret) >= 1 && ret[0] == 0xEF && evm.chainRules.IsSubnetEVM {
		err = vmerrs.ErrInvalidCode
	}

	// if the contract creation ran successfully and no errors were returned
	// calculate the gas required to store the code. If the code could not
	// be stored due to not enough gas set an error and let it be handled
	// by the error checking condition below.
	if err == nil {
		createDataGas := uint64(len(ret)) * params.CreateDataGas
		if contract.UseGas(createDataGas) {
			evm.StateDB.SetCode(address, ret)
		} else {
			err = vmerrs.ErrCodeStoreOutOfGas
		}
	}

	// When an error was returned by the EVM or when setting the creation code
	// above we revert to the snapshot and consume any gas remaining. Additionally
	// when we're in homestead this also counts for code storage gas errors.
	if err != nil && (evm.chainRules.IsHomestead || err != vmerrs.ErrCodeStoreOutOfGas) {
		evm.StateDB.RevertToSnapshot(snapshot)
		if err != vmerrs.ErrExecutionReverted {
			contract.UseGas(contract.Gas)
		}
	}

	if evm.Config.Tracer != nil {
		if evm.depth == 0 {
			evm.Config.Tracer.CaptureEnd(ret, gas-contract.Gas, err)
		} else {
			evm.Config.Tracer.CaptureExit(ret, gas-contract.Gas, err)
		}
	}
	return ret, address, contract.Gas, err
}

// Create creates a new contract using code as deployment code.
func (evm *EVM) Create(caller ContractRef, code []byte, gas uint64, value *big.Int) (ret []byte, contractAddr common.Address, leftOverGas uint64, err error) {
	contractAddr = crypto.CreateAddress(caller.Address(), evm.StateDB.GetNonce(caller.Address()))
	return evm.create(caller, &codeAndHash{code: code}, gas, value, contractAddr, CREATE)
}

// Create2 creates a new contract using code as deployment code.
//
// The different between Create2 with Create is Create2 uses keccak256(0xff ++ msg.sender ++ salt ++ keccak256(init_code))[12:]
// instead of the usual sender-and-nonce-hash as the address where the contract is initialized at.
func (evm *EVM) Create2(caller ContractRef, code []byte, gas uint64, endowment *big.Int, salt *uint256.Int) (ret []byte, contractAddr common.Address, leftOverGas uint64, err error) {
	codeAndHash := &codeAndHash{code: code}
	contractAddr = crypto.CreateAddress2(caller.Address(), salt.Bytes32(), codeAndHash.Hash().Bytes())
	return evm.create(caller, codeAndHash, gas, endowment, contractAddr, CREATE2)
}

// ChainConfig returns the environment's chain configuration
func (evm *EVM) ChainConfig() ChainConfig { return evm.chainConfig }<|MERGE_RESOLUTION|>--- conflicted
+++ resolved
@@ -31,13 +31,11 @@
 	"math/big"
 	"sync/atomic"
 
-<<<<<<< HEAD
-=======
-	"github.com/ava-labs/avalanchego/snow"
 	"github.com/ava-labs/subnet-evm/constants"
->>>>>>> 6fefaaf7
 	"github.com/ava-labs/subnet-evm/core/types"
 	"github.com/ava-labs/subnet-evm/params"
+	"github.com/ava-labs/subnet-evm/precompile/contract"
+	"github.com/ava-labs/subnet-evm/precompile/modules"
 	"github.com/ava-labs/subnet-evm/predicate"
 	"github.com/ava-labs/subnet-evm/vmerrs"
 	"github.com/ethereum/go-ethereum/common"
@@ -45,11 +43,8 @@
 	"github.com/holiman/uint256"
 )
 
-<<<<<<< HEAD
-=======
 var (
-	_ contract.AccessibleState = &EVM{}
-	_ contract.BlockContext    = &BlockContext{}
+	_ contract.BlockContext = &BlockContext{}
 )
 
 // IsProhibited returns true if [addr] is in the prohibited list of addresses which should
@@ -62,7 +57,6 @@
 	return modules.ReservedAddress(addr)
 }
 
->>>>>>> 6fefaaf7
 type (
 	// CanTransferFunc is the signature of a transfer guard function
 	CanTransferFunc func(StateDB, common.Address, *big.Int) bool
@@ -198,7 +192,7 @@
 	IsSubnetEVM(timestamp uint64) bool
 	IsCancun(blockNum *big.Int, timestamp uint64) bool
 	IsPrecompileEnabled(addr common.Address, timestamp uint64) bool
-	AvalancheRules(blockNum *big.Int, timestamp uint64) params.Rules
+	Rules(blockNum *big.Int, timestamp uint64) params.Rules
 }
 
 // NewEVM returns a new EVM. The returned EVM is not thread safe and should
