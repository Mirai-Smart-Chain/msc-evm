--- conflicted
+++ resolved
@@ -51,7 +51,7 @@
 	// is present in the database (or crashed mid-update).
 	baseBlockHash := rawdb.ReadSnapshotBlockHash(diskdb)
 	if baseBlockHash == (common.Hash{}) {
-		return nil, false, fmt.Errorf("missing or corrupted snapshot, no snapshot block hash")
+		return nil, false, errors.New("missing or corrupted snapshot, no snapshot block hash")
 	}
 	if baseBlockHash != blockHash {
 		return nil, false, fmt.Errorf("block hash stored on disk (%#x) does not match last accepted (%#x)", baseBlockHash, blockHash)
@@ -126,102 +126,8 @@
 	return snapshot, generator.Done, nil
 }
 
-<<<<<<< HEAD
 // ResetSnapshotGeneration writes a clean snapshot generator marker to [db]
 // so no re-generation is performed after.
 func ResetSnapshotGeneration(db ethdb.KeyValueWriter) {
 	journalProgress(db, nil, nil)
-=======
-// journalCallback is a function which is invoked by iterateJournal, every
-// time a difflayer is loaded from disk.
-type journalCallback = func(parent common.Hash, root common.Hash, destructs map[common.Hash]struct{}, accounts map[common.Hash][]byte, storage map[common.Hash]map[common.Hash][]byte) error
-
-// iterateJournal iterates through the journalled difflayers, loading them from
-// the database, and invoking the callback for each loaded layer.
-// The order is incremental; starting with the bottom-most difflayer, going towards
-// the most recent layer.
-// This method returns error either if there was some error reading from disk,
-// OR if the callback returns an error when invoked.
-func iterateJournal(db ethdb.KeyValueReader, callback journalCallback) error {
-	journal := rawdb.ReadSnapshotJournal(db)
-	if len(journal) == 0 {
-		log.Warn("Loaded snapshot journal", "diffs", "missing")
-		return nil
-	}
-	r := rlp.NewStream(bytes.NewReader(journal), 0)
-	// Firstly, resolve the first element as the journal version
-	version, err := r.Uint64()
-	if err != nil {
-		log.Warn("Failed to resolve the journal version", "error", err)
-		return errors.New("failed to resolve journal version")
-	}
-	if version != journalVersion {
-		log.Warn("Discarded the snapshot journal with wrong version", "required", journalVersion, "got", version)
-		return errors.New("wrong journal version")
-	}
-	// Secondly, resolve the disk layer root, ensure it's continuous
-	// with disk layer. Note now we can ensure it's the snapshot journal
-	// correct version, so we expect everything can be resolved properly.
-	var parent common.Hash
-	if err := r.Decode(&parent); err != nil {
-		return errors.New("missing disk layer root")
-	}
-	if baseRoot := rawdb.ReadSnapshotRoot(db); baseRoot != parent {
-		log.Warn("Loaded snapshot journal", "diskroot", baseRoot, "diffs", "unmatched")
-		return errors.New("mismatched disk and diff layers")
-	}
-	for {
-		var (
-			root        common.Hash
-			destructs   []journalDestruct
-			accounts    []journalAccount
-			storage     []journalStorage
-			destructSet = make(map[common.Hash]struct{})
-			accountData = make(map[common.Hash][]byte)
-			storageData = make(map[common.Hash]map[common.Hash][]byte)
-		)
-		// Read the next diff journal entry
-		if err := r.Decode(&root); err != nil {
-			// The first read may fail with EOF, marking the end of the journal
-			if errors.Is(err, io.EOF) {
-				return nil
-			}
-			return fmt.Errorf("load diff root: %v", err)
-		}
-		if err := r.Decode(&destructs); err != nil {
-			return fmt.Errorf("load diff destructs: %v", err)
-		}
-		if err := r.Decode(&accounts); err != nil {
-			return fmt.Errorf("load diff accounts: %v", err)
-		}
-		if err := r.Decode(&storage); err != nil {
-			return fmt.Errorf("load diff storage: %v", err)
-		}
-		for _, entry := range destructs {
-			destructSet[entry.Hash] = struct{}{}
-		}
-		for _, entry := range accounts {
-			if len(entry.Blob) > 0 { // RLP loses nil-ness, but `[]byte{}` is not a valid item, so reinterpret that
-				accountData[entry.Hash] = entry.Blob
-			} else {
-				accountData[entry.Hash] = nil
-			}
-		}
-		for _, entry := range storage {
-			slots := make(map[common.Hash][]byte)
-			for i, key := range entry.Keys {
-				if len(entry.Vals[i]) > 0 { // RLP loses nil-ness, but `[]byte{}` is not a valid item, so reinterpret that
-					slots[key] = entry.Vals[i]
-				} else {
-					slots[key] = nil
-				}
-			}
-			storageData[entry.Hash] = slots
-		}
-		if err := callback(parent, root, destructSet, accountData, storageData); err != nil {
-			return err
-		}
-		parent = root
-	}
->>>>>>> bed84606
 }