// Copyright 2016 The go-ethereum Authors
// This file is part of the go-ethereum library.
//
// The go-ethereum library is free software: you can redistribute it and/or modify
// it under the terms of the GNU Lesser General Public License as published by
// the Free Software Foundation, either version 3 of the License, or
// (at your option) any later version.
//
// The go-ethereum library is distributed in the hope that it will be useful,
// but WITHOUT ANY WARRANTY; without even the implied warranty of
// MERCHANTABILITY or FITNESS FOR A PARTICULAR PURPOSE. See the
// GNU Lesser General Public License for more details.
//
// You should have received a copy of the GNU Lesser General Public License
// along with the go-ethereum library. If not, see <http://www.gnu.org/licenses/>.

package state

import (
	"bytes"
	"encoding/binary"
	"errors"
	"fmt"
	"math"
	"math/big"
	"math/rand"
	"reflect"
	"strings"
	"sync"
	"testing"
	"testing/quick"

	"github.com/ethereum/go-ethereum/common"
	"github.com/ethereum/go-ethereum/core/rawdb"
	"github.com/ethereum/go-ethereum/core/state/snapshot"
	"github.com/ethereum/go-ethereum/core/types"
	"github.com/ethereum/go-ethereum/crypto"
	"github.com/ethereum/go-ethereum/trie"
)

// Tests that updating a state trie does not leak any database writes prior to
// actually committing the state.
func TestUpdateLeaks(t *testing.T) {
	// Create an empty state database
	db := rawdb.NewMemoryDatabase()
	state, _ := New(types.EmptyRootHash, NewDatabase(db), nil)

	// Update it with some accounts
	for i := byte(0); i < 255; i++ {
		addr := common.BytesToAddress([]byte{i})
		state.AddBalance(addr, big.NewInt(int64(11*i)))
		state.SetNonce(addr, uint64(42*i))
		if i%2 == 0 {
			state.SetState(addr, common.BytesToHash([]byte{i, i, i}), common.BytesToHash([]byte{i, i, i, i}))
		}
		if i%3 == 0 {
			state.SetCode(addr, []byte{i, i, i, i, i})
		}
	}

	root := state.IntermediateRoot(false)
	if err := state.Database().TrieDB().Commit(root, false); err != nil {
		t.Errorf("can not commit trie %v to persistent database", root.Hex())
	}

	// Ensure that no data was leaked into the database
	it := db.NewIterator(nil, nil)
	for it.Next() {
		t.Errorf("State leaked into database: %x -> %x", it.Key(), it.Value())
	}
	it.Release()
}

// Tests that no intermediate state of an object is stored into the database,
// only the one right before the commit.
func TestIntermediateLeaks(t *testing.T) {
	// Create two state databases, one transitioning to the final state, the other final from the beginning
	transDb := rawdb.NewMemoryDatabase()
	finalDb := rawdb.NewMemoryDatabase()
	transState, _ := New(types.EmptyRootHash, NewDatabase(transDb), nil)
	finalState, _ := New(types.EmptyRootHash, NewDatabase(finalDb), nil)

	modify := func(state *StateDB, addr common.Address, i, tweak byte) {
		state.SetBalance(addr, big.NewInt(int64(11*i)+int64(tweak)))
		state.SetNonce(addr, uint64(42*i+tweak))
		if i%2 == 0 {
			state.SetState(addr, common.Hash{i, i, i, 0}, common.Hash{})
			state.SetState(addr, common.Hash{i, i, i, tweak}, common.Hash{i, i, i, i, tweak})
		}
		if i%3 == 0 {
			state.SetCode(addr, []byte{i, i, i, i, i, tweak})
		}
	}

	// Modify the transient state.
	for i := byte(0); i < 255; i++ {
		modify(transState, common.Address{i}, i, 0)
	}
	// Write modifications to trie.
	transState.IntermediateRoot(false)

	// Overwrite all the data with new values in the transient database.
	for i := byte(0); i < 255; i++ {
		modify(transState, common.Address{i}, i, 99)
		modify(finalState, common.Address{i}, i, 99)
	}

	// Commit and cross check the databases.
<<<<<<< HEAD
	transRoot, err := transState.Commit(false, false)
=======
	transRoot, err := transState.Commit(0, false)
>>>>>>> bed84606
	if err != nil {
		t.Fatalf("failed to commit transition state: %v", err)
	}
	if err = transState.Database().TrieDB().Commit(transRoot, false); err != nil {
		t.Errorf("can not commit trie %v to persistent database", transRoot.Hex())
	}

<<<<<<< HEAD
	finalRoot, err := finalState.Commit(false, false)
=======
	finalRoot, err := finalState.Commit(0, false)
>>>>>>> bed84606
	if err != nil {
		t.Fatalf("failed to commit final state: %v", err)
	}
	if err = finalState.Database().TrieDB().Commit(finalRoot, false); err != nil {
		t.Errorf("can not commit trie %v to persistent database", finalRoot.Hex())
	}

	it := finalDb.NewIterator(nil, nil)
	for it.Next() {
		key, fvalue := it.Key(), it.Value()
		tvalue, err := transDb.Get(key)
		if err != nil {
			t.Errorf("entry missing from the transition database: %x -> %x", key, fvalue)
		}
		if !bytes.Equal(fvalue, tvalue) {
			t.Errorf("value mismatch at key %x: %x in transition database, %x in final database", key, tvalue, fvalue)
		}
	}
	it.Release()

	it = transDb.NewIterator(nil, nil)
	for it.Next() {
		key, tvalue := it.Key(), it.Value()
		fvalue, err := finalDb.Get(key)
		if err != nil {
			t.Errorf("extra entry in the transition database: %x -> %x", key, it.Value())
		}
		if !bytes.Equal(fvalue, tvalue) {
			t.Errorf("value mismatch at key %x: %x in transition database, %x in final database", key, tvalue, fvalue)
		}
	}
}

// TestCopy tests that copying a StateDB object indeed makes the original and
// the copy independent of each other. This test is a regression test against
// https://github.com/ethereum/go-ethereum/pull/15549.
func TestCopy(t *testing.T) {
	// Create a random state test to copy and modify "independently"
	orig, _ := New(types.EmptyRootHash, NewDatabase(rawdb.NewMemoryDatabase()), nil)

	for i := byte(0); i < 255; i++ {
		obj := orig.GetOrNewStateObject(common.BytesToAddress([]byte{i}))
		obj.AddBalance(big.NewInt(int64(i)))
		orig.updateStateObject(obj)
	}
	orig.Finalise(false)

	// Copy the state
	copy := orig.Copy()

	// Copy the copy state
	ccopy := copy.Copy()

	// modify all in memory
	for i := byte(0); i < 255; i++ {
		origObj := orig.GetOrNewStateObject(common.BytesToAddress([]byte{i}))
		copyObj := copy.GetOrNewStateObject(common.BytesToAddress([]byte{i}))
		ccopyObj := ccopy.GetOrNewStateObject(common.BytesToAddress([]byte{i}))

		origObj.AddBalance(big.NewInt(2 * int64(i)))
		copyObj.AddBalance(big.NewInt(3 * int64(i)))
		ccopyObj.AddBalance(big.NewInt(4 * int64(i)))

		orig.updateStateObject(origObj)
		copy.updateStateObject(copyObj)
		ccopy.updateStateObject(copyObj)
	}

	// Finalise the changes on all concurrently
	finalise := func(wg *sync.WaitGroup, db *StateDB) {
		defer wg.Done()
		db.Finalise(true)
	}

	var wg sync.WaitGroup
	wg.Add(3)
	go finalise(&wg, orig)
	go finalise(&wg, copy)
	go finalise(&wg, ccopy)
	wg.Wait()

	// Verify that the three states have been updated independently
	for i := byte(0); i < 255; i++ {
		origObj := orig.GetOrNewStateObject(common.BytesToAddress([]byte{i}))
		copyObj := copy.GetOrNewStateObject(common.BytesToAddress([]byte{i}))
		ccopyObj := ccopy.GetOrNewStateObject(common.BytesToAddress([]byte{i}))

		if want := big.NewInt(3 * int64(i)); origObj.Balance().Cmp(want) != 0 {
			t.Errorf("orig obj %d: balance mismatch: have %v, want %v", i, origObj.Balance(), want)
		}
		if want := big.NewInt(4 * int64(i)); copyObj.Balance().Cmp(want) != 0 {
			t.Errorf("copy obj %d: balance mismatch: have %v, want %v", i, copyObj.Balance(), want)
		}
		if want := big.NewInt(5 * int64(i)); ccopyObj.Balance().Cmp(want) != 0 {
			t.Errorf("copy obj %d: balance mismatch: have %v, want %v", i, ccopyObj.Balance(), want)
		}
	}
}

func TestSnapshotRandom(t *testing.T) {
	config := &quick.Config{MaxCount: 1000}
	err := quick.Check((*snapshotTest).run, config)
	if cerr, ok := err.(*quick.CheckError); ok {
		test := cerr.In[0].(*snapshotTest)
		t.Errorf("%v:\n%s", test.err, test)
	} else if err != nil {
		t.Error(err)
	}
}

// A snapshotTest checks that reverting StateDB snapshots properly undoes all changes
// captured by the snapshot. Instances of this test with pseudorandom content are created
// by Generate.
//
// The test works as follows:
//
// A new state is created and all actions are applied to it. Several snapshots are taken
// in between actions. The test then reverts each snapshot. For each snapshot the actions
// leading up to it are replayed on a fresh, empty state. The behaviour of all public
// accessor methods on the reverted state must match the return value of the equivalent
// methods on the replayed state.
type snapshotTest struct {
	addrs     []common.Address // all account addresses
	actions   []testAction     // modifications to the state
	snapshots []int            // actions indexes at which snapshot is taken
	err       error            // failure details are reported through this field
}

type testAction struct {
	name   string
	fn     func(testAction, *StateDB)
	args   []int64
	noAddr bool
}

// newTestAction creates a random action that changes state.
func newTestAction(addr common.Address, r *rand.Rand) testAction {
	actions := []testAction{
		{
			name: "SetBalance",
			fn: func(a testAction, s *StateDB) {
				s.SetBalance(addr, big.NewInt(a.args[0]))
			},
			args: make([]int64, 1),
		},
		{
			name: "AddBalance",
			fn: func(a testAction, s *StateDB) {
				s.AddBalance(addr, big.NewInt(a.args[0]))
			},
			args: make([]int64, 1),
		},
		{
			name: "SetNonce",
			fn: func(a testAction, s *StateDB) {
				s.SetNonce(addr, uint64(a.args[0]))
			},
			args: make([]int64, 1),
		},
		{
			name: "SetState",
			fn: func(a testAction, s *StateDB) {
				var key, val common.Hash
				binary.BigEndian.PutUint16(key[:], uint16(a.args[0]))
				binary.BigEndian.PutUint16(val[:], uint16(a.args[1]))
				s.SetState(addr, key, val)
			},
			args: make([]int64, 2),
		},
		{
			name: "SetCode",
			fn: func(a testAction, s *StateDB) {
				code := make([]byte, 16)
				binary.BigEndian.PutUint64(code, uint64(a.args[0]))
				binary.BigEndian.PutUint64(code[8:], uint64(a.args[1]))
				s.SetCode(addr, code)
			},
			args: make([]int64, 2),
		},
		{
			name: "CreateAccount",
			fn: func(a testAction, s *StateDB) {
				s.CreateAccount(addr)
			},
		},
		{
			name: "SelfDestruct",
			fn: func(a testAction, s *StateDB) {
				s.SelfDestruct(addr)
			},
		},
		{
			name: "AddRefund",
			fn: func(a testAction, s *StateDB) {
				s.AddRefund(uint64(a.args[0]))
			},
			args:   make([]int64, 1),
			noAddr: true,
		},
		{
			name: "AddLog",
			fn: func(a testAction, s *StateDB) {
				data := make([]byte, 2)
				binary.BigEndian.PutUint16(data, uint16(a.args[0]))
				s.AddLog(addr, nil, data, 0)
			},
			args: make([]int64, 1),
		},
		{
			name: "AddPreimage",
			fn: func(a testAction, s *StateDB) {
				preimage := []byte{1}
				hash := common.BytesToHash(preimage)
				s.AddPreimage(hash, preimage)
			},
			args: make([]int64, 1),
		},
		{
			name: "AddAddressToAccessList",
			fn: func(a testAction, s *StateDB) {
				s.AddAddressToAccessList(addr)
			},
		},
		{
			name: "AddSlotToAccessList",
			fn: func(a testAction, s *StateDB) {
				s.AddSlotToAccessList(addr,
					common.Hash{byte(a.args[0])})
			},
			args: make([]int64, 1),
		},
		{
			name: "SetTransientState",
			fn: func(a testAction, s *StateDB) {
				var key, val common.Hash
				binary.BigEndian.PutUint16(key[:], uint16(a.args[0]))
				binary.BigEndian.PutUint16(val[:], uint16(a.args[1]))
				s.SetTransientState(addr, key, val)
			},
			args: make([]int64, 2),
		},
	}
	action := actions[r.Intn(len(actions))]
	var nameargs []string
	if !action.noAddr {
		nameargs = append(nameargs, addr.Hex())
	}
	for i := range action.args {
		action.args[i] = rand.Int63n(100)
		nameargs = append(nameargs, fmt.Sprint(action.args[i]))
	}
	action.name += strings.Join(nameargs, ", ")
	return action
}

// Generate returns a new snapshot test of the given size. All randomness is
// derived from r.
func (*snapshotTest) Generate(r *rand.Rand, size int) reflect.Value {
	// Generate random actions.
	addrs := make([]common.Address, 50)
	for i := range addrs {
		addrs[i][0] = byte(i)
	}
	actions := make([]testAction, size)
	for i := range actions {
		addr := addrs[r.Intn(len(addrs))]
		actions[i] = newTestAction(addr, r)
	}
	// Generate snapshot indexes.
	nsnapshots := int(math.Sqrt(float64(size)))
	if size > 0 && nsnapshots == 0 {
		nsnapshots = 1
	}
	snapshots := make([]int, nsnapshots)
	snaplen := len(actions) / nsnapshots
	for i := range snapshots {
		// Try to place the snapshots some number of actions apart from each other.
		snapshots[i] = (i * snaplen) + r.Intn(snaplen)
	}
	return reflect.ValueOf(&snapshotTest{addrs, actions, snapshots, nil})
}

func (test *snapshotTest) String() string {
	out := new(bytes.Buffer)
	sindex := 0
	for i, action := range test.actions {
		if len(test.snapshots) > sindex && i == test.snapshots[sindex] {
			fmt.Fprintf(out, "---- snapshot %d ----\n", sindex)
			sindex++
		}
		fmt.Fprintf(out, "%4d: %s\n", i, action.name)
	}
	return out.String()
}

func (test *snapshotTest) run() bool {
	// Run all actions and create snapshots.
	var (
		state, _     = New(types.EmptyRootHash, NewDatabase(rawdb.NewMemoryDatabase()), nil)
		snapshotRevs = make([]int, len(test.snapshots))
		sindex       = 0
	)
	for i, action := range test.actions {
		if len(test.snapshots) > sindex && i == test.snapshots[sindex] {
			snapshotRevs[sindex] = state.Snapshot()
			sindex++
		}
		action.fn(action, state)
	}
	// Revert all snapshots in reverse order. Each revert must yield a state
	// that is equivalent to fresh state with all actions up the snapshot applied.
	for sindex--; sindex >= 0; sindex-- {
		checkstate, _ := New(types.EmptyRootHash, state.Database(), nil)
		for _, action := range test.actions[:test.snapshots[sindex]] {
			action.fn(action, checkstate)
		}
		state.RevertToSnapshot(snapshotRevs[sindex])
		if err := test.checkEqual(state, checkstate); err != nil {
			test.err = fmt.Errorf("state mismatch after revert to snapshot %d\n%v", sindex, err)
			return false
		}
	}
	return true
}

// checkEqual checks that methods of state and checkstate return the same values.
func (test *snapshotTest) checkEqual(state, checkstate *StateDB) error {
	for _, addr := range test.addrs {
		var err error
		checkeq := func(op string, a, b interface{}) bool {
			if err == nil && !reflect.DeepEqual(a, b) {
				err = fmt.Errorf("got %s(%s) == %v, want %v", op, addr.Hex(), a, b)
				return false
			}
			return true
		}
		// Check basic accessor methods.
		checkeq("Exist", state.Exist(addr), checkstate.Exist(addr))
		checkeq("HasSelfdestructed", state.HasSelfDestructed(addr), checkstate.HasSelfDestructed(addr))
		checkeq("GetBalance", state.GetBalance(addr), checkstate.GetBalance(addr))
		checkeq("GetNonce", state.GetNonce(addr), checkstate.GetNonce(addr))
		checkeq("GetCode", state.GetCode(addr), checkstate.GetCode(addr))
		checkeq("GetCodeHash", state.GetCodeHash(addr), checkstate.GetCodeHash(addr))
		checkeq("GetCodeSize", state.GetCodeSize(addr), checkstate.GetCodeSize(addr))
		// Check storage.
		if obj := state.getStateObject(addr); obj != nil {
			state.ForEachStorage(addr, func(key, value common.Hash) bool {
				return checkeq("GetState("+key.Hex()+")", checkstate.GetState(addr, key), value)
			})
			checkstate.ForEachStorage(addr, func(key, value common.Hash) bool {
				return checkeq("GetState("+key.Hex()+")", checkstate.GetState(addr, key), value)
			})
		}
		if err != nil {
			return err
		}
	}

	if state.GetRefund() != checkstate.GetRefund() {
		return fmt.Errorf("got GetRefund() == %d, want GetRefund() == %d",
			state.GetRefund(), checkstate.GetRefund())
	}
	if !reflect.DeepEqual(state.GetLogs(common.Hash{}, 0, common.Hash{}), checkstate.GetLogs(common.Hash{}, 0, common.Hash{})) {
		return fmt.Errorf("got GetLogs(common.Hash{}) == %v, want GetLogs(common.Hash{}) == %v",
			state.GetLogs(common.Hash{}, 0, common.Hash{}), checkstate.GetLogs(common.Hash{}, 0, common.Hash{}))
	}
	return nil
}

func TestTouchDelete(t *testing.T) {
	s := newStateEnv()
	s.state.GetOrNewStateObject(common.Address{})
<<<<<<< HEAD
	root, _ := s.state.Commit(false, false)
	s.state, _ = NewWithSnapshot(root, s.state.db, s.state.snap)
=======
	root, _ := s.state.Commit(0, false)
	s.state, _ = New(root, s.state.db, s.state.snaps)
>>>>>>> bed84606

	snapshot := s.state.Snapshot()
	s.state.AddBalance(common.Address{}, new(big.Int))

	if len(s.state.journal.dirties) != 1 {
		t.Fatal("expected one dirty state object")
	}
	s.state.RevertToSnapshot(snapshot)
	if len(s.state.journal.dirties) != 0 {
		t.Fatal("expected no dirty state object")
	}
}

// TestCopyOfCopy tests that modified objects are carried over to the copy, and the copy of the copy.
// See https://github.com/ethereum/go-ethereum/pull/15225#issuecomment-380191512
func TestCopyOfCopy(t *testing.T) {
	state, _ := New(types.EmptyRootHash, NewDatabase(rawdb.NewMemoryDatabase()), nil)
	addr := common.HexToAddress("aaaa")
	state.SetBalance(addr, big.NewInt(42))

	if got := state.Copy().GetBalance(addr).Uint64(); got != 42 {
		t.Fatalf("1st copy fail, expected 42, got %v", got)
	}
	if got := state.Copy().Copy().GetBalance(addr).Uint64(); got != 42 {
		t.Fatalf("2nd copy fail, expected 42, got %v", got)
	}
}

// Tests a regression where committing a copy lost some internal meta information,
// leading to corrupted subsequent copies.
//
// See https://github.com/ethereum/go-ethereum/issues/20106.
func TestCopyCommitCopy(t *testing.T) {
	tdb := NewDatabase(rawdb.NewMemoryDatabase())
	state, _ := New(types.EmptyRootHash, tdb, nil)

	// Create an account and check if the retrieved balance is correct
	addr := common.HexToAddress("0xaffeaffeaffeaffeaffeaffeaffeaffeaffeaffe")
	skey := common.HexToHash("aaa")
	sval := common.HexToHash("bbb")

	state.SetBalance(addr, big.NewInt(42)) // Change the account trie
	state.SetCode(addr, []byte("hello"))   // Change an external metadata
	state.SetState(addr, skey, sval)       // Change the storage trie

	if balance := state.GetBalance(addr); balance.Cmp(big.NewInt(42)) != 0 {
		t.Fatalf("initial balance mismatch: have %v, want %v", balance, 42)
	}
	if code := state.GetCode(addr); !bytes.Equal(code, []byte("hello")) {
		t.Fatalf("initial code mismatch: have %x, want %x", code, []byte("hello"))
	}
	if val := state.GetState(addr, skey); val != sval {
		t.Fatalf("initial non-committed storage slot mismatch: have %x, want %x", val, sval)
	}
	if val := state.GetCommittedState(addr, skey); val != (common.Hash{}) {
		t.Fatalf("initial committed storage slot mismatch: have %x, want %x", val, common.Hash{})
	}
	// Copy the non-committed state database and check pre/post commit balance
	copyOne := state.Copy()
	if balance := copyOne.GetBalance(addr); balance.Cmp(big.NewInt(42)) != 0 {
		t.Fatalf("first copy pre-commit balance mismatch: have %v, want %v", balance, 42)
	}
	if code := copyOne.GetCode(addr); !bytes.Equal(code, []byte("hello")) {
		t.Fatalf("first copy pre-commit code mismatch: have %x, want %x", code, []byte("hello"))
	}
	if val := copyOne.GetState(addr, skey); val != sval {
		t.Fatalf("first copy pre-commit non-committed storage slot mismatch: have %x, want %x", val, sval)
	}
	if val := copyOne.GetCommittedState(addr, skey); val != (common.Hash{}) {
		t.Fatalf("first copy pre-commit committed storage slot mismatch: have %x, want %x", val, common.Hash{})
	}
<<<<<<< HEAD

	copyOne.Commit(false, false)
	if balance := copyOne.GetBalance(addr); balance.Cmp(big.NewInt(42)) != 0 {
		t.Fatalf("first copy post-commit balance mismatch: have %v, want %v", balance, 42)
	}
	if code := copyOne.GetCode(addr); !bytes.Equal(code, []byte("hello")) {
		t.Fatalf("first copy post-commit code mismatch: have %x, want %x", code, []byte("hello"))
	}
	if val := copyOne.GetState(addr, skey); val != sval {
		t.Fatalf("first copy post-commit non-committed storage slot mismatch: have %x, want %x", val, sval)
	}
	if val := copyOne.GetCommittedState(addr, skey); val != sval {
		t.Fatalf("first copy post-commit committed storage slot mismatch: have %x, want %x", val, sval)
	}
=======
>>>>>>> bed84606
	// Copy the copy and check the balance once more
	copyTwo := copyOne.Copy()
	if balance := copyTwo.GetBalance(addr); balance.Cmp(big.NewInt(42)) != 0 {
		t.Fatalf("second copy balance mismatch: have %v, want %v", balance, 42)
	}
	if code := copyTwo.GetCode(addr); !bytes.Equal(code, []byte("hello")) {
		t.Fatalf("second copy code mismatch: have %x, want %x", code, []byte("hello"))
	}
	if val := copyTwo.GetState(addr, skey); val != sval {
		t.Fatalf("second copy non-committed storage slot mismatch: have %x, want %x", val, sval)
	}
	if val := copyTwo.GetCommittedState(addr, skey); val != (common.Hash{}) {
		t.Fatalf("second copy committed storage slot mismatch: have %x, want %x", val, sval)
	}
	// Commit state, ensure states can be loaded from disk
	root, _ := state.Commit(0, false)
	state, _ = New(root, tdb, nil)
	if balance := state.GetBalance(addr); balance.Cmp(big.NewInt(42)) != 0 {
		t.Fatalf("state post-commit balance mismatch: have %v, want %v", balance, 42)
	}
	if code := state.GetCode(addr); !bytes.Equal(code, []byte("hello")) {
		t.Fatalf("state post-commit code mismatch: have %x, want %x", code, []byte("hello"))
	}
	if val := state.GetState(addr, skey); val != sval {
		t.Fatalf("state post-commit non-committed storage slot mismatch: have %x, want %x", val, sval)
	}
	if val := state.GetCommittedState(addr, skey); val != sval {
		t.Fatalf("state post-commit committed storage slot mismatch: have %x, want %x", val, sval)
	}
}

// Tests a regression where committing a copy lost some internal meta information,
// leading to corrupted subsequent copies.
//
// See https://github.com/ethereum/go-ethereum/issues/20106.
func TestCopyCopyCommitCopy(t *testing.T) {
	state, _ := New(types.EmptyRootHash, NewDatabase(rawdb.NewMemoryDatabase()), nil)

	// Create an account and check if the retrieved balance is correct
	addr := common.HexToAddress("0xaffeaffeaffeaffeaffeaffeaffeaffeaffeaffe")
	skey := common.HexToHash("aaa")
	sval := common.HexToHash("bbb")

	state.SetBalance(addr, big.NewInt(42)) // Change the account trie
	state.SetCode(addr, []byte("hello"))   // Change an external metadata
	state.SetState(addr, skey, sval)       // Change the storage trie

	if balance := state.GetBalance(addr); balance.Cmp(big.NewInt(42)) != 0 {
		t.Fatalf("initial balance mismatch: have %v, want %v", balance, 42)
	}
	if code := state.GetCode(addr); !bytes.Equal(code, []byte("hello")) {
		t.Fatalf("initial code mismatch: have %x, want %x", code, []byte("hello"))
	}
	if val := state.GetState(addr, skey); val != sval {
		t.Fatalf("initial non-committed storage slot mismatch: have %x, want %x", val, sval)
	}
	if val := state.GetCommittedState(addr, skey); val != (common.Hash{}) {
		t.Fatalf("initial committed storage slot mismatch: have %x, want %x", val, common.Hash{})
	}
	// Copy the non-committed state database and check pre/post commit balance
	copyOne := state.Copy()
	if balance := copyOne.GetBalance(addr); balance.Cmp(big.NewInt(42)) != 0 {
		t.Fatalf("first copy balance mismatch: have %v, want %v", balance, 42)
	}
	if code := copyOne.GetCode(addr); !bytes.Equal(code, []byte("hello")) {
		t.Fatalf("first copy code mismatch: have %x, want %x", code, []byte("hello"))
	}
	if val := copyOne.GetState(addr, skey); val != sval {
		t.Fatalf("first copy non-committed storage slot mismatch: have %x, want %x", val, sval)
	}
	if val := copyOne.GetCommittedState(addr, skey); val != (common.Hash{}) {
		t.Fatalf("first copy committed storage slot mismatch: have %x, want %x", val, common.Hash{})
	}
	// Copy the copy and check the balance once more
	copyTwo := copyOne.Copy()
	if balance := copyTwo.GetBalance(addr); balance.Cmp(big.NewInt(42)) != 0 {
		t.Fatalf("second copy pre-commit balance mismatch: have %v, want %v", balance, 42)
	}
	if code := copyTwo.GetCode(addr); !bytes.Equal(code, []byte("hello")) {
		t.Fatalf("second copy pre-commit code mismatch: have %x, want %x", code, []byte("hello"))
	}
	if val := copyTwo.GetState(addr, skey); val != sval {
		t.Fatalf("second copy pre-commit non-committed storage slot mismatch: have %x, want %x", val, sval)
	}
	if val := copyTwo.GetCommittedState(addr, skey); val != (common.Hash{}) {
		t.Fatalf("second copy pre-commit committed storage slot mismatch: have %x, want %x", val, common.Hash{})
	}
<<<<<<< HEAD
	copyTwo.Commit(false, false)
	if balance := copyTwo.GetBalance(addr); balance.Cmp(big.NewInt(42)) != 0 {
		t.Fatalf("second copy post-commit balance mismatch: have %v, want %v", balance, 42)
	}
	if code := copyTwo.GetCode(addr); !bytes.Equal(code, []byte("hello")) {
		t.Fatalf("second copy post-commit code mismatch: have %x, want %x", code, []byte("hello"))
	}
	if val := copyTwo.GetState(addr, skey); val != sval {
		t.Fatalf("second copy post-commit non-committed storage slot mismatch: have %x, want %x", val, sval)
	}
	if val := copyTwo.GetCommittedState(addr, skey); val != sval {
		t.Fatalf("second copy post-commit committed storage slot mismatch: have %x, want %x", val, sval)
	}
=======
>>>>>>> bed84606
	// Copy the copy-copy and check the balance once more
	copyThree := copyTwo.Copy()
	if balance := copyThree.GetBalance(addr); balance.Cmp(big.NewInt(42)) != 0 {
		t.Fatalf("third copy balance mismatch: have %v, want %v", balance, 42)
	}
	if code := copyThree.GetCode(addr); !bytes.Equal(code, []byte("hello")) {
		t.Fatalf("third copy code mismatch: have %x, want %x", code, []byte("hello"))
	}
	if val := copyThree.GetState(addr, skey); val != sval {
		t.Fatalf("third copy non-committed storage slot mismatch: have %x, want %x", val, sval)
	}
	if val := copyThree.GetCommittedState(addr, skey); val != (common.Hash{}) {
		t.Fatalf("third copy committed storage slot mismatch: have %x, want %x", val, sval)
	}
}

// TestCommitCopy tests the copy from a committed state is not functional.
func TestCommitCopy(t *testing.T) {
	state, _ := New(types.EmptyRootHash, NewDatabase(rawdb.NewMemoryDatabase()), nil)

	// Create an account and check if the retrieved balance is correct
	addr := common.HexToAddress("0xaffeaffeaffeaffeaffeaffeaffeaffeaffeaffe")
	skey := common.HexToHash("aaa")
	sval := common.HexToHash("bbb")

	state.SetBalance(addr, big.NewInt(42)) // Change the account trie
	state.SetCode(addr, []byte("hello"))   // Change an external metadata
	state.SetState(addr, skey, sval)       // Change the storage trie

	if balance := state.GetBalance(addr); balance.Cmp(big.NewInt(42)) != 0 {
		t.Fatalf("initial balance mismatch: have %v, want %v", balance, 42)
	}
	if code := state.GetCode(addr); !bytes.Equal(code, []byte("hello")) {
		t.Fatalf("initial code mismatch: have %x, want %x", code, []byte("hello"))
	}
	if val := state.GetState(addr, skey); val != sval {
		t.Fatalf("initial non-committed storage slot mismatch: have %x, want %x", val, sval)
	}
	if val := state.GetCommittedState(addr, skey); val != (common.Hash{}) {
		t.Fatalf("initial committed storage slot mismatch: have %x, want %x", val, common.Hash{})
	}
	// Copy the committed state database, the copied one is not functional.
	state.Commit(0, true)
	copied := state.Copy()
	if balance := copied.GetBalance(addr); balance.Cmp(big.NewInt(0)) != 0 {
		t.Fatalf("unexpected balance: have %v", balance)
	}
	if code := copied.GetCode(addr); code != nil {
		t.Fatalf("unexpected code: have %x", code)
	}
	if val := copied.GetState(addr, skey); val != (common.Hash{}) {
		t.Fatalf("unexpected storage slot: have %x", val)
	}
	if val := copied.GetCommittedState(addr, skey); val != (common.Hash{}) {
		t.Fatalf("unexpected storage slot: have %x", val)
	}
	if !errors.Is(copied.Error(), trie.ErrCommitted) {
		t.Fatalf("unexpected state error, %v", copied.Error())
	}
}

// TestDeleteCreateRevert tests a weird state transition corner case that we hit
// while changing the internals of StateDB. The workflow is that a contract is
// self-destructed, then in a follow-up transaction (but same block) it's created
// again and the transaction reverted.
//
// The original StateDB implementation flushed dirty objects to the tries after
// each transaction, so this works ok. The rework accumulated writes in memory
// first, but the journal wiped the entire state object on create-revert.
func TestDeleteCreateRevert(t *testing.T) {
	// Create an initial state with a single contract
	state, _ := New(types.EmptyRootHash, NewDatabase(rawdb.NewMemoryDatabase()), nil)

	addr := common.BytesToAddress([]byte("so"))
	state.SetBalance(addr, big.NewInt(1))

<<<<<<< HEAD
	root, _ := state.Commit(false, false)
	state, _ = NewWithSnapshot(root, state.db, state.snap)
=======
	root, _ := state.Commit(0, false)
	state, _ = New(root, state.db, state.snaps)
>>>>>>> bed84606

	// Simulate self-destructing in one transaction, then create-reverting in another
	state.SelfDestruct(addr)
	state.Finalise(true)

	id := state.Snapshot()
	state.SetBalance(addr, big.NewInt(2))
	state.RevertToSnapshot(id)

	// Commit the entire state and make sure we don't crash and have the correct state
<<<<<<< HEAD
	root, _ = state.Commit(true, false)
	state, _ = NewWithSnapshot(root, state.db, state.snap)
=======
	root, _ = state.Commit(0, true)
	state, _ = New(root, state.db, state.snaps)
>>>>>>> bed84606

	if state.getStateObject(addr) != nil {
		t.Fatalf("self-destructed contract came alive")
	}
}

// TestMissingTrieNodes tests that if the StateDB fails to load parts of the trie,
// the Commit operation fails with an error
// If we are missing trie nodes, we should not continue writing to the trie
func TestMissingTrieNodes(t *testing.T) {
	// Create an initial state with a few accounts
	memDb := rawdb.NewMemoryDatabase()
	db := NewDatabase(memDb)
	var root common.Hash
	state, _ := New(types.EmptyRootHash, db, nil)
	addr := common.BytesToAddress([]byte("so"))
	{
		state.SetBalance(addr, big.NewInt(1))
		state.SetCode(addr, []byte{1, 2, 3})
		a2 := common.BytesToAddress([]byte("another"))
		state.SetBalance(a2, big.NewInt(100))
		state.SetCode(a2, []byte{1, 2, 4})
<<<<<<< HEAD
		root, _ = state.Commit(false, false)
=======
		root, _ = state.Commit(0, false)
>>>>>>> bed84606
		t.Logf("root: %x", root)
		// force-flush
		state.Database().TrieDB().Cap(0)
	}
	// Create a new state on the old root
	state, _ = New(root, db, nil)
	// Now we clear out the memdb
	it := memDb.NewIterator(nil, nil)
	for it.Next() {
		k := it.Key()
		// Leave the root intact
		if !bytes.Equal(k, root[:]) {
			t.Logf("key: %x", k)
			memDb.Delete(k)
		}
	}
	balance := state.GetBalance(addr)
	// The removed elem should lead to it returning zero balance
	if exp, got := uint64(0), balance.Uint64(); got != exp {
		t.Errorf("expected %d, got %d", exp, got)
	}
	// Modify the state
	state.SetBalance(addr, big.NewInt(2))
<<<<<<< HEAD
	root, err := state.Commit(false, false)
=======
	root, err := state.Commit(0, false)
>>>>>>> bed84606
	if err == nil {
		t.Fatalf("expected error, got root :%x", root)
	}
}

func TestStateDBAccessList(t *testing.T) {
	// Some helpers
	addr := func(a string) common.Address {
		return common.HexToAddress(a)
	}
	slot := func(a string) common.Hash {
		return common.HexToHash(a)
	}

	memDb := rawdb.NewMemoryDatabase()
	db := NewDatabase(memDb)
	state, _ := New(types.EmptyRootHash, db, nil)
	state.accessList = newAccessList()

	verifyAddrs := func(astrings ...string) {
		t.Helper()
		// convert to common.Address form
		var addresses []common.Address
		var addressMap = make(map[common.Address]struct{})
		for _, astring := range astrings {
			address := addr(astring)
			addresses = append(addresses, address)
			addressMap[address] = struct{}{}
		}
		// Check that the given addresses are in the access list
		for _, address := range addresses {
			if !state.AddressInAccessList(address) {
				t.Fatalf("expected %x to be in access list", address)
			}
		}
		// Check that only the expected addresses are present in the access list
		for address := range state.accessList.addresses {
			if _, exist := addressMap[address]; !exist {
				t.Fatalf("extra address %x in access list", address)
			}
		}
	}
	verifySlots := func(addrString string, slotStrings ...string) {
		if !state.AddressInAccessList(addr(addrString)) {
			t.Fatalf("scope missing address/slots %v", addrString)
		}
		var address = addr(addrString)
		// convert to common.Hash form
		var slots []common.Hash
		var slotMap = make(map[common.Hash]struct{})
		for _, slotString := range slotStrings {
			s := slot(slotString)
			slots = append(slots, s)
			slotMap[s] = struct{}{}
		}
		// Check that the expected items are in the access list
		for i, s := range slots {
			if _, slotPresent := state.SlotInAccessList(address, s); !slotPresent {
				t.Fatalf("input %d: scope missing slot %v (address %v)", i, s, addrString)
			}
		}
		// Check that no extra elements are in the access list
		index := state.accessList.addresses[address]
		if index >= 0 {
			stateSlots := state.accessList.slots[index]
			for s := range stateSlots {
				if _, slotPresent := slotMap[s]; !slotPresent {
					t.Fatalf("scope has extra slot %v (address %v)", s, addrString)
				}
			}
		}
	}

	state.AddAddressToAccessList(addr("aa"))          // 1
	state.AddSlotToAccessList(addr("bb"), slot("01")) // 2,3
	state.AddSlotToAccessList(addr("bb"), slot("02")) // 4
	verifyAddrs("aa", "bb")
	verifySlots("bb", "01", "02")

	// Make a copy
	stateCopy1 := state.Copy()
	if exp, got := 4, state.journal.length(); exp != got {
		t.Fatalf("journal length mismatch: have %d, want %d", got, exp)
	}

	// same again, should cause no journal entries
	state.AddSlotToAccessList(addr("bb"), slot("01"))
	state.AddSlotToAccessList(addr("bb"), slot("02"))
	state.AddAddressToAccessList(addr("aa"))
	if exp, got := 4, state.journal.length(); exp != got {
		t.Fatalf("journal length mismatch: have %d, want %d", got, exp)
	}
	// some new ones
	state.AddSlotToAccessList(addr("bb"), slot("03")) // 5
	state.AddSlotToAccessList(addr("aa"), slot("01")) // 6
	state.AddSlotToAccessList(addr("cc"), slot("01")) // 7,8
	state.AddAddressToAccessList(addr("cc"))
	if exp, got := 8, state.journal.length(); exp != got {
		t.Fatalf("journal length mismatch: have %d, want %d", got, exp)
	}

	verifyAddrs("aa", "bb", "cc")
	verifySlots("aa", "01")
	verifySlots("bb", "01", "02", "03")
	verifySlots("cc", "01")

	// now start rolling back changes
	state.journal.revert(state, 7)
	if _, ok := state.SlotInAccessList(addr("cc"), slot("01")); ok {
		t.Fatalf("slot present, expected missing")
	}
	verifyAddrs("aa", "bb", "cc")
	verifySlots("aa", "01")
	verifySlots("bb", "01", "02", "03")

	state.journal.revert(state, 6)
	if state.AddressInAccessList(addr("cc")) {
		t.Fatalf("addr present, expected missing")
	}
	verifyAddrs("aa", "bb")
	verifySlots("aa", "01")
	verifySlots("bb", "01", "02", "03")

	state.journal.revert(state, 5)
	if _, ok := state.SlotInAccessList(addr("aa"), slot("01")); ok {
		t.Fatalf("slot present, expected missing")
	}
	verifyAddrs("aa", "bb")
	verifySlots("bb", "01", "02", "03")

	state.journal.revert(state, 4)
	if _, ok := state.SlotInAccessList(addr("bb"), slot("03")); ok {
		t.Fatalf("slot present, expected missing")
	}
	verifyAddrs("aa", "bb")
	verifySlots("bb", "01", "02")

	state.journal.revert(state, 3)
	if _, ok := state.SlotInAccessList(addr("bb"), slot("02")); ok {
		t.Fatalf("slot present, expected missing")
	}
	verifyAddrs("aa", "bb")
	verifySlots("bb", "01")

	state.journal.revert(state, 2)
	if _, ok := state.SlotInAccessList(addr("bb"), slot("01")); ok {
		t.Fatalf("slot present, expected missing")
	}
	verifyAddrs("aa", "bb")

	state.journal.revert(state, 1)
	if state.AddressInAccessList(addr("bb")) {
		t.Fatalf("addr present, expected missing")
	}
	verifyAddrs("aa")

	state.journal.revert(state, 0)
	if state.AddressInAccessList(addr("aa")) {
		t.Fatalf("addr present, expected missing")
	}
	if got, exp := len(state.accessList.addresses), 0; got != exp {
		t.Fatalf("expected empty, got %d", got)
	}
	if got, exp := len(state.accessList.slots), 0; got != exp {
		t.Fatalf("expected empty, got %d", got)
	}
	// Check the copy
	// Make a copy
	state = stateCopy1
	verifyAddrs("aa", "bb")
	verifySlots("bb", "01", "02")
	if got, exp := len(state.accessList.addresses), 2; got != exp {
		t.Fatalf("expected empty, got %d", got)
	}
	if got, exp := len(state.accessList.slots), 1; got != exp {
		t.Fatalf("expected empty, got %d", got)
	}
}

// Tests that account and storage tries are flushed in the correct order and that
// no data loss occurs.
func TestFlushOrderDataLoss(t *testing.T) {
	// Create a state trie with many accounts and slots
	var (
		memdb    = rawdb.NewMemoryDatabase()
		statedb  = NewDatabase(memdb)
		state, _ = New(types.EmptyRootHash, statedb, nil)
	)
	for a := byte(0); a < 10; a++ {
		state.CreateAccount(common.Address{a})
		for s := byte(0); s < 10; s++ {
			state.SetState(common.Address{a}, common.Hash{a, s}, common.Hash{a, s})
		}
	}
<<<<<<< HEAD
	root, err := state.Commit(false, false)
=======
	root, err := state.Commit(0, false)
>>>>>>> bed84606
	if err != nil {
		t.Fatalf("failed to commit state trie: %v", err)
	}
	statedb.TrieDB().Reference(root, common.Hash{})
	if err := statedb.TrieDB().Cap(1024); err != nil {
		t.Fatalf("failed to cap trie dirty cache: %v", err)
	}
	if err := statedb.TrieDB().Commit(root, false); err != nil {
		t.Fatalf("failed to commit state trie: %v", err)
	}
	// Reopen the state trie from flushed disk and verify it
	state, err = New(root, NewDatabase(memdb), nil)
	if err != nil {
		t.Fatalf("failed to reopen state trie: %v", err)
	}
	for a := byte(0); a < 10; a++ {
		for s := byte(0); s < 10; s++ {
			if have := state.GetState(common.Address{a}, common.Hash{a, s}); have != (common.Hash{a, s}) {
				t.Errorf("account %d: slot %d: state mismatch: have %x, want %x", a, s, have, common.Hash{a, s})
			}
		}
	}
}

func TestStateDBTransientStorage(t *testing.T) {
	memDb := rawdb.NewMemoryDatabase()
	db := NewDatabase(memDb)
	state, _ := New(types.EmptyRootHash, db, nil)

	key := common.Hash{0x01}
	value := common.Hash{0x02}
	addr := common.Address{}

	state.SetTransientState(addr, key, value)
	if exp, got := 1, state.journal.length(); exp != got {
		t.Fatalf("journal length mismatch: have %d, want %d", got, exp)
	}
	// the retrieved value should equal what was set
	if got := state.GetTransientState(addr, key); got != value {
		t.Fatalf("transient storage mismatch: have %x, want %x", got, value)
	}

	// revert the transient state being set and then check that the
	// value is now the empty hash
	state.journal.revert(state, 0)
	if got, exp := state.GetTransientState(addr, key), (common.Hash{}); exp != got {
		t.Fatalf("transient storage mismatch: have %x, want %x", got, exp)
	}

	// set transient state and then copy the statedb and ensure that
	// the transient state is copied
	state.SetTransientState(addr, key, value)
	cpy := state.Copy()
	if got := cpy.GetTransientState(addr, key); got != value {
		t.Fatalf("transient storage mismatch: have %x, want %x", got, value)
	}
}

func TestResetObject(t *testing.T) {
	var (
		disk     = rawdb.NewMemoryDatabase()
		tdb      = trie.NewDatabase(disk)
		db       = NewDatabaseWithNodeDB(disk, tdb)
		snaps, _ = snapshot.New(snapshot.Config{CacheSize: 10}, disk, tdb, types.EmptyRootHash)
		state, _ = New(types.EmptyRootHash, db, snaps)
		addr     = common.HexToAddress("0x1")
		slotA    = common.HexToHash("0x1")
		slotB    = common.HexToHash("0x2")
	)
	// Initialize account with balance and storage in first transaction.
	state.SetBalance(addr, big.NewInt(1))
	state.SetState(addr, slotA, common.BytesToHash([]byte{0x1}))
	state.IntermediateRoot(true)

	// Reset account and mutate balance and storages
	state.CreateAccount(addr)
	state.SetBalance(addr, big.NewInt(2))
	state.SetState(addr, slotB, common.BytesToHash([]byte{0x2}))
	root, _ := state.Commit(0, true)

	// Ensure the original account is wiped properly
	snap := snaps.Snapshot(root)
	slot, _ := snap.Storage(crypto.Keccak256Hash(addr.Bytes()), crypto.Keccak256Hash(slotA.Bytes()))
	if len(slot) != 0 {
		t.Fatalf("Unexpected storage slot")
	}
	slot, _ = snap.Storage(crypto.Keccak256Hash(addr.Bytes()), crypto.Keccak256Hash(slotB.Bytes()))
	if !bytes.Equal(slot, []byte{0x2}) {
		t.Fatalf("Unexpected storage slot value %v", slot)
	}
}<|MERGE_RESOLUTION|>--- conflicted
+++ resolved
@@ -106,11 +106,7 @@
 	}
 
 	// Commit and cross check the databases.
-<<<<<<< HEAD
-	transRoot, err := transState.Commit(false, false)
-=======
-	transRoot, err := transState.Commit(0, false)
->>>>>>> bed84606
+	transRoot, err := transState.Commit(0, false, false)
 	if err != nil {
 		t.Fatalf("failed to commit transition state: %v", err)
 	}
@@ -118,11 +114,7 @@
 		t.Errorf("can not commit trie %v to persistent database", transRoot.Hex())
 	}
 
-<<<<<<< HEAD
-	finalRoot, err := finalState.Commit(false, false)
-=======
-	finalRoot, err := finalState.Commit(0, false)
->>>>>>> bed84606
+	finalRoot, err := finalState.Commit(0, false, false)
 	if err != nil {
 		t.Fatalf("failed to commit final state: %v", err)
 	}
@@ -495,13 +487,8 @@
 func TestTouchDelete(t *testing.T) {
 	s := newStateEnv()
 	s.state.GetOrNewStateObject(common.Address{})
-<<<<<<< HEAD
-	root, _ := s.state.Commit(false, false)
+	root, _ := s.state.Commit(0, false, false)
 	s.state, _ = NewWithSnapshot(root, s.state.db, s.state.snap)
-=======
-	root, _ := s.state.Commit(0, false)
-	s.state, _ = New(root, s.state.db, s.state.snaps)
->>>>>>> bed84606
 
 	snapshot := s.state.Snapshot()
 	s.state.AddBalance(common.Address{}, new(big.Int))
@@ -573,23 +560,6 @@
 	if val := copyOne.GetCommittedState(addr, skey); val != (common.Hash{}) {
 		t.Fatalf("first copy pre-commit committed storage slot mismatch: have %x, want %x", val, common.Hash{})
 	}
-<<<<<<< HEAD
-
-	copyOne.Commit(false, false)
-	if balance := copyOne.GetBalance(addr); balance.Cmp(big.NewInt(42)) != 0 {
-		t.Fatalf("first copy post-commit balance mismatch: have %v, want %v", balance, 42)
-	}
-	if code := copyOne.GetCode(addr); !bytes.Equal(code, []byte("hello")) {
-		t.Fatalf("first copy post-commit code mismatch: have %x, want %x", code, []byte("hello"))
-	}
-	if val := copyOne.GetState(addr, skey); val != sval {
-		t.Fatalf("first copy post-commit non-committed storage slot mismatch: have %x, want %x", val, sval)
-	}
-	if val := copyOne.GetCommittedState(addr, skey); val != sval {
-		t.Fatalf("first copy post-commit committed storage slot mismatch: have %x, want %x", val, sval)
-	}
-=======
->>>>>>> bed84606
 	// Copy the copy and check the balance once more
 	copyTwo := copyOne.Copy()
 	if balance := copyTwo.GetBalance(addr); balance.Cmp(big.NewInt(42)) != 0 {
@@ -605,7 +575,7 @@
 		t.Fatalf("second copy committed storage slot mismatch: have %x, want %x", val, sval)
 	}
 	// Commit state, ensure states can be loaded from disk
-	root, _ := state.Commit(0, false)
+	root, _ := state.Commit(0, false, false)
 	state, _ = New(root, tdb, nil)
 	if balance := state.GetBalance(addr); balance.Cmp(big.NewInt(42)) != 0 {
 		t.Fatalf("state post-commit balance mismatch: have %v, want %v", balance, 42)
@@ -677,22 +647,6 @@
 	if val := copyTwo.GetCommittedState(addr, skey); val != (common.Hash{}) {
 		t.Fatalf("second copy pre-commit committed storage slot mismatch: have %x, want %x", val, common.Hash{})
 	}
-<<<<<<< HEAD
-	copyTwo.Commit(false, false)
-	if balance := copyTwo.GetBalance(addr); balance.Cmp(big.NewInt(42)) != 0 {
-		t.Fatalf("second copy post-commit balance mismatch: have %v, want %v", balance, 42)
-	}
-	if code := copyTwo.GetCode(addr); !bytes.Equal(code, []byte("hello")) {
-		t.Fatalf("second copy post-commit code mismatch: have %x, want %x", code, []byte("hello"))
-	}
-	if val := copyTwo.GetState(addr, skey); val != sval {
-		t.Fatalf("second copy post-commit non-committed storage slot mismatch: have %x, want %x", val, sval)
-	}
-	if val := copyTwo.GetCommittedState(addr, skey); val != sval {
-		t.Fatalf("second copy post-commit committed storage slot mismatch: have %x, want %x", val, sval)
-	}
-=======
->>>>>>> bed84606
 	// Copy the copy-copy and check the balance once more
 	copyThree := copyTwo.Copy()
 	if balance := copyThree.GetBalance(addr); balance.Cmp(big.NewInt(42)) != 0 {
@@ -735,7 +689,7 @@
 		t.Fatalf("initial committed storage slot mismatch: have %x, want %x", val, common.Hash{})
 	}
 	// Copy the committed state database, the copied one is not functional.
-	state.Commit(0, true)
+	state.Commit(0, true, false)
 	copied := state.Copy()
 	if balance := copied.GetBalance(addr); balance.Cmp(big.NewInt(0)) != 0 {
 		t.Fatalf("unexpected balance: have %v", balance)
@@ -769,13 +723,8 @@
 	addr := common.BytesToAddress([]byte("so"))
 	state.SetBalance(addr, big.NewInt(1))
 
-<<<<<<< HEAD
-	root, _ := state.Commit(false, false)
+	root, _ := state.Commit(0, false, false)
 	state, _ = NewWithSnapshot(root, state.db, state.snap)
-=======
-	root, _ := state.Commit(0, false)
-	state, _ = New(root, state.db, state.snaps)
->>>>>>> bed84606
 
 	// Simulate self-destructing in one transaction, then create-reverting in another
 	state.SelfDestruct(addr)
@@ -786,13 +735,8 @@
 	state.RevertToSnapshot(id)
 
 	// Commit the entire state and make sure we don't crash and have the correct state
-<<<<<<< HEAD
-	root, _ = state.Commit(true, false)
+	root, _ = state.Commit(0, true, false)
 	state, _ = NewWithSnapshot(root, state.db, state.snap)
-=======
-	root, _ = state.Commit(0, true)
-	state, _ = New(root, state.db, state.snaps)
->>>>>>> bed84606
 
 	if state.getStateObject(addr) != nil {
 		t.Fatalf("self-destructed contract came alive")
@@ -815,11 +759,7 @@
 		a2 := common.BytesToAddress([]byte("another"))
 		state.SetBalance(a2, big.NewInt(100))
 		state.SetCode(a2, []byte{1, 2, 4})
-<<<<<<< HEAD
-		root, _ = state.Commit(false, false)
-=======
-		root, _ = state.Commit(0, false)
->>>>>>> bed84606
+		root, _ = state.Commit(0, false, false)
 		t.Logf("root: %x", root)
 		// force-flush
 		state.Database().TrieDB().Cap(0)
@@ -843,11 +783,7 @@
 	}
 	// Modify the state
 	state.SetBalance(addr, big.NewInt(2))
-<<<<<<< HEAD
-	root, err := state.Commit(false, false)
-=======
-	root, err := state.Commit(0, false)
->>>>>>> bed84606
+	root, err := state.Commit(0, false, false)
 	if err == nil {
 		t.Fatalf("expected error, got root :%x", root)
 	}
@@ -1042,11 +978,7 @@
 			state.SetState(common.Address{a}, common.Hash{a, s}, common.Hash{a, s})
 		}
 	}
-<<<<<<< HEAD
-	root, err := state.Commit(false, false)
-=======
-	root, err := state.Commit(0, false)
->>>>>>> bed84606
+	root, err := state.Commit(0, false, false)
 	if err != nil {
 		t.Fatalf("failed to commit state trie: %v", err)
 	}
@@ -1110,7 +1042,7 @@
 		disk     = rawdb.NewMemoryDatabase()
 		tdb      = trie.NewDatabase(disk)
 		db       = NewDatabaseWithNodeDB(disk, tdb)
-		snaps, _ = snapshot.New(snapshot.Config{CacheSize: 10}, disk, tdb, types.EmptyRootHash)
+		snaps, _ = snapshot.New(snapshot.Config{CacheSize: 10}, disk, tdb, common.Hash{}, types.EmptyRootHash)
 		state, _ = New(types.EmptyRootHash, db, snaps)
 		addr     = common.HexToAddress("0x1")
 		slotA    = common.HexToHash("0x1")
@@ -1125,7 +1057,7 @@
 	state.CreateAccount(addr)
 	state.SetBalance(addr, big.NewInt(2))
 	state.SetState(addr, slotB, common.BytesToHash([]byte{0x2}))
-	root, _ := state.Commit(0, true)
+	root, _ := state.Commit(0, true, false)
 
 	// Ensure the original account is wiped properly
 	snap := snaps.Snapshot(root)
