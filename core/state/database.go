// Copyright 2017 The go-ethereum Authors
// This file is part of the go-ethereum library.
//
// The go-ethereum library is free software: you can redistribute it and/or modify
// it under the terms of the GNU Lesser General Public License as published by
// the Free Software Foundation, either version 3 of the License, or
// (at your option) any later version.
//
// The go-ethereum library is distributed in the hope that it will be useful,
// but WITHOUT ANY WARRANTY; without even the implied warranty of
// MERCHANTABILITY or FITNESS FOR A PARTICULAR PURPOSE. See the
// GNU Lesser General Public License for more details.
//
// You should have received a copy of the GNU Lesser General Public License
// along with the go-ethereum library. If not, see <http://www.gnu.org/licenses/>.

package state

import (
	"errors"
	"fmt"

	"github.com/ethereum/go-ethereum/common"
	"github.com/ethereum/go-ethereum/common/lru"
	"github.com/ethereum/go-ethereum/core/rawdb"
	"github.com/ethereum/go-ethereum/core/types"
	"github.com/ethereum/go-ethereum/crypto"
	"github.com/ethereum/go-ethereum/ethdb"
	"github.com/ethereum/go-ethereum/trie"
	"github.com/ethereum/go-ethereum/trie/trienode"
)

const (
	// Number of codehash->size associations to keep.
	codeSizeCacheSize = 100000

	// Cache size granted for caching clean code.
	codeCacheSize = 64 * 1024 * 1024
)

// Database wraps access to tries and contract code.
type Database interface {
	// OpenTrie opens the main account trie.
	OpenTrie(root common.Hash) (Trie, error)

	// OpenStorageTrie opens the storage trie of an account.
	OpenStorageTrie(stateRoot common.Hash, address common.Address, root common.Hash) (Trie, error)

	// CopyTrie returns an independent copy of the given trie.
	CopyTrie(Trie) Trie

	// ContractCode retrieves a particular contract's code.
	ContractCode(addr common.Address, codeHash common.Hash) ([]byte, error)

	// ContractCodeSize retrieves a particular contracts code's size.
	ContractCodeSize(addr common.Address, codeHash common.Hash) (int, error)

	// DiskDB returns the underlying key-value disk database.
	DiskDB() ethdb.KeyValueStore

	// TrieDB retrieves the low level trie database used for data storage.
	TrieDB() *trie.Database
}

// Trie is a Ethereum Merkle Patricia trie.
type Trie interface {
	// GetKey returns the sha3 preimage of a hashed key that was previously used
	// to store a value.
	//
	// TODO(fjl): remove this when StateTrie is removed
	GetKey([]byte) []byte

	// GetStorage returns the value for key stored in the trie. The value bytes
	// must not be modified by the caller. If a node was not found in the database,
	// a trie.MissingNodeError is returned.
	GetStorage(addr common.Address, key []byte) ([]byte, error)

	// GetAccount abstracts an account read from the trie. It retrieves the
	// account blob from the trie with provided account address and decodes it
	// with associated decoding algorithm. If the specified account is not in
	// the trie, nil will be returned. If the trie is corrupted(e.g. some nodes
	// are missing or the account blob is incorrect for decoding), an error will
	// be returned.
	GetAccount(address common.Address) (*types.StateAccount, error)

	// UpdateStorage associates key with value in the trie. If value has length zero,
	// any existing value is deleted from the trie. The value bytes must not be modified
	// by the caller while they are stored in the trie. If a node was not found in the
	// database, a trie.MissingNodeError is returned.
	UpdateStorage(addr common.Address, key, value []byte) error

	// UpdateAccount abstracts an account write to the trie. It encodes the
	// provided account object with associated algorithm and then updates it
	// in the trie with provided address.
	UpdateAccount(address common.Address, account *types.StateAccount) error

	// UpdateContractCode abstracts code write to the trie. It is expected
	// to be moved to the stateWriter interface when the latter is ready.
	UpdateContractCode(address common.Address, codeHash common.Hash, code []byte) error

	// DeleteStorage removes any existing value for key from the trie. If a node
	// was not found in the database, a trie.MissingNodeError is returned.
	DeleteStorage(addr common.Address, key []byte) error

	// DeleteAccount abstracts an account deletion from the trie.
	DeleteAccount(address common.Address) error

	// Hash returns the root hash of the trie. It does not write to the database and
	// can be used even if the trie doesn't have one.
	Hash() common.Hash

	// Commit collects all dirty nodes in the trie and replace them with the
	// corresponding node hash. All collected nodes(including dirty leaves if
	// collectLeaf is true) will be encapsulated into a nodeset for return.
	// The returned nodeset can be nil if the trie is clean(nothing to commit).
	// Once the trie is committed, it's not usable anymore. A new trie must
	// be created with new root and updated trie database for following usage
	Commit(collectLeaf bool) (common.Hash, *trienode.NodeSet, error)

	// NodeIterator returns an iterator that returns nodes of the trie. Iteration
	// starts at the key after the given start key. And error will be returned
	// if fails to create node iterator.
	NodeIterator(startKey []byte) (trie.NodeIterator, error)

	// Prove constructs a Merkle proof for key. The result contains all encoded nodes
	// on the path to the value at key. The value itself is also included in the last
	// node and can be retrieved by verifying the proof.
	//
	// If the trie does not contain a value for key, the returned proof contains all
	// nodes of the longest existing prefix of the key (at least the root), ending
	// with the node that proves the absence of the key.
	Prove(key []byte, proofDb ethdb.KeyValueWriter) error
}

// NewDatabase creates a backing store for state. The returned database is safe for
// concurrent use, but does not retain any recent trie nodes in memory. To keep some
// historical state in memory, use the NewDatabaseWithConfig constructor.
func NewDatabase(db ethdb.Database) Database {
	return NewDatabaseWithConfig(db, nil)
}

// NewDatabaseWithConfig creates a backing store for state. The returned database
// is safe for concurrent use and retains a lot of collapsed RLP trie nodes in a
// large memory cache.
func NewDatabaseWithConfig(db ethdb.Database, config *trie.Config) Database {
	return &cachingDB{
		disk:          db,
		codeSizeCache: lru.NewCache[common.Hash, int](codeSizeCacheSize),
		codeCache:     lru.NewSizeConstrainedCache[common.Hash, []byte](codeCacheSize),
		triedb:        trie.NewDatabaseWithConfig(db, config),
	}
}

// NewDatabaseWithNodeDB creates a state database with an already initialized node database.
func NewDatabaseWithNodeDB(db ethdb.Database, triedb *trie.Database) Database {
	return &cachingDB{
		disk:          db,
		codeSizeCache: lru.NewCache[common.Hash, int](codeSizeCacheSize),
		codeCache:     lru.NewSizeConstrainedCache[common.Hash, []byte](codeCacheSize),
		triedb:        triedb,
	}
}

type cachingDB struct {
	disk          ethdb.KeyValueStore
	codeSizeCache *lru.Cache[common.Hash, int]
	codeCache     *lru.SizeConstrainedCache[common.Hash, []byte]
	triedb        *trie.Database
}

// OpenTrie opens the main account trie at a specific root hash.
func (db *cachingDB) OpenTrie(root common.Hash) (Trie, error) {
	tr, err := trie.NewStateTrie(trie.StateTrieID(root), db.triedb)
	if err != nil {
		return nil, err
	}
	return tr, nil
}

// OpenStorageTrie opens the storage trie of an account.
func (db *cachingDB) OpenStorageTrie(stateRoot common.Hash, address common.Address, root common.Hash) (Trie, error) {
	tr, err := trie.NewStateTrie(trie.StorageTrieID(stateRoot, crypto.Keccak256Hash(address.Bytes()), root), db.triedb)
	if err != nil {
		return nil, err
	}
	return tr, nil
}

// CopyTrie returns an independent copy of the given trie.
func (db *cachingDB) CopyTrie(t Trie) Trie {
	switch t := t.(type) {
	case *trie.StateTrie:
		return t.Copy()
	default:
		panic(fmt.Errorf("unknown trie type %T", t))
	}
}

// ContractCode retrieves a particular contract's code.
func (db *cachingDB) ContractCode(address common.Address, codeHash common.Hash) ([]byte, error) {
	code, _ := db.codeCache.Get(codeHash)
	if len(code) > 0 {
		return code, nil
	}
	code = rawdb.ReadCode(db.disk, codeHash)
	if len(code) > 0 {
		db.codeCache.Add(codeHash, code)
		db.codeSizeCache.Add(codeHash, len(code))
		return code, nil
	}
	return nil, errors.New("not found")
}

<<<<<<< HEAD
=======
// ContractCodeWithPrefix retrieves a particular contract's code. If the
// code can't be found in the cache, then check the existence with **new**
// db scheme.
func (db *cachingDB) ContractCodeWithPrefix(address common.Address, codeHash common.Hash) ([]byte, error) {
	code, _ := db.codeCache.Get(codeHash)
	if len(code) > 0 {
		return code, nil
	}
	code = rawdb.ReadCodeWithPrefix(db.disk, codeHash)
	if len(code) > 0 {
		db.codeCache.Add(codeHash, code)
		db.codeSizeCache.Add(codeHash, len(code))
		return code, nil
	}
	return nil, errors.New("not found")
}

>>>>>>> bed84606
// ContractCodeSize retrieves a particular contracts code's size.
func (db *cachingDB) ContractCodeSize(addr common.Address, codeHash common.Hash) (int, error) {
	if cached, ok := db.codeSizeCache.Get(codeHash); ok {
		return cached, nil
	}
	code, err := db.ContractCode(addr, codeHash)
	return len(code), err
}

// DiskDB returns the underlying key-value disk database.
func (db *cachingDB) DiskDB() ethdb.KeyValueStore {
	return db.disk
}

// TrieDB retrieves any intermediate trie-node caching layer.
func (db *cachingDB) TrieDB() *trie.Database {
	return db.triedb
}<|MERGE_RESOLUTION|>--- conflicted
+++ resolved
@@ -211,26 +211,6 @@
 	return nil, errors.New("not found")
 }
 
-<<<<<<< HEAD
-=======
-// ContractCodeWithPrefix retrieves a particular contract's code. If the
-// code can't be found in the cache, then check the existence with **new**
-// db scheme.
-func (db *cachingDB) ContractCodeWithPrefix(address common.Address, codeHash common.Hash) ([]byte, error) {
-	code, _ := db.codeCache.Get(codeHash)
-	if len(code) > 0 {
-		return code, nil
-	}
-	code = rawdb.ReadCodeWithPrefix(db.disk, codeHash)
-	if len(code) > 0 {
-		db.codeCache.Add(codeHash, code)
-		db.codeSizeCache.Add(codeHash, len(code))
-		return code, nil
-	}
-	return nil, errors.New("not found")
-}
-
->>>>>>> bed84606
 // ContractCodeSize retrieves a particular contracts code's size.
 func (db *cachingDB) ContractCodeSize(addr common.Address, codeHash common.Hash) (int, error) {
 	if cached, ok := db.codeSizeCache.Get(codeHash); ok {
