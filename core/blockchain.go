// Copyright 2014 The go-ethereum Authors
// This file is part of the go-ethereum library.
//
// The go-ethereum library is free software: you can redistribute it and/or modify
// it under the terms of the GNU Lesser General Public License as published by
// the Free Software Foundation, either version 3 of the License, or
// (at your option) any later version.
//
// The go-ethereum library is distributed in the hope that it will be useful,
// but WITHOUT ANY WARRANTY; without even the implied warranty of
// MERCHANTABILITY or FITNESS FOR A PARTICULAR PURPOSE. See the
// GNU Lesser General Public License for more details.
//
// You should have received a copy of the GNU Lesser General Public License
// along with the go-ethereum library. If not, see <http://www.gnu.org/licenses/>.

// Package core implements the Ethereum consensus protocol.
package core

import (
	"context"
	"errors"
	"fmt"
	"io"
	"math/big"
	"runtime"
	"strings"
	"sync"
	"sync/atomic"
	"time"

	"github.com/ethereum/go-ethereum/common"
	"github.com/ethereum/go-ethereum/common/lru"
	"github.com/ethereum/go-ethereum/commontype"
	"github.com/ethereum/go-ethereum/consensus"
	"github.com/ethereum/go-ethereum/consensus/misc/eip4844"
	"github.com/ethereum/go-ethereum/core/rawdb"
	"github.com/ethereum/go-ethereum/core/state"
	"github.com/ethereum/go-ethereum/core/state/snapshot"
	"github.com/ethereum/go-ethereum/core/types"
	"github.com/ethereum/go-ethereum/core/vm"
	"github.com/ethereum/go-ethereum/ethdb"
	"github.com/ethereum/go-ethereum/event"
	"github.com/ethereum/go-ethereum/internal/version"
	"github.com/ethereum/go-ethereum/log"
	"github.com/ethereum/go-ethereum/metrics"
	"github.com/ethereum/go-ethereum/params"
	"github.com/ethereum/go-ethereum/trie"
	"golang.org/x/exp/slices"
)

var (
<<<<<<< HEAD
	accountReadTimer         = metrics.NewRegisteredCounter("chain/account/reads", nil)
	accountHashTimer         = metrics.NewRegisteredCounter("chain/account/hashes", nil)
	accountUpdateTimer       = metrics.NewRegisteredCounter("chain/account/updates", nil)
	accountCommitTimer       = metrics.NewRegisteredCounter("chain/account/commits", nil)
	storageReadTimer         = metrics.NewRegisteredCounter("chain/storage/reads", nil)
	storageHashTimer         = metrics.NewRegisteredCounter("chain/storage/hashes", nil)
	storageUpdateTimer       = metrics.NewRegisteredCounter("chain/storage/updates", nil)
	storageCommitTimer       = metrics.NewRegisteredCounter("chain/storage/commits", nil)
	snapshotAccountReadTimer = metrics.NewRegisteredCounter("chain/snapshot/account/reads", nil)
	snapshotStorageReadTimer = metrics.NewRegisteredCounter("chain/snapshot/storage/reads", nil)
	snapshotCommitTimer      = metrics.NewRegisteredCounter("chain/snapshot/commits", nil)

	triedbCommitTimer = metrics.NewRegisteredCounter("chain/triedb/commits", nil)

	blockInsertTimer            = metrics.NewRegisteredCounter("chain/block/inserts", nil)
	blockInsertCount            = metrics.NewRegisteredCounter("chain/block/inserts/count", nil)
	blockContentValidationTimer = metrics.NewRegisteredCounter("chain/block/validations/content", nil)
	blockStateInitTimer         = metrics.NewRegisteredCounter("chain/block/inits/state", nil)
	blockExecutionTimer         = metrics.NewRegisteredCounter("chain/block/executions", nil)
	blockTrieOpsTimer           = metrics.NewRegisteredCounter("chain/block/trie", nil)
	blockValidationTimer        = metrics.NewRegisteredCounter("chain/block/validations/state", nil)
	blockWriteTimer             = metrics.NewRegisteredCounter("chain/block/writes", nil)

	acceptorQueueGauge            = metrics.NewRegisteredGauge("chain/acceptor/queue/size", nil)
	acceptorWorkTimer             = metrics.NewRegisteredCounter("chain/acceptor/work", nil)
	acceptorWorkCount             = metrics.NewRegisteredCounter("chain/acceptor/work/count", nil)
	lastAcceptedBlockBaseFeeGauge = metrics.NewRegisteredGauge("chain/block/fee/basefee", nil)
	blockTotalFeesGauge           = metrics.NewRegisteredGauge("chain/block/fee/total", nil)
	processedBlockGasUsedCounter  = metrics.NewRegisteredCounter("chain/block/gas/used/processed", nil)
	acceptedBlockGasUsedCounter   = metrics.NewRegisteredCounter("chain/block/gas/used/accepted", nil)
	badBlockCounter               = metrics.NewRegisteredCounter("chain/block/bad/count", nil)

	txUnindexTimer      = metrics.NewRegisteredCounter("chain/txs/unindex", nil)
	acceptedTxsCounter  = metrics.NewRegisteredCounter("chain/txs/accepted", nil)
	processedTxsCounter = metrics.NewRegisteredCounter("chain/txs/processed", nil)

	acceptedLogsCounter  = metrics.NewRegisteredCounter("chain/logs/accepted", nil)
	processedLogsCounter = metrics.NewRegisteredCounter("chain/logs/processed", nil)

	ErrRefuseToCorruptArchiver = errors.New("node has operated with pruning disabled, shutting down to prevent missing tries")

	errFutureBlockUnsupported  = errors.New("future block insertion not supported")
	errCacheConfigNotSpecified = errors.New("must specify cache config")
=======
	headBlockGauge          = metrics.NewRegisteredGauge("chain/head/block", nil)
	headHeaderGauge         = metrics.NewRegisteredGauge("chain/head/header", nil)
	headFastBlockGauge      = metrics.NewRegisteredGauge("chain/head/receipt", nil)
	headFinalizedBlockGauge = metrics.NewRegisteredGauge("chain/head/finalized", nil)
	headSafeBlockGauge      = metrics.NewRegisteredGauge("chain/head/safe", nil)

	accountReadTimer   = metrics.NewRegisteredTimer("chain/account/reads", nil)
	accountHashTimer   = metrics.NewRegisteredTimer("chain/account/hashes", nil)
	accountUpdateTimer = metrics.NewRegisteredTimer("chain/account/updates", nil)
	accountCommitTimer = metrics.NewRegisteredTimer("chain/account/commits", nil)

	storageReadTimer   = metrics.NewRegisteredTimer("chain/storage/reads", nil)
	storageHashTimer   = metrics.NewRegisteredTimer("chain/storage/hashes", nil)
	storageUpdateTimer = metrics.NewRegisteredTimer("chain/storage/updates", nil)
	storageCommitTimer = metrics.NewRegisteredTimer("chain/storage/commits", nil)

	snapshotAccountReadTimer = metrics.NewRegisteredTimer("chain/snapshot/account/reads", nil)
	snapshotStorageReadTimer = metrics.NewRegisteredTimer("chain/snapshot/storage/reads", nil)
	snapshotCommitTimer      = metrics.NewRegisteredTimer("chain/snapshot/commits", nil)

	triedbCommitTimer = metrics.NewRegisteredTimer("chain/triedb/commits", nil)

	blockInsertTimer     = metrics.NewRegisteredTimer("chain/inserts", nil)
	blockValidationTimer = metrics.NewRegisteredTimer("chain/validation", nil)
	blockExecutionTimer  = metrics.NewRegisteredTimer("chain/execution", nil)
	blockWriteTimer      = metrics.NewRegisteredTimer("chain/write", nil)

	blockReorgMeter     = metrics.NewRegisteredMeter("chain/reorg/executes", nil)
	blockReorgAddMeter  = metrics.NewRegisteredMeter("chain/reorg/add", nil)
	blockReorgDropMeter = metrics.NewRegisteredMeter("chain/reorg/drop", nil)

	blockPrefetchExecuteTimer   = metrics.NewRegisteredTimer("chain/prefetch/executes", nil)
	blockPrefetchInterruptMeter = metrics.NewRegisteredMeter("chain/prefetch/interrupts", nil)

	errInsertionInterrupted = errors.New("insertion is interrupted")
	errChainStopped         = errors.New("blockchain is stopped")
	errInvalidOldChain      = errors.New("invalid old chain")
	errInvalidNewChain      = errors.New("invalid new chain")
>>>>>>> bed84606
)

const (
	bodyCacheLimit           = 256
	blockCacheLimit          = 256
	receiptsCacheLimit       = 32
	txLookupCacheLimit       = 1024
	feeConfigCacheLimit      = 256
	coinbaseConfigCacheLimit = 256
	badBlockLimit            = 10

	// BlockChainVersion ensures that an incompatible database forces a resync from scratch.
	//
	// Changelog:
	//
	// - Version 4
	//   The following incompatible database changes were added:
	//   * the `BlockNumber`, `TxHash`, `TxIndex`, `BlockHash` and `Index` fields of log are deleted
	//   * the `Bloom` field of receipt is deleted
	//   * the `BlockIndex` and `TxIndex` fields of txlookup are deleted
	// - Version 5
	//  The following incompatible database changes were added:
	//    * the `TxHash`, `GasCost`, and `ContractAddress` fields are no longer stored for a receipt
	//    * the `TxHash`, `GasCost`, and `ContractAddress` fields are computed by looking up the
	//      receipts' corresponding block
	// - Version 6
	//  The following incompatible database changes were added:
	//    * Transaction lookup information stores the corresponding block number instead of block hash
	// - Version 7
	//  The following incompatible database changes were added:
	//    * Use freezer as the ancient database to maintain all ancient data
	// - Version 8
	//  The following incompatible database changes were added:
	//    * New scheme for contract code in order to separate the codes and trie nodes
	BlockChainVersion uint64 = 8

	// statsReportLimit is the time limit during import and export after which we
	// always print out progress. This avoids the user wondering what's going on.
	statsReportLimit = 8 * time.Second

	// trieCleanCacheStatsNamespace is the namespace to surface stats from the trie
	// clean cache's underlying fastcache.
	trieCleanCacheStatsNamespace = "trie/memcache/clean/fastcache"
)

// cacheableFeeConfig encapsulates fee configuration itself and the block number that it has changed at,
// in order to cache them together.
type cacheableFeeConfig struct {
	feeConfig     commontype.FeeConfig
	lastChangedAt *big.Int
}

// cacheableCoinbaseConfig encapsulates coinbase address itself and allowFeeRecipient flag,
// in order to cache them together.
type cacheableCoinbaseConfig struct {
	coinbaseAddress    common.Address
	allowFeeRecipients bool
}

// CacheConfig contains the configuration values for the trie database
// that's resident in a blockchain.
type CacheConfig struct {
<<<<<<< HEAD
	TrieCleanLimit                  int           // Memory allowance (MB) to use for caching trie nodes in memory
	TrieCleanJournal                string        // Disk journal for saving clean cache entries.
	TrieCleanRejournal              time.Duration // Time interval to dump clean cache to disk periodically
	TrieDirtyLimit                  int           // Memory limit (MB) at which to block on insert and force a flush of dirty trie nodes to disk
	TrieDirtyCommitTarget           int           // Memory limit (MB) to target for the dirties cache before invoking commit
	TriePrefetcherParallelism       int           // Max concurrent disk reads trie prefetcher should perform at once
	CommitInterval                  uint64        // Commit the trie every [CommitInterval] blocks.
	Pruning                         bool          // Whether to disable trie write caching and GC altogether (archive node)
	AcceptorQueueLimit              int           // Blocks to queue before blocking during acceptance
	PopulateMissingTries            *uint64       // If non-nil, sets the starting height for re-generating historical tries.
	PopulateMissingTriesParallelism int           // Number of readers to use when trying to populate missing tries.
	AllowMissingTries               bool          // Whether to allow an archive node to run with pruning enabled
	SnapshotDelayInit               bool          // Whether to initialize snapshots on startup or wait for external call
	SnapshotLimit                   int           // Memory allowance (MB) to use for caching snapshot entries in memory
	SnapshotVerify                  bool          // Verify generated snapshots
	Preimages                       bool          // Whether to store preimage of trie key to the disk
	AcceptedCacheSize               int           // Depth of accepted headers cache and accepted logs cache at the accepted tip
	TxLookupLimit                   uint64        // Number of recent blocks for which to maintain transaction lookup indices
	SkipTxIndexing                  bool          // Whether to skip transaction indexing
=======
	TrieCleanLimit      int           // Memory allowance (MB) to use for caching trie nodes in memory
	TrieCleanNoPrefetch bool          // Whether to disable heuristic state prefetching for followup blocks
	TrieDirtyLimit      int           // Memory limit (MB) at which to start flushing dirty trie nodes to disk
	TrieDirtyDisabled   bool          // Whether to disable trie write caching and GC altogether (archive node)
	TrieTimeLimit       time.Duration // Time limit after which to flush the current in-memory trie to disk
	SnapshotLimit       int           // Memory allowance (MB) to use for caching snapshot entries in memory
	Preimages           bool          // Whether to store preimage of trie key to the disk
>>>>>>> bed84606

	SnapshotNoBuild bool // Whether the background generation is allowed
	SnapshotWait    bool // Wait for snapshot construction on startup. TODO(karalabe): This is a dirty hack for testing, nuke it
}

var DefaultCacheConfig = &CacheConfig{
	TrieCleanLimit:            256,
	TrieDirtyLimit:            256,
	TrieDirtyCommitTarget:     20, // 20% overhead in memory counting (this targets 16 MB)
	TriePrefetcherParallelism: 16,
	Pruning:                   true,
	CommitInterval:            4096,
	AcceptorQueueLimit:        64, // Provides 2 minutes of buffer (2s block target) for a commit delay
	SnapshotLimit:             256,
	AcceptedCacheSize:         32,
}

// BlockChain represents the canonical chain given a database with a genesis
// block. The Blockchain manages chain imports, reverts, chain reorganisations.
//
// Importing blocks in to the block chain happens according to the set of rules
// defined by the two stage Validator. Processing of blocks is done using the
// Processor which processes the included transaction. The validation of the state
// is done in the second part of the Validator. Failing results in aborting of
// the import.
//
// The BlockChain also helps in returning blocks from **any** chain included
// in the database as well as blocks that represents the canonical chain. It's
// important to note that GetBlock can return any block and does not need to be
// included in the canonical one where as GetBlockByNumber always represents the
// canonical chain.
type BlockChain struct {
	chainConfig *params.ChainConfig // Chain & network configuration
	cacheConfig *CacheConfig        // Cache configuration for pruning

	db           ethdb.Database // Low level persistent database to store final content in
	snaps        *snapshot.Tree // Snapshot tree for fast trie leaf access
	triedb       *trie.Database // The database handler for maintaining trie nodes.
	stateCache   state.Database // State database to reuse between imports (contains state cache)
	stateManager TrieWriter

	hc                *HeaderChain
	rmLogsFeed        event.Feed
	chainFeed         event.Feed
	chainSideFeed     event.Feed
	chainHeadFeed     event.Feed
	chainAcceptedFeed event.Feed
	logsFeed          event.Feed
	logsAcceptedFeed  event.Feed
	blockProcFeed     event.Feed
	txAcceptedFeed    event.Feed
	scope             event.SubscriptionScope
	genesisBlock      *types.Block

	// This mutex synchronizes chain write operations.
	// Readers don't need to take it, they can just read the database.
	chainmu sync.RWMutex

	currentBlock atomic.Pointer[types.Header] // Current head of the block chain

	bodyCache           *lru.Cache[common.Hash, *types.Body]                // Cache for the most recent block bodies
	receiptsCache       *lru.Cache[common.Hash, []*types.Receipt]           // Cache for the most recent receipts per block
	blockCache          *lru.Cache[common.Hash, *types.Block]               // Cache for the most recent entire blocks
	txLookupCache       *lru.Cache[common.Hash, *rawdb.LegacyTxLookupEntry] // Cache for the most recent transaction lookup data.
	badBlocks           *lru.Cache[common.Hash, *badBlock]                  // Cache for bad blocks
	feeConfigCache      *lru.Cache[common.Hash, *cacheableFeeConfig]        // Cache for the most recent feeConfig lookup data.
	coinbaseConfigCache *lru.Cache[common.Hash, *cacheableCoinbaseConfig]   // Cache for the most recent coinbaseConfig lookup data.

	stopping atomic.Bool // false if chain is running, true when stopped

	engine    consensus.Engine
	validator Validator // Block and state validator interface
	processor Processor // Block transaction processor interface
	vmConfig  vm.Config

	lastAccepted *types.Block // Prevents reorgs past this height

	senderCacher *TxSenderCacher

	// [acceptorQueue] is a processing queue for the Acceptor. This is
	// different than [chainAcceptedFeed], which is sent an event after an accepted
	// block is processed (after each loop of the accepted worker). If there is a
	// clean shutdown, all items inserted into the [acceptorQueue] will be processed.
	acceptorQueue chan *types.Block

	// [acceptorClosingLock], and [acceptorClosed] are used
	// to synchronize the closing of the [acceptorQueue] channel.
	//
	// Because we can't check if a channel is closed without reading from it
	// (which we don't want to do as we may remove a processing block), we need
	// to use a second variable to ensure we don't close a closed channel.
	acceptorClosingLock sync.RWMutex
	acceptorClosed      bool

	// [acceptorWg] is used to wait for the acceptorQueue to clear. This is used
	// during shutdown and in tests.
	acceptorWg sync.WaitGroup

	// [wg] is used to wait for the async blockchain processes to finish on shutdown.
	wg sync.WaitGroup

	// quit channel is used to listen for when the blockchain is shut down to close
	// async processes.
	// WaitGroups are used to ensure that async processes have finished during shutdown.
	quit chan struct{}

	// [acceptorTip] is the last block processed by the acceptor. This is
	// returned as the LastAcceptedBlock() to ensure clients get only fully
	// processed blocks. This may be equal to [lastAccepted].
	acceptorTip     *types.Block
	acceptorTipLock sync.Mutex

	// [flattenLock] prevents the [acceptor] from flattening snapshots while
	// a block is being verified.
	flattenLock sync.Mutex

	// [acceptedLogsCache] stores recently accepted logs to improve the performance of eth_getLogs.
	acceptedLogsCache FIFOCache[common.Hash, [][]*types.Log]
}

// NewBlockChain returns a fully initialised block chain using information
// available in the database. It initialises the default Ethereum Validator and
// Processor.
func NewBlockChain(
	db ethdb.Database, cacheConfig *CacheConfig, genesis *Genesis, engine consensus.Engine,
	vmConfig vm.Config, lastAcceptedHash common.Hash, skipChainConfigCheckCompatible bool,
) (*BlockChain, error) {
	if cacheConfig == nil {
		return nil, errCacheConfigNotSpecified
	}
	// Open trie database with provided config
	triedb := trie.NewDatabaseWithConfig(db, &trie.Config{
<<<<<<< HEAD
		Cache:       cacheConfig.TrieCleanLimit,
		Journal:     cacheConfig.TrieCleanJournal,
		Preimages:   cacheConfig.Preimages,
		StatsPrefix: trieCleanCacheStatsNamespace,
=======
		Cache:     cacheConfig.TrieCleanLimit,
		Preimages: cacheConfig.Preimages,
>>>>>>> bed84606
	})
	// Setup the genesis block, commit the provided genesis specification
	// to database if the genesis block is not present yet, or load the
	// stored one from database.
	// Note: In go-ethereum, the code rewinds the chain on an incompatible config upgrade.
	// We don't do this and expect the node operator to always update their node's configuration
	// before network upgrades take effect.
	chainConfig, _, err := SetupGenesisBlock(db, triedb, genesis, lastAcceptedHash, skipChainConfigCheckCompatible)
	if err != nil {
		return nil, err
	}
	log.Info("")
	log.Info(strings.Repeat("-", 153))
	for _, line := range strings.Split(chainConfig.Description(), "\n") {
		log.Info(line)
	}
	log.Info(strings.Repeat("-", 153))
	log.Info("")

	bc := &BlockChain{
		chainConfig:         chainConfig,
		cacheConfig:         cacheConfig,
		db:                  db,
		triedb:              triedb,
		bodyCache:           lru.NewCache[common.Hash, *types.Body](bodyCacheLimit),
		receiptsCache:       lru.NewCache[common.Hash, []*types.Receipt](receiptsCacheLimit),
		blockCache:          lru.NewCache[common.Hash, *types.Block](blockCacheLimit),
		txLookupCache:       lru.NewCache[common.Hash, *rawdb.LegacyTxLookupEntry](txLookupCacheLimit),
		badBlocks:           lru.NewCache[common.Hash, *badBlock](badBlockLimit),
		feeConfigCache:      lru.NewCache[common.Hash, *cacheableFeeConfig](feeConfigCacheLimit),
		coinbaseConfigCache: lru.NewCache[common.Hash, *cacheableCoinbaseConfig](coinbaseConfigCacheLimit),
		engine:              engine,
		vmConfig:            vmConfig,
		senderCacher:        NewTxSenderCacher(runtime.NumCPU()),
		acceptorQueue:       make(chan *types.Block, cacheConfig.AcceptorQueueLimit),
		quit:                make(chan struct{}),
		acceptedLogsCache:   NewFIFOCache[common.Hash, [][]*types.Log](cacheConfig.AcceptedCacheSize),
	}
	bc.stateCache = state.NewDatabaseWithNodeDB(bc.db, bc.triedb)
	bc.validator = NewBlockValidator(chainConfig, bc, engine)
	bc.processor = NewStateProcessor(chainConfig, bc, engine)

	bc.hc, err = NewHeaderChain(db, chainConfig, cacheConfig, engine)
	if err != nil {
		return nil, err
	}
	bc.genesisBlock = bc.GetBlockByNumber(0)
	if bc.genesisBlock == nil {
		return nil, ErrNoGenesis
	}

	bc.currentBlock.Store(nil)

	// Create the state manager
	bc.stateManager = NewTrieWriter(bc.triedb, cacheConfig)

	// Re-generate current block state if it is missing
	if err := bc.loadLastState(lastAcceptedHash); err != nil {
		return nil, err
	}

	// After loading the last state (and reprocessing if necessary), we are
	// guaranteed that [acceptorTip] is equal to [lastAccepted].
	//
	// It is critical to update this vaue before performing any state repairs so
	// that all accepted blocks can be considered.
	bc.acceptorTip = bc.lastAccepted

	// Make sure the state associated with the block is available
	head := bc.CurrentBlock()
	if !bc.HasState(head.Root) {
<<<<<<< HEAD
		return nil, fmt.Errorf("head state missing %d:%s", head.Number, head.Hash())
=======
		// Head state is missing, before the state recovery, find out the
		// disk layer point of snapshot(if it's enabled). Make sure the
		// rewound point is lower than disk layer.
		var diskRoot common.Hash
		if bc.cacheConfig.SnapshotLimit > 0 {
			diskRoot = rawdb.ReadSnapshotRoot(bc.db)
		}
		if diskRoot != (common.Hash{}) {
			log.Warn("Head state missing, repairing", "number", head.Number, "hash", head.Hash(), "snaproot", diskRoot)

			snapDisk, err := bc.setHeadBeyondRoot(head.Number.Uint64(), 0, diskRoot, true)
			if err != nil {
				return nil, err
			}
			// Chain rewound, persist old snapshot number to indicate recovery procedure
			if snapDisk != 0 {
				rawdb.WriteSnapshotRecoveryNumber(bc.db, snapDisk)
			}
		} else {
			log.Warn("Head state missing, repairing", "number", head.Number, "hash", head.Hash())
			if _, err := bc.setHeadBeyondRoot(head.Number.Uint64(), 0, common.Hash{}, true); err != nil {
				return nil, err
			}
		}
	}
	// Ensure that a previous crash in SetHead doesn't leave extra ancients
	if frozen, err := bc.db.Ancients(); err == nil && frozen > 0 {
		var (
			needRewind bool
			low        uint64
		)
		// The head full block may be rolled back to a very low height due to
		// blockchain repair. If the head full block is even lower than the ancient
		// chain, truncate the ancient store.
		fullBlock := bc.CurrentBlock()
		if fullBlock != nil && fullBlock.Hash() != bc.genesisBlock.Hash() && fullBlock.Number.Uint64() < frozen-1 {
			needRewind = true
			low = fullBlock.Number.Uint64()
		}
		// In snap sync, it may happen that ancient data has been written to the
		// ancient store, but the LastFastBlock has not been updated, truncate the
		// extra data here.
		snapBlock := bc.CurrentSnapBlock()
		if snapBlock != nil && snapBlock.Number.Uint64() < frozen-1 {
			needRewind = true
			if snapBlock.Number.Uint64() < low || low == 0 {
				low = snapBlock.Number.Uint64()
			}
		}
		if needRewind {
			log.Error("Truncating ancient chain", "from", bc.CurrentHeader().Number.Uint64(), "to", low)
			if err := bc.SetHead(low); err != nil {
				return nil, err
			}
		}
>>>>>>> bed84606
	}

	if err := bc.protectTrieIndex(); err != nil {
		return nil, err
	}

	// Populate missing tries if required
	if err := bc.populateMissingTries(); err != nil {
		return nil, fmt.Errorf("could not populate missing tries: %v", err)
	}

	// If snapshot initialization is delayed for fast sync, skip initializing it here.
	// This assumes that no blocks will be processed until ResetState is called to initialize
	// the state of fast sync.
	if !bc.cacheConfig.SnapshotDelayInit {
		// Load any existing snapshot, regenerating it if loading failed (if not
		// already initialized in recovery)
		bc.initSnapshot(head)
	}

	// Warm up [hc.acceptedNumberCache] and [acceptedLogsCache]
	bc.warmAcceptedCaches()

	// Start processing accepted blocks effects in the background
	go bc.startAcceptor()

<<<<<<< HEAD
	// If periodic cache journal is required, spin it up.
	if bc.cacheConfig.TrieCleanRejournal > 0 && len(bc.cacheConfig.TrieCleanJournal) > 0 {
		log.Info("Starting to save trie clean cache periodically", "journalDir", bc.cacheConfig.TrieCleanJournal, "freq", bc.cacheConfig.TrieCleanRejournal)

		bc.wg.Add(1)
		go func() {
			defer bc.wg.Done()
			bc.triedb.SaveCachePeriodically(bc.cacheConfig.TrieCleanJournal, bc.cacheConfig.TrieCleanRejournal, bc.quit)
		}()
	}
=======
	// Rewind the chain in case of an incompatible config upgrade.
	if compat, ok := genesisErr.(*params.ConfigCompatError); ok {
		log.Warn("Rewinding chain to upgrade configuration", "err", compat)
		if compat.RewindToTime > 0 {
			bc.SetHeadWithTimestamp(compat.RewindToTime)
		} else {
			bc.SetHead(compat.RewindToBlock)
		}
		rawdb.WriteChainConfig(db, genesisHash, chainConfig)
	}
	// Start tx indexer/unindexer if required.
	if txLookupLimit != nil {
		bc.txLookupLimit = *txLookupLimit
>>>>>>> bed84606

	// Start tx indexer/unindexer if required.
	if bc.cacheConfig.TxLookupLimit != 0 {
		bc.wg.Add(1)
		go bc.dispatchTxUnindexer()
	}
	return bc, nil
}

// unindexBlocks unindexes transactions depending on user configuration
func (bc *BlockChain) unindexBlocks(tail uint64, head uint64, done chan struct{}) {
	start := time.Now()
	txLookupLimit := bc.cacheConfig.TxLookupLimit
	defer func() {
		txUnindexTimer.Inc(time.Since(start).Milliseconds())
		close(done)
	}()

	if head-txLookupLimit+1 >= tail {
		// Unindex a part of stale indices and forward index tail to HEAD-limit
		rawdb.UnindexTransactions(bc.db, tail, head-txLookupLimit+1, bc.quit)
	}
}

// dispatchTxUnindexer is responsible for the deletion of the
// transaction index.
// Invariant: If TxLookupLimit is 0, it means all tx indices will be preserved.
// Meaning that this function should never be called.
func (bc *BlockChain) dispatchTxUnindexer() {
	defer bc.wg.Done()
	txLookupLimit := bc.cacheConfig.TxLookupLimit

	// If the user just upgraded to a new version which supports transaction
	// index pruning, write the new tail and remove anything older.
	if rawdb.ReadTxIndexTail(bc.db) == nil {
		rawdb.WriteTxIndexTail(bc.db, 0)
	}

	// Any reindexing done, start listening to chain events and moving the index window
	var (
		done   chan struct{}              // Non-nil if background unindexing or reindexing routine is active.
		headCh = make(chan ChainEvent, 1) // Buffered to avoid locking up the event feed
	)
	sub := bc.SubscribeChainAcceptedEvent(headCh)
	if sub == nil {
		log.Warn("could not create chain accepted subscription to unindex txs")
		return
	}
	defer sub.Unsubscribe()

	for {
		select {
		case head := <-headCh:
			headNum := head.Block.NumberU64()
			if headNum < txLookupLimit {
				break
			}

			if done == nil {
				done = make(chan struct{})
				// Note: tail will not be nil since it is initialized in this function.
				tail := rawdb.ReadTxIndexTail(bc.db)
				go bc.unindexBlocks(*tail, headNum, done)
			}
		case <-done:
			done = nil
		case <-bc.quit:
			if done != nil {
				log.Info("Waiting background transaction indexer to exit")
				<-done
			}
			return
		}
	}
}

<<<<<<< HEAD
// writeBlockAcceptedIndices writes any indices that must be persisted for accepted block.
// This includes the following:
// - transaction lookup indices
// - updating the acceptor tip index
func (bc *BlockChain) writeBlockAcceptedIndices(b *types.Block) error {
	batch := bc.db.NewBatch()
	if !bc.cacheConfig.SkipTxIndexing {
		rawdb.WriteTxLookupEntriesByBlock(batch, b)
	}
	if err := rawdb.WriteAcceptorTip(batch, b.Hash()); err != nil {
		return fmt.Errorf("%w: failed to write acceptor tip key", err)
	}
	if err := batch.Write(); err != nil {
		return fmt.Errorf("%w: failed to write tx lookup entries batch", err)
	}
	return nil
}
=======
	// Restore the last known head snap block
	bc.currentSnapBlock.Store(headBlock.Header())
	headFastBlockGauge.Update(int64(headBlock.NumberU64()))
>>>>>>> bed84606

// flattenSnapshot attempts to flatten a block of [hash] to disk.
func (bc *BlockChain) flattenSnapshot(postAbortWork func() error, hash common.Hash) error {
	// If snapshots are not initialized, perform [postAbortWork] immediately.
	if bc.snaps == nil {
		return postAbortWork()
	}

	// Abort snapshot generation before pruning anything from trie database
	// (could occur in AcceptTrie)
	bc.snaps.AbortGeneration()

	// Perform work after snapshot generation is aborted (typically trie updates)
	if err := postAbortWork(); err != nil {
		return err
	}

	// Ensure we avoid flattening the snapshot while we are processing a block, or
	// block execution will fallback to reading from the trie (which is much
	// slower).
	bc.flattenLock.Lock()
	defer bc.flattenLock.Unlock()

	// Flatten the entire snap Trie to disk
	//
	// Note: This resumes snapshot generation.
	return bc.snaps.Flatten(hash)
}

// warmAcceptedCaches fetches previously accepted headers and logs from disk to
// pre-populate [hc.acceptedNumberCache] and [acceptedLogsCache].
func (bc *BlockChain) warmAcceptedCaches() {
	var (
		startTime       = time.Now()
		lastAccepted    = bc.LastAcceptedBlock().NumberU64()
		startIndex      = uint64(1)
		targetCacheSize = uint64(bc.cacheConfig.AcceptedCacheSize)
	)
	if targetCacheSize == 0 {
		log.Info("Not warming accepted cache because disabled")
		return
	}
<<<<<<< HEAD
	if lastAccepted < startIndex {
		// This could occur if we haven't accepted any blocks yet
		log.Info("Not warming accepted cache because there are no accepted blocks")
		return
=======
	log.Info("Loaded most recent local block", "number", headBlock.Number(), "hash", headBlock.Hash(), "td", blockTd, "age", common.PrettyAge(time.Unix(int64(headBlock.Time()), 0)))
	if headBlock.Hash() != currentSnapBlock.Hash() {
		snapTd := bc.GetTd(currentSnapBlock.Hash(), currentSnapBlock.Number.Uint64())
		log.Info("Loaded most recent local snap block", "number", currentSnapBlock.Number, "hash", currentSnapBlock.Hash(), "td", snapTd, "age", common.PrettyAge(time.Unix(int64(currentSnapBlock.Time), 0)))
>>>>>>> bed84606
	}
	cacheDiff := targetCacheSize - 1 // last accepted lookback is inclusive, so we reduce size by 1
	if cacheDiff < lastAccepted {
		startIndex = lastAccepted - cacheDiff
	}
<<<<<<< HEAD
	for i := startIndex; i <= lastAccepted; i++ {
		block := bc.GetBlockByNumber(i)
		if block == nil {
			// This could happen if a node state-synced
			log.Info("Exiting accepted cache warming early because header is nil", "height", i, "t", time.Since(startTime))
			break
		}
		// TODO: handle blocks written to disk during state sync
		bc.hc.acceptedNumberCache.Put(block.NumberU64(), block.Header())
		logs := bc.collectUnflattenedLogs(block, false)
		bc.acceptedLogsCache.Put(block.Hash(), logs)
=======
	if pivot := rawdb.ReadLastPivotNumber(bc.db); pivot != nil {
		log.Info("Loaded last snap-sync pivot marker", "number", *pivot)
>>>>>>> bed84606
	}
	log.Info("Warmed accepted caches", "start", startIndex, "end", lastAccepted, "t", time.Since(startTime))
}

<<<<<<< HEAD
// startAcceptor starts processing items on the [acceptorQueue]. If a [nil]
// object is placed on the [acceptorQueue], the [startAcceptor] will exit.
func (bc *BlockChain) startAcceptor() {
	log.Info("Starting Acceptor", "queue length", bc.cacheConfig.AcceptorQueueLimit)

	for next := range bc.acceptorQueue {
		start := time.Now()
		acceptorQueueGauge.Dec(1)

		if err := bc.flattenSnapshot(func() error {
			return bc.stateManager.AcceptTrie(next)
		}, next.Hash()); err != nil {
			log.Crit("unable to flatten snapshot from acceptor", "blockHash", next.Hash(), "err", err)
		}

		// Update last processed and transaction lookup index
		if err := bc.writeBlockAcceptedIndices(next); err != nil {
			log.Crit("failed to write accepted block effects", "err", err)
		}

		// Ensure [hc.acceptedNumberCache] and [acceptedLogsCache] have latest content
		bc.hc.acceptedNumberCache.Put(next.NumberU64(), next.Header())
		logs := bc.collectUnflattenedLogs(next, false)
		bc.acceptedLogsCache.Put(next.Hash(), logs)

		// Update the acceptor tip before sending events to ensure that any client acting based off of
		// the events observes the updated acceptorTip on subsequent requests
		bc.acceptorTipLock.Lock()
		bc.acceptorTip = next
		bc.acceptorTipLock.Unlock()

		// Update accepted feeds
		flattenedLogs := types.FlattenLogs(logs)
		bc.chainAcceptedFeed.Send(ChainEvent{Block: next, Hash: next.Hash(), Logs: flattenedLogs})
		if len(flattenedLogs) > 0 {
			bc.logsAcceptedFeed.Send(flattenedLogs)
		}
		if len(next.Transactions()) != 0 {
			bc.txAcceptedFeed.Send(NewTxsEvent{next.Transactions()})
		}

		bc.acceptorWg.Done()

		acceptorWorkTimer.Inc(time.Since(start).Milliseconds())
		acceptorWorkCount.Inc(1)
		// Note: in contrast to most accepted metrics, we increment the accepted log metrics in the acceptor queue because
		// the logs are already processed in the acceptor queue.
		acceptedLogsCounter.Inc(int64(len(logs)))
=======
// SetHead rewinds the local chain to a new head. Depending on whether the node
// was snap synced or full synced and in which state, the method will try to
// delete minimal data from disk whilst retaining chain consistency.
func (bc *BlockChain) SetHead(head uint64) error {
	if _, err := bc.setHeadBeyondRoot(head, 0, common.Hash{}, false); err != nil {
		return err
	}
	// Send chain head event to update the transaction pool
	header := bc.CurrentBlock()
	block := bc.GetBlock(header.Hash(), header.Number.Uint64())
	if block == nil {
		// This should never happen. In practice, previsouly currentBlock
		// contained the entire block whereas now only a "marker", so there
		// is an ever so slight chance for a race we should handle.
		log.Error("Current block not found in database", "block", header.Number, "hash", header.Hash())
		return fmt.Errorf("current block missing: #%d [%x..]", header.Number, header.Hash().Bytes()[:4])
>>>>>>> bed84606
	}
}

<<<<<<< HEAD
// addAcceptorQueue adds a new *types.Block to the [acceptorQueue]. This will
// block if there are [AcceptorQueueLimit] items in [acceptorQueue].
func (bc *BlockChain) addAcceptorQueue(b *types.Block) {
	// We only acquire a read lock here because it is ok to add items to the
	// [acceptorQueue] concurrently.
	bc.acceptorClosingLock.RLock()
	defer bc.acceptorClosingLock.RUnlock()

	if bc.acceptorClosed {
		return
=======
// SetHeadWithTimestamp rewinds the local chain to a new head that has at max
// the given timestamp. Depending on whether the node was snap synced or full
// synced and in which state, the method will try to delete minimal data from
// disk whilst retaining chain consistency.
func (bc *BlockChain) SetHeadWithTimestamp(timestamp uint64) error {
	if _, err := bc.setHeadBeyondRoot(0, timestamp, common.Hash{}, false); err != nil {
		return err
	}
	// Send chain head event to update the transaction pool
	header := bc.CurrentBlock()
	block := bc.GetBlock(header.Hash(), header.Number.Uint64())
	if block == nil {
		// This should never happen. In practice, previsouly currentBlock
		// contained the entire block whereas now only a "marker", so there
		// is an ever so slight chance for a race we should handle.
		log.Error("Current block not found in database", "block", header.Number, "hash", header.Hash())
		return fmt.Errorf("current block missing: #%d [%x..]", header.Number, header.Hash().Bytes()[:4])
>>>>>>> bed84606
	}

	acceptorQueueGauge.Inc(1)
	bc.acceptorWg.Add(1)
	bc.acceptorQueue <- b
}

// DrainAcceptorQueue blocks until all items in [acceptorQueue] have been
// processed.
func (bc *BlockChain) DrainAcceptorQueue() {
	bc.acceptorClosingLock.RLock()
	defer bc.acceptorClosingLock.RUnlock()

	if bc.acceptorClosed {
		return
	}

	bc.acceptorWg.Wait()
}

// stopAcceptor sends a signal to the Acceptor to stop processing accepted
// blocks. The Acceptor will exit once all items in [acceptorQueue] have been
// processed.
func (bc *BlockChain) stopAcceptor() {
	bc.acceptorClosingLock.Lock()
	defer bc.acceptorClosingLock.Unlock()

	// If [acceptorClosed] is already false, we should just return here instead
	// of attempting to close [acceptorQueue] more than once (will cause
	// a panic).
	//
	// This typically happens when a test calls [stopAcceptor] directly (prior to
	// shutdown) and then [stopAcceptor] is called again in shutdown.
	if bc.acceptorClosed {
		return
	}

	// Although nothing should be added to [acceptorQueue] after
	// [acceptorClosed] is updated, we close the channel so the Acceptor
	// goroutine exits.
	bc.acceptorWg.Wait()
	bc.acceptorClosed = true
	close(bc.acceptorQueue)
}

<<<<<<< HEAD
func (bc *BlockChain) InitializeSnapshots() {
	bc.chainmu.Lock()
	defer bc.chainmu.Unlock()

	head := bc.CurrentBlock()
	bc.initSnapshot(head)
}
=======
// setHeadBeyondRoot rewinds the local chain to a new head with the extra condition
// that the rewind must pass the specified state root. This method is meant to be
// used when rewinding with snapshots enabled to ensure that we go back further than
// persistent disk layer. Depending on whether the node was snap synced or full, and
// in which state, the method will try to delete minimal data from disk whilst
// retaining chain consistency.
//
// The method also works in timestamp mode if `head == 0` but `time != 0`. In that
// case blocks are rolled back until the new head becomes older or equal to the
// requested time. If both `head` and `time` is 0, the chain is rewound to genesis.
//
// The method returns the block number where the requested root cap was found.
func (bc *BlockChain) setHeadBeyondRoot(head uint64, time uint64, root common.Hash, repair bool) (uint64, error) {
	if !bc.chainmu.TryLock() {
		return 0, errChainStopped
	}
	defer bc.chainmu.Unlock()

	// Track the block number of the requested root hash
	var rootNumber uint64 // (no root == always 0)

	// Retrieve the last pivot block to short circuit rollbacks beyond it and the
	// current freezer limit to start nuking id underflown
	pivot := rawdb.ReadLastPivotNumber(bc.db)
	frozen, _ := bc.db.Ancients()

	updateFn := func(db ethdb.KeyValueWriter, header *types.Header) (*types.Header, bool) {
		// Rewind the blockchain, ensuring we don't end up with a stateless head
		// block. Note, depth equality is permitted to allow using SetHead as a
		// chain reparation mechanism without deleting any data!
		if currentBlock := bc.CurrentBlock(); currentBlock != nil && header.Number.Uint64() <= currentBlock.Number.Uint64() {
			newHeadBlock := bc.GetBlock(header.Hash(), header.Number.Uint64())
			if newHeadBlock == nil {
				log.Error("Gap in the chain, rewinding to genesis", "number", header.Number, "hash", header.Hash())
				newHeadBlock = bc.genesisBlock
			} else {
				// Block exists, keep rewinding until we find one with state,
				// keeping rewinding until we exceed the optional threshold
				// root hash
				beyondRoot := (root == common.Hash{}) // Flag whether we're beyond the requested root (no root, always true)

				for {
					// If a root threshold was requested but not yet crossed, check
					if root != (common.Hash{}) && !beyondRoot && newHeadBlock.Root() == root {
						beyondRoot, rootNumber = true, newHeadBlock.NumberU64()
					}
					if !bc.HasState(newHeadBlock.Root()) {
						log.Trace("Block state missing, rewinding further", "number", newHeadBlock.NumberU64(), "hash", newHeadBlock.Hash())
						if pivot == nil || newHeadBlock.NumberU64() > *pivot {
							parent := bc.GetBlock(newHeadBlock.ParentHash(), newHeadBlock.NumberU64()-1)
							if parent != nil {
								newHeadBlock = parent
								continue
							}
							log.Error("Missing block in the middle, aiming genesis", "number", newHeadBlock.NumberU64()-1, "hash", newHeadBlock.ParentHash())
							newHeadBlock = bc.genesisBlock
						} else {
							log.Trace("Rewind passed pivot, aiming genesis", "number", newHeadBlock.NumberU64(), "hash", newHeadBlock.Hash(), "pivot", *pivot)
							newHeadBlock = bc.genesisBlock
						}
					}
					if beyondRoot || newHeadBlock.NumberU64() == 0 {
						if newHeadBlock.NumberU64() == 0 {
							// Recommit the genesis state into disk in case the rewinding destination
							// is genesis block and the relevant state is gone. In the future this
							// rewinding destination can be the earliest block stored in the chain
							// if the historical chain pruning is enabled. In that case the logic
							// needs to be improved here.
							if !bc.HasState(bc.genesisBlock.Root()) {
								if err := CommitGenesisState(bc.db, bc.triedb, bc.genesisBlock.Hash()); err != nil {
									log.Crit("Failed to commit genesis state", "err", err)
								}
								log.Debug("Recommitted genesis state to disk")
							}
						}
						log.Debug("Rewound to block with state", "number", newHeadBlock.NumberU64(), "hash", newHeadBlock.Hash())
						break
					}
					log.Debug("Skipping block with threshold state", "number", newHeadBlock.NumberU64(), "hash", newHeadBlock.Hash(), "root", newHeadBlock.Root())
					newHeadBlock = bc.GetBlock(newHeadBlock.ParentHash(), newHeadBlock.NumberU64()-1) // Keep rewinding
				}
			}
			rawdb.WriteHeadBlockHash(db, newHeadBlock.Hash())

			// Degrade the chain markers if they are explicitly reverted.
			// In theory we should update all in-memory markers in the
			// last step, however the direction of SetHead is from high
			// to low, so it's safe to update in-memory markers directly.
			bc.currentBlock.Store(newHeadBlock.Header())
			headBlockGauge.Update(int64(newHeadBlock.NumberU64()))
		}
		// Rewind the snap block in a simpleton way to the target head
		if currentSnapBlock := bc.CurrentSnapBlock(); currentSnapBlock != nil && header.Number.Uint64() < currentSnapBlock.Number.Uint64() {
			newHeadSnapBlock := bc.GetBlock(header.Hash(), header.Number.Uint64())
			// If either blocks reached nil, reset to the genesis state
			if newHeadSnapBlock == nil {
				newHeadSnapBlock = bc.genesisBlock
			}
			rawdb.WriteHeadFastBlockHash(db, newHeadSnapBlock.Hash())

			// Degrade the chain markers if they are explicitly reverted.
			// In theory we should update all in-memory markers in the
			// last step, however the direction of SetHead is from high
			// to low, so it's safe the update in-memory markers directly.
			bc.currentSnapBlock.Store(newHeadSnapBlock.Header())
			headFastBlockGauge.Update(int64(newHeadSnapBlock.NumberU64()))
		}
		var (
			headHeader = bc.CurrentBlock()
			headNumber = headHeader.Number.Uint64()
		)
		// If setHead underflown the freezer threshold and the block processing
		// intent afterwards is full block importing, delete the chain segment
		// between the stateful-block and the sethead target.
		var wipe bool
		if headNumber+1 < frozen {
			wipe = pivot == nil || headNumber >= *pivot
		}
		return headHeader, wipe // Only force wipe if full synced
	}
	// Rewind the header chain, deleting all block bodies until then
	delFn := func(db ethdb.KeyValueWriter, hash common.Hash, num uint64) {
		// Ignore the error here since light client won't hit this path
		frozen, _ := bc.db.Ancients()
		if num+1 <= frozen {
			// Truncate all relative data(header, total difficulty, body, receipt
			// and canonical hash) from ancient store.
			if _, err := bc.db.TruncateHead(num); err != nil {
				log.Crit("Failed to truncate ancient data", "number", num, "err", err)
			}
			// Remove the hash <-> number mapping from the active store.
			rawdb.DeleteHeaderNumber(db, hash)
		} else {
			// Remove relative body and receipts from the active store.
			// The header, total difficulty and canonical hash will be
			// removed in the hc.SetHead function.
			rawdb.DeleteBody(db, hash, num)
			rawdb.DeleteReceipts(db, hash, num)
		}
		// Todo(rjl493456442) txlookup, bloombits, etc
	}
	// If SetHead was only called as a chain reparation method, try to skip
	// touching the header chain altogether, unless the freezer is broken
	if repair {
		if target, force := updateFn(bc.db, bc.CurrentBlock()); force {
			bc.hc.SetHead(target.Number.Uint64(), updateFn, delFn)
		}
	} else {
		// Rewind the chain to the requested head and keep going backwards until a
		// block with a state is found or snap sync pivot is passed
		if time > 0 {
			log.Warn("Rewinding blockchain to timestamp", "target", time)
			bc.hc.SetHeadWithTimestamp(time, updateFn, delFn)
		} else {
			log.Warn("Rewinding blockchain to block", "target", head)
			bc.hc.SetHead(head, updateFn, delFn)
		}
	}
	// Clear out any stale content from the caches
	bc.bodyCache.Purge()
	bc.bodyRLPCache.Purge()
	bc.receiptsCache.Purge()
	bc.blockCache.Purge()
	bc.txLookupCache.Purge()
	bc.futureBlocks.Purge()
>>>>>>> bed84606

// SenderCacher returns the *TxSenderCacher used within the core package.
func (bc *BlockChain) SenderCacher() *TxSenderCacher {
	return bc.senderCacher
}

// loadLastState loads the last known chain state from the database. This method
// assumes that the chain manager mutex is held.
func (bc *BlockChain) loadLastState(lastAcceptedHash common.Hash) error {
	// Initialize genesis state
	if lastAcceptedHash == (common.Hash{}) {
		return bc.loadGenesisState()
	}

	// Restore the last known head block
	head := rawdb.ReadHeadBlockHash(bc.db)
	if head == (common.Hash{}) {
		return errors.New("could not read head block hash")
	}
	// Make sure the entire head block is available
	headBlock := bc.GetBlockByHash(head)
	if headBlock == nil {
		return fmt.Errorf("could not load head block %s", head.Hex())
	}
	// Everything seems to be fine, set as the head block
	bc.currentBlock.Store(headBlock.Header())

	// Restore the last known head header
	currentHeader := headBlock.Header()
	if head := rawdb.ReadHeadHeaderHash(bc.db); head != (common.Hash{}) {
		if header := bc.GetHeaderByHash(head); header != nil {
			currentHeader = header
		}
	}
	bc.hc.SetCurrentHeader(currentHeader)

	log.Info("Loaded most recent local header", "number", currentHeader.Number, "hash", currentHeader.Hash(), "age", common.PrettyAge(time.Unix(int64(currentHeader.Time), 0)))
	log.Info("Loaded most recent local full block", "number", headBlock.Number(), "hash", headBlock.Hash(), "age", common.PrettyAge(time.Unix(int64(headBlock.Time()), 0)))

	// Otherwise, set the last accepted block and perform a re-org.
	bc.lastAccepted = bc.GetBlockByHash(lastAcceptedHash)
	if bc.lastAccepted == nil {
		return fmt.Errorf("could not load last accepted block")
	}

	// This ensures that the head block is updated to the last accepted block on startup
	if err := bc.setPreference(bc.lastAccepted); err != nil {
		return fmt.Errorf("failed to set preference to last accepted block while loading last state: %w", err)
	}

	// reprocessState is necessary to ensure that the last accepted state is
	// available. The state may not be available if it was not committed due
	// to an unclean shutdown.
	return bc.reprocessState(bc.lastAccepted, 2*bc.cacheConfig.CommitInterval)
}

func (bc *BlockChain) loadGenesisState() error {
	// Prepare the genesis block and reinitialise the chain
	batch := bc.db.NewBatch()
	rawdb.WriteBlock(batch, bc.genesisBlock)
	if err := batch.Write(); err != nil {
		log.Crit("Failed to write genesis block", "err", err)
	}
	bc.writeHeadBlock(bc.genesisBlock)

	// Last update all in-memory chain markers
	bc.lastAccepted = bc.genesisBlock
	bc.currentBlock.Store(bc.genesisBlock.Header())
	bc.hc.SetGenesis(bc.genesisBlock.Header())
	bc.hc.SetCurrentHeader(bc.genesisBlock.Header())
	return nil
}

// Export writes the active chain to the given writer.
func (bc *BlockChain) Export(w io.Writer) error {
	return bc.ExportN(w, uint64(0), bc.CurrentBlock().Number.Uint64())
}

// ExportN writes a subset of the active chain to the given writer.
func (bc *BlockChain) ExportN(w io.Writer, first uint64, last uint64) error {
	return bc.ExportCallback(func(block *types.Block) error {
		return block.EncodeRLP(w)
	}, first, last)
}

// ExportCallback invokes [callback] for every block from [first] to [last] in order.
func (bc *BlockChain) ExportCallback(callback func(block *types.Block) error, first uint64, last uint64) error {
	if first > last {
		return fmt.Errorf("export failed: first (%d) is greater than last (%d)", first, last)
	}
	log.Info("Exporting batch of blocks", "count", last-first+1)

	var (
		parentHash common.Hash
		start      = time.Now()
		reported   = time.Now()
	)
	for nr := first; nr <= last; nr++ {
		block := bc.GetBlockByNumber(nr)
		if block == nil {
			return fmt.Errorf("export failed on #%d: not found", nr)
		}
		if nr > first && block.ParentHash() != parentHash {
			return errors.New("export failed: chain reorg during export")
		}
		parentHash = block.Hash()
		if err := callback(block); err != nil {
			return err
		}
		if time.Since(reported) >= statsReportLimit {
			log.Info("Exporting blocks", "exported", block.NumberU64()-first, "elapsed", common.PrettyDuration(time.Since(start)))
			reported = time.Now()
		}
	}
	return nil
}

// writeHeadBlock injects a new head block into the current block chain. This method
// assumes that the block is indeed a true head. It will also reset the head
<<<<<<< HEAD
// header to this very same block if they are older or if they are on a different side chain.
=======
// header and the head snap sync block to this very same block if they are older
// or if they are on a different side chain.
>>>>>>> bed84606
//
// Note, this function assumes that the `mu` mutex is held!
func (bc *BlockChain) writeHeadBlock(block *types.Block) {
	// If the block is on a side chain or an unknown one, force other heads onto it too
	// Add the block to the canonical chain number scheme and mark as the head
	batch := bc.db.NewBatch()
	rawdb.WriteCanonicalHash(batch, block.Hash(), block.NumberU64())

	rawdb.WriteHeadBlockHash(batch, block.Hash())
	rawdb.WriteHeadHeaderHash(batch, block.Hash())

	// Flush the whole batch into the disk, exit the node if failed
	if err := batch.Write(); err != nil {
		log.Crit("Failed to update chain indexes and markers", "err", err)
	}
	// Update all in-memory chain markers in the last step
	bc.hc.SetCurrentHeader(block.Header())
	bc.currentBlock.Store(block.Header())
}

// ValidateCanonicalChain confirms a canonical chain is well-formed.
func (bc *BlockChain) ValidateCanonicalChain() error {
	// Ensure all accepted blocks are fully processed
	bc.DrainAcceptorQueue()

	current := bc.CurrentBlock()
	i := 0
	log.Info("Beginning to validate canonical chain", "startBlock", current.Number)

	for current.Hash() != bc.genesisBlock.Hash() {
		blkByHash := bc.GetBlockByHash(current.Hash())
		if blkByHash == nil {
			return fmt.Errorf("couldn't find block by hash %s at height %d", current.Hash().String(), current.Number)
		}
		if blkByHash.Hash() != current.Hash() {
			return fmt.Errorf("blockByHash returned a block with an unexpected hash: %s, expected: %s", blkByHash.Hash().String(), current.Hash().String())
		}
		blkByNumber := bc.GetBlockByNumber(current.Number.Uint64())
		if blkByNumber == nil {
			return fmt.Errorf("couldn't find block by number at height %d", current.Number)
		}
		if blkByNumber.Hash() != current.Hash() {
			return fmt.Errorf("blockByNumber returned a block with unexpected hash: %s, expected: %s", blkByNumber.Hash().String(), current.Hash().String())
		}

		hdrByHash := bc.GetHeaderByHash(current.Hash())
		if hdrByHash == nil {
			return fmt.Errorf("couldn't find block header by hash %s at height %d", current.Hash().String(), current.Number)
		}
		if hdrByHash.Hash() != current.Hash() {
			return fmt.Errorf("hdrByHash returned a block header with an unexpected hash: %s, expected: %s", hdrByHash.Hash().String(), current.Hash().String())
		}
		hdrByNumber := bc.GetHeaderByNumber(current.Number.Uint64())
		if hdrByNumber == nil {
			return fmt.Errorf("couldn't find block header by number at height %d", current.Number)
		}
		if hdrByNumber.Hash() != current.Hash() {
			return fmt.Errorf("hdrByNumber returned a block header with unexpected hash: %s, expected: %s", hdrByNumber.Hash().String(), current.Hash().String())
		}

		// Lookup the full block to get the transactions
		block := bc.GetBlock(current.Hash(), current.Number.Uint64())
		if block == nil {
			log.Error("Current block not found in database", "block", current.Number, "hash", current.Hash())
			return fmt.Errorf("current block missing: #%d [%x..]", current.Number, current.Hash().Bytes()[:4])
		}
		txs := block.Transactions()

		// Transactions are only indexed beneath the last accepted block, so we only check
		// that the transactions have been indexed, if we are checking below the last accepted
		// block.
		shouldIndexTxs := !bc.cacheConfig.SkipTxIndexing &&
			(bc.cacheConfig.TxLookupLimit == 0 || bc.lastAccepted.NumberU64() < current.Number.Uint64()+bc.cacheConfig.TxLookupLimit)
		if current.Number.Uint64() <= bc.lastAccepted.NumberU64() && shouldIndexTxs {
			// Ensure that all of the transactions have been stored correctly in the canonical
			// chain
			for txIndex, tx := range txs {
				txLookup := bc.GetTransactionLookup(tx.Hash())
				if txLookup == nil {
					return fmt.Errorf("failed to find transaction %s", tx.Hash().String())
				}
				if txLookup.BlockHash != current.Hash() {
					return fmt.Errorf("tx lookup returned with incorrect block hash: %s, expected: %s", txLookup.BlockHash.String(), current.Hash().String())
				}
				if txLookup.BlockIndex != current.Number.Uint64() {
					return fmt.Errorf("tx lookup returned with incorrect block index: %d, expected: %d", txLookup.BlockIndex, current.Number)
				}
				if txLookup.Index != uint64(txIndex) {
					return fmt.Errorf("tx lookup returned with incorrect transaction index: %d, expected: %d", txLookup.Index, txIndex)
				}
			}
		}

		blkReceipts := bc.GetReceiptsByHash(current.Hash())
		if blkReceipts.Len() != len(txs) {
			return fmt.Errorf("found %d transaction receipts, expected %d", blkReceipts.Len(), len(txs))
		}
		for index, txReceipt := range blkReceipts {
			if txReceipt.TxHash != txs[index].Hash() {
				return fmt.Errorf("transaction receipt mismatch, expected %s, but found: %s", txs[index].Hash().String(), txReceipt.TxHash.String())
			}
			if txReceipt.BlockHash != current.Hash() {
				return fmt.Errorf("transaction receipt had block hash %s, but expected %s", txReceipt.BlockHash.String(), current.Hash().String())
			}
			if txReceipt.BlockNumber.Uint64() != current.Number.Uint64() {
				return fmt.Errorf("transaction receipt had block number %d, but expected %d", txReceipt.BlockNumber.Uint64(), current.Number)
			}
		}

		i += 1
		if i%1000 == 0 {
			log.Info("Validate Canonical Chain Update", "totalBlocks", i)
		}

		parent := bc.GetHeaderByHash(current.ParentHash)
		if parent.Hash() != current.ParentHash {
			return fmt.Errorf("getBlockByHash retrieved parent block with incorrect hash, found %s, expected: %s", parent.Hash().String(), current.ParentHash.String())
		}
		current = parent
	}

	return nil
}

// stopWithoutSaving stops the blockchain service. If any imports are currently in progress
// it will abort them using the procInterrupt. This method stops all running
// goroutines, but does not do all the post-stop work of persisting data.
// OBS! It is generally recommended to use the Stop method!
// This method has been exposed to allow tests to stop the blockchain while simulating
// a crash.
func (bc *BlockChain) stopWithoutSaving() {
	if !bc.stopping.CompareAndSwap(false, true) {
		return
	}

	log.Info("Closing quit channel")
	close(bc.quit)
	// Wait for accepted feed to process all remaining items
	log.Info("Stopping Acceptor")
	start := time.Now()
	bc.stopAcceptor()
	log.Info("Acceptor queue drained", "t", time.Since(start))

	// Stop senderCacher's goroutines
	log.Info("Shutting down sender cacher")
	bc.senderCacher.Shutdown()

	// Unsubscribe all subscriptions registered from blockchain.
	log.Info("Closing scope")
	bc.scope.Close()

	// Waiting for background processes to complete
	log.Info("Waiting for background processes to complete")
	bc.wg.Wait()
}

// Stop stops the blockchain service. If any imports are currently in progress
// it will abort them using the procInterrupt.
func (bc *BlockChain) Stop() {
	bc.stopWithoutSaving()

	log.Info("Shutting down state manager")
	start := time.Now()
	if err := bc.stateManager.Shutdown(); err != nil {
		log.Error("Failed to Shutdown state manager", "err", err)
	}
	log.Info("State manager shut down", "t", time.Since(start))
	// Flush the collected preimages to disk
	if err := bc.stateCache.TrieDB().Close(); err != nil {
		log.Error("Failed to close trie db", "err", err)
	}

	log.Info("Blockchain stopped")
}

<<<<<<< HEAD
// SetPreference attempts to update the head block to be the provided block and
// emits a ChainHeadEvent if successful. This function will handle all reorg
// side effects, if necessary.
//
// Note: This function should ONLY be called on blocks that have already been
// inserted into the chain.
//
// Assumes [bc.chainmu] is not held by the caller.
func (bc *BlockChain) SetPreference(block *types.Block) error {
	bc.chainmu.Lock()
	defer bc.chainmu.Unlock()
=======
				log.Info("Writing cached state to disk", "block", recent.Number(), "hash", recent.Hash(), "root", recent.Root())
				if err := triedb.Commit(recent.Root(), true); err != nil {
					log.Error("Failed to commit recent state trie", "err", err)
				}
			}
		}
		if snapBase != (common.Hash{}) {
			log.Info("Writing snapshot state to disk", "root", snapBase)
			if err := triedb.Commit(snapBase, true); err != nil {
				log.Error("Failed to commit recent state trie", "err", err)
			}
		}
		for !bc.triegc.Empty() {
			triedb.Dereference(bc.triegc.PopItem())
		}
		if size, _ := triedb.Size(); size != 0 {
			log.Error("Dangling trie nodes after full cleanup")
		}
	}
	// Flush the collected preimages to disk
	if err := bc.stateCache.TrieDB().Close(); err != nil {
		log.Error("Failed to close trie db", "err", err)
	}
	log.Info("Blockchain stopped")
}
>>>>>>> bed84606

	return bc.setPreference(block)
}

// setPreference attempts to update the head block to be the provided block and
// emits a ChainHeadEvent if successful. This function will handle all reorg
// side effects, if necessary.
//
// Assumes [bc.chainmu] is held by the caller.
func (bc *BlockChain) setPreference(block *types.Block) error {
	current := bc.CurrentBlock()

<<<<<<< HEAD
	// Return early if the current block is already the block
	// we are trying to write.
	if current.Hash() == block.Hash() {
		return nil
=======
func (bc *BlockChain) procFutureBlocks() {
	blocks := make([]*types.Block, 0, bc.futureBlocks.Len())
	for _, hash := range bc.futureBlocks.Keys() {
		if block, exist := bc.futureBlocks.Peek(hash); exist {
			blocks = append(blocks, block)
		}
	}
	if len(blocks) > 0 {
		slices.SortFunc(blocks, func(a, b *types.Block) int {
			return a.Number().Cmp(b.Number())
		})
		// Insert one by one as chain insertion needs contiguous ancestry between blocks
		for i := range blocks {
			bc.InsertChain(blocks[i : i+1])
		}
>>>>>>> bed84606
	}

	log.Debug("Setting preference", "number", block.Number(), "hash", block.Hash())

	// writeKnownBlock updates the head block and will handle any reorg side
	// effects automatically.
	if err := bc.writeKnownBlock(block); err != nil {
		return fmt.Errorf("unable to invoke writeKnownBlock: %w", err)
	}

	// Send a ChainHeadEvent if we end up altering
	// the head block. Many internal aysnc processes rely on
	// receiving these events (i.e. the TxPool).
	bc.chainHeadFeed.Send(ChainHeadEvent{Block: block})
	return nil
}

// LastAcceptedBlock returns the last block to be marked as accepted. It may or
// may not yet be processed.
func (bc *BlockChain) LastConsensusAcceptedBlock() *types.Block {
	bc.chainmu.Lock()
	defer bc.chainmu.Unlock()

	return bc.lastAccepted
}

<<<<<<< HEAD
// LastAcceptedBlock returns the last block to be marked as accepted and is
// processed.
//
// Note: During initialization, [acceptorTip] is equal to [lastAccepted].
func (bc *BlockChain) LastAcceptedBlock() *types.Block {
	bc.acceptorTipLock.Lock()
	defer bc.acceptorTipLock.Unlock()

	return bc.acceptorTip
}

// Accept sets a minimum height at which no reorg can pass. Additionally,
// this function may trigger a reorg if the block being accepted is not in the
// canonical chain.
//
// Assumes [bc.chainmu] is not held by the caller.
func (bc *BlockChain) Accept(block *types.Block) error {
	bc.chainmu.Lock()
	defer bc.chainmu.Unlock()
=======
	// updateHead updates the head snap sync block if the inserted blocks are better
	// and returns an indicator whether the inserted blocks are canonical.
	updateHead := func(head *types.Block) bool {
		if !bc.chainmu.TryLock() {
			return false
		}
		defer bc.chainmu.Unlock()

		// Rewind may have occurred, skip in that case.
		if bc.CurrentHeader().Number.Cmp(head.Number()) >= 0 {
			reorg, err := bc.forker.ReorgNeeded(bc.CurrentSnapBlock(), head.Header())
			if err != nil {
				log.Warn("Reorg failed", "err", err)
				return false
			} else if !reorg {
				return false
			}
			rawdb.WriteHeadFastBlockHash(bc.db, head.Hash())
			bc.currentSnapBlock.Store(head.Header())
			headFastBlockGauge.Update(int64(head.NumberU64()))
			return true
		}
		return false
	}
	// writeAncient writes blockchain and corresponding receipt chain into ancient store.
	//
	// this function only accepts canonical chain data. All side chain will be reverted
	// eventually.
	writeAncient := func(blockChain types.Blocks, receiptChain []types.Receipts) (int, error) {
		first := blockChain[0]
		last := blockChain[len(blockChain)-1]

		// Ensure genesis is in ancients.
		if first.NumberU64() == 1 {
			if frozen, _ := bc.db.Ancients(); frozen == 0 {
				b := bc.genesisBlock
				td := bc.genesisBlock.Difficulty()
				writeSize, err := rawdb.WriteAncientBlocks(bc.db, []*types.Block{b}, []types.Receipts{nil}, td)
				size += writeSize
				if err != nil {
					log.Error("Error writing genesis to ancients", "err", err)
					return 0, err
				}
				log.Info("Wrote genesis to ancients")
			}
		}
		// Before writing the blocks to the ancients, we need to ensure that
		// they correspond to the what the headerchain 'expects'.
		// We only check the last block/header, since it's a contiguous chain.
		if !bc.HasHeader(last.Hash(), last.NumberU64()) {
			return 0, fmt.Errorf("containing header #%d [%x..] unknown", last.Number(), last.Hash().Bytes()[:4])
		}

		// Write all chain data to ancients.
		td := bc.GetTd(first.Hash(), first.NumberU64())
		writeSize, err := rawdb.WriteAncientBlocks(bc.db, blockChain, receiptChain, td)
		size += writeSize
		if err != nil {
			log.Error("Error importing chain data to ancients", "err", err)
			return 0, err
		}

		// Write tx indices if any condition is satisfied:
		// * If user requires to reserve all tx indices(txlookuplimit=0)
		// * If all ancient tx indices are required to be reserved(txlookuplimit is even higher than ancientlimit)
		// * If block number is large enough to be regarded as a recent block
		// It means blocks below the ancientLimit-txlookupLimit won't be indexed.
		//
		// But if the `TxIndexTail` is not nil, e.g. Geth is initialized with
		// an external ancient database, during the setup, blockchain will start
		// a background routine to re-indexed all indices in [ancients - txlookupLimit, ancients)
		// range. In this case, all tx indices of newly imported blocks should be
		// generated.
		var batch = bc.db.NewBatch()
		for i, block := range blockChain {
			if bc.txLookupLimit == 0 || ancientLimit <= bc.txLookupLimit || block.NumberU64() >= ancientLimit-bc.txLookupLimit {
				rawdb.WriteTxLookupEntriesByBlock(batch, block)
			} else if rawdb.ReadTxIndexTail(bc.db) != nil {
				rawdb.WriteTxLookupEntriesByBlock(batch, block)
			}
			stats.processed++

			if batch.ValueSize() > ethdb.IdealBatchSize || i == len(blockChain)-1 {
				size += int64(batch.ValueSize())
				if err = batch.Write(); err != nil {
					snapBlock := bc.CurrentSnapBlock().Number.Uint64()
					if _, err := bc.db.TruncateHead(snapBlock + 1); err != nil {
						log.Error("Can't truncate ancient store after failed insert", "err", err)
					}
					return 0, err
				}
				batch.Reset()
			}
		}

		// Sync the ancient store explicitly to ensure all data has been flushed to disk.
		if err := bc.db.Sync(); err != nil {
			return 0, err
		}
		// Update the current snap block because all block data is now present in DB.
		previousSnapBlock := bc.CurrentSnapBlock().Number.Uint64()
		if !updateHead(blockChain[len(blockChain)-1]) {
			// We end up here if the header chain has reorg'ed, and the blocks/receipts
			// don't match the canonical chain.
			if _, err := bc.db.TruncateHead(previousSnapBlock + 1); err != nil {
				log.Error("Can't truncate ancient store after failed insert", "err", err)
			}
			return 0, errSideChainReceipts
		}
>>>>>>> bed84606

	// The parent of [block] must be the last accepted block.
	if bc.lastAccepted.Hash() != block.ParentHash() {
		return fmt.Errorf(
			"expected accepted block to have parent %s:%d but got %s:%d",
			bc.lastAccepted.Hash().Hex(),
			bc.lastAccepted.NumberU64(),
			block.ParentHash().Hex(),
			block.NumberU64()-1,
		)
	}

	// If the canonical hash at the block height does not match the block we are
	// accepting, we need to trigger a reorg.
	canonical := bc.GetCanonicalHash(block.NumberU64())
	if canonical != block.Hash() {
		log.Debug("Accepting block in non-canonical chain", "number", block.Number(), "hash", block.Hash())
		if err := bc.setPreference(block); err != nil {
			return fmt.Errorf("could not set new preferred block %d:%s as preferred: %w", block.Number(), block.Hash(), err)
		}
	}

	// Enqueue block in the acceptor
	bc.lastAccepted = block
	bc.addAcceptorQueue(block)
	acceptedBlockGasUsedCounter.Inc(int64(block.GasUsed()))
	acceptedTxsCounter.Inc(int64(len(block.Transactions())))
	if baseFee := block.BaseFee(); baseFee != nil {
		lastAcceptedBlockBaseFeeGauge.Update(baseFee.Int64())
	}
	total, err := TotalFees(block, bc.GetReceiptsByHash(block.Hash()))
	if err != nil {
		log.Error(fmt.Sprintf("TotalFees error: %s", err))
	} else {
		blockTotalFeesGauge.Update(total.Int64())
	}
	return nil
}

// TotalFees computes total consumed fees in wei. Block transactions and receipts have to have the same order.
func TotalFees(block *types.Block, receipts []*types.Receipt) (*big.Int, error) {
	baseFee := block.BaseFee()
	feesWei := new(big.Int)
	if len(block.Transactions()) != len(receipts) {
		return nil, errors.New("mismatch between total number of transactions and receipts")
	}
	for i, tx := range block.Transactions() {
		var minerFee *big.Int
		if baseFee == nil {
			// legacy block, no baseFee
			minerFee = tx.GasPrice()
		} else {
			minerFee = new(big.Int).Add(baseFee, tx.EffectiveGasTipValue(baseFee))
		}
		feesWei.Add(feesWei, new(big.Int).Mul(new(big.Int).SetUint64(receipts[i].GasUsed), minerFee))
	}
	return feesWei, nil
}

// TotalFees computes total consumed fees in ether. Block transactions and receipts have to have the same order.
func TotalFeesFloat(block *types.Block, receipts []*types.Receipt) (*big.Float, error) {
	total, err := TotalFees(block, receipts)
	if err != nil {
		return nil, err
	}
	return new(big.Float).Quo(new(big.Float).SetInt(total), new(big.Float).SetInt(big.NewInt(params.Ether))), nil
}

func (bc *BlockChain) Reject(block *types.Block) error {
	bc.chainmu.Lock()
	defer bc.chainmu.Unlock()

	// Reject Trie
	if err := bc.stateManager.RejectTrie(block); err != nil {
		return fmt.Errorf("unable to reject trie: %w", err)
	}

	if bc.snaps != nil {
		if err := bc.snaps.Discard(block.Hash()); err != nil {
			log.Error("unable to discard snap from rejected block", "block", block.Hash(), "number", block.NumberU64(), "root", block.Root())
		}
	}

	// Remove the block since its data is no longer needed
	batch := bc.db.NewBatch()
	rawdb.DeleteBlock(batch, block.Hash(), block.NumberU64())
	if err := batch.Write(); err != nil {
		return fmt.Errorf("failed to write delete block batch: %w", err)
	}

	return nil
}

// writeKnownBlock updates the head block flag with a known block
// and introduces chain reorg if necessary.
func (bc *BlockChain) writeKnownBlock(block *types.Block) error {
	current := bc.CurrentBlock()
	if block.ParentHash() != current.Hash() {
		if err := bc.reorg(current, block); err != nil {
			return err
		}
	}
	bc.writeHeadBlock(block)
	return nil
}

// writeCanonicalBlockWithLogs writes the new head [block] and emits events
// for the new head block.
func (bc *BlockChain) writeCanonicalBlockWithLogs(block *types.Block, logs []*types.Log) {
	bc.writeHeadBlock(block)
	bc.chainFeed.Send(ChainEvent{Block: block, Hash: block.Hash(), Logs: logs})
	if len(logs) > 0 {
		bc.logsFeed.Send(logs)
	}
	bc.chainHeadFeed.Send(ChainHeadEvent{Block: block})
}

// newTip returns a boolean indicating if the block should be appended to
// the canonical chain.
func (bc *BlockChain) newTip(block *types.Block) bool {
	return block.ParentHash() == bc.CurrentBlock().Hash()
}

// writeBlockAndSetHead persists the block and associated state to the database
// and optimistically updates the canonical chain if [block] extends the current
// canonical chain.
// writeBlockAndSetHead expects to be the last verification step during InsertBlock
// since it creates a reference that will only be cleaned up by Accept/Reject.
func (bc *BlockChain) writeBlockAndSetHead(block *types.Block, receipts []*types.Receipt, logs []*types.Log, state *state.StateDB) error {
	if err := bc.writeBlockWithState(block, receipts, state); err != nil {
		return err
	}

	// If [block] represents a new tip of the canonical chain, we optimistically add it before
	// setPreference is called. Otherwise, we consider it a side chain block.
	if bc.newTip(block) {
		bc.writeCanonicalBlockWithLogs(block, logs)
	} else {
		bc.chainSideFeed.Send(ChainSideEvent{Block: block})
	}

	return nil
}

// writeBlockWithState writes the block and all associated state to the database,
// but it expects the chain mutex to be held.
func (bc *BlockChain) writeBlockWithState(block *types.Block, receipts []*types.Receipt, state *state.StateDB) error {
	// Irrelevant of the canonical status, write the block itself to the database.
	//
	// Note all the components of block(hash->number map, header, body, receipts)
	// should be written atomically. BlockBatch is used for containing all components.
	blockBatch := bc.db.NewBatch()
	rawdb.WriteBlock(blockBatch, block)
	rawdb.WriteReceipts(blockBatch, block.Hash(), block.NumberU64(), receipts)
	rawdb.WritePreimages(blockBatch, state.Preimages())
	if err := blockBatch.Write(); err != nil {
		log.Crit("Failed to write block into disk", "err", err)
	}

	// Commit all cached state changes into underlying memory database.
<<<<<<< HEAD
	// If snapshots are enabled, call CommitWithSnaps to explicitly create a snapshot
	// diff layer for the block.
	var err error
	if bc.snaps == nil {
		_, err = state.Commit(bc.chainConfig.IsEIP158(block.Number()), true)
	} else {
		_, err = state.CommitWithSnap(bc.chainConfig.IsEIP158(block.Number()), bc.snaps, block.Hash(), block.ParentHash(), true)
	}
=======
	root, err := state.Commit(block.NumberU64(), bc.chainConfig.IsEIP158(block.Number()))
>>>>>>> bed84606
	if err != nil {
		return err
	}

	// Note: if InsertTrie must be the last step in verification that can return an error.
	// This allows [stateManager] to assume that if it inserts a trie without returning an
	// error then the block has passed verification and either AcceptTrie/RejectTrie will
	// eventually be called on [root] unless a fatal error occurs. It does not assume that
	// the node will not shutdown before either AcceptTrie/RejectTrie is called.
	if err := bc.stateManager.InsertTrie(block); err != nil {
		if bc.snaps != nil {
			discardErr := bc.snaps.Discard(block.Hash())
			if discardErr != nil {
				log.Debug("failed to discard snapshot after being unable to insert block trie", "block", block.Hash(), "root", block.Root())
			}
		}
		return err
	}
	return nil
}

// InsertChain attempts to insert the given batch of blocks in to the canonical
// chain or, otherwise, create a fork. If an error is returned it will return
// the index number of the failing block as well an error describing what went
// wrong.
//
// After insertion is done, all accumulated events will be fired.
func (bc *BlockChain) InsertChain(chain types.Blocks) (int, error) {
	// Sanity check that we have something meaningful to import
	if len(chain) == 0 {
		return 0, nil
	}

	bc.blockProcFeed.Send(true)
	defer bc.blockProcFeed.Send(false)

	// Do a sanity check that the provided chain is actually ordered and linked.
	for i := 1; i < len(chain); i++ {
		block, prev := chain[i], chain[i-1]
		if block.NumberU64() != prev.NumberU64()+1 || block.ParentHash() != prev.Hash() {
			log.Error("Non contiguous block insert",
				"number", block.Number(),
				"hash", block.Hash(),
				"parent", block.ParentHash(),
				"prevnumber", prev.Number(),
				"prevhash", prev.Hash(),
			)
			return 0, fmt.Errorf("non contiguous insert: item %d is #%d [%x…], item %d is #%d [%x…] (parent [%x…])", i-1, prev.NumberU64(),
				prev.Hash().Bytes()[:4], i, block.NumberU64(), block.Hash().Bytes()[:4], block.ParentHash().Bytes()[:4])
		}
	}
	// Pre-checks passed, start the full block imports
	bc.chainmu.Lock()
	defer bc.chainmu.Unlock()
	for n, block := range chain {
		if err := bc.insertBlock(block, true); err != nil {
			return n, err
		}
	}

	return len(chain), nil
}

func (bc *BlockChain) InsertBlock(block *types.Block) error {
	return bc.InsertBlockManual(block, true)
}

func (bc *BlockChain) InsertBlockManual(block *types.Block, writes bool) error {
	bc.blockProcFeed.Send(true)
	defer bc.blockProcFeed.Send(false)

<<<<<<< HEAD
	bc.chainmu.Lock()
	err := bc.insertBlock(block, writes)
	bc.chainmu.Unlock()
=======
	var (
		stats     = insertStats{startTime: mclock.Now()}
		lastCanon *types.Block
	)
	// Fire a single chain head event if we've progressed the chain
	defer func() {
		if lastCanon != nil && bc.CurrentBlock().Hash() == lastCanon.Hash() {
			bc.chainHeadFeed.Send(ChainHeadEvent{lastCanon})
		}
	}()
	// Start the parallel header verifier
	headers := make([]*types.Header, len(chain))
	for i, block := range chain {
		headers[i] = block.Header()
	}
	abort, results := bc.engine.VerifyHeaders(bc, headers)
	defer close(abort)

	// Peek the error for the first block to decide the directing import logic
	it := newInsertIterator(chain, results, bc.validator)
	block, err := it.next()

	// Left-trim all the known blocks that don't need to build snapshot
	if bc.skipBlock(err, it) {
		// First block (and state) is known
		//   1. We did a roll-back, and should now do a re-import
		//   2. The block is stored as a sidechain, and is lying about it's stateroot, and passes a stateroot
		//      from the canonical chain, which has not been verified.
		// Skip all known blocks that are behind us.
		var (
			reorg   bool
			current = bc.CurrentBlock()
		)
		for block != nil && bc.skipBlock(err, it) {
			reorg, err = bc.forker.ReorgNeeded(current, block.Header())
			if err != nil {
				return it.index, err
			}
			if reorg {
				// Switch to import mode if the forker says the reorg is necessary
				// and also the block is not on the canonical chain.
				// In eth2 the forker always returns true for reorg decision (blindly trusting
				// the external consensus engine), but in order to prevent the unnecessary
				// reorgs when importing known blocks, the special case is handled here.
				if block.NumberU64() > current.Number.Uint64() || bc.GetCanonicalHash(block.NumberU64()) != block.Hash() {
					break
				}
			}
			log.Debug("Ignoring already known block", "number", block.Number(), "hash", block.Hash())
			stats.ignored++

			block, err = it.next()
		}
		// The remaining blocks are still known blocks, the only scenario here is:
		// During the snap sync, the pivot point is already submitted but rollback
		// happens. Then node resets the head full block to a lower height via `rollback`
		// and leaves a few known blocks in the database.
		//
		// When node runs a snap sync again, it can re-import a batch of known blocks via
		// `insertChain` while a part of them have higher total difficulty than current
		// head full block(new pivot point).
		for block != nil && bc.skipBlock(err, it) {
			log.Debug("Writing previously known block", "number", block.Number(), "hash", block.Hash())
			if err := bc.writeKnownBlock(block); err != nil {
				return it.index, err
			}
			lastCanon = block
>>>>>>> bed84606

	return err
}

func (bc *BlockChain) insertBlock(block *types.Block, writes bool) error {
	start := time.Now()
	bc.senderCacher.Recover(types.MakeSigner(bc.chainConfig, block.Number(), block.Time()), block.Transactions())

	substart := time.Now()
	err := bc.engine.VerifyHeader(bc, block.Header())
	if err == nil {
		err = bc.validator.ValidateBody(block)
	}

	switch {
	case errors.Is(err, ErrKnownBlock):
		// even if the block is already known, we still need to generate the
		// snapshot layer and add a reference to the triedb, so we re-execute
		// the block. Note that insertBlock should only be called on a block
		// once if it returns nil
		if bc.newTip(block) {
			log.Debug("Setting head to be known block", "number", block.Number(), "hash", block.Hash())
		} else {
			log.Debug("Reprocessing already known block", "number", block.Number(), "hash", block.Hash())
		}

	// If an ancestor has been pruned, then this block cannot be acceptable.
	case errors.Is(err, consensus.ErrPrunedAncestor):
		return errors.New("side chain insertion is not supported")

	// Future blocks are not supported, but should not be reported, so we return an error
	// early here
	case errors.Is(err, consensus.ErrFutureBlock):
		return errFutureBlockUnsupported

	// Some other error occurred, abort
	case err != nil:
		bc.reportBlock(block, nil, err)
		return err
	}
	blockContentValidationTimer.Inc(time.Since(substart).Milliseconds())

	// No validation errors for the block
	var activeState *state.StateDB
	defer func() {
		// The chain importer is starting and stopping trie prefetchers. If a bad
		// block or other error is hit however, an early return may not properly
		// terminate the background threads. This defer ensures that we clean up
		// and dangling prefetcher, without defering each and holding on live refs.
		if activeState != nil {
			activeState.StopPrefetcher()
		}
	}()

	// Retrieve the parent block to determine which root to build state on
	substart = time.Now()
	parent := bc.GetHeader(block.ParentHash(), block.NumberU64()-1)

	// Instantiate the statedb to use for processing transactions
	//
	// NOTE: Flattening a snapshot during block execution requires fetching state
	// entries directly from the trie (much slower).
	bc.flattenLock.Lock()
	defer bc.flattenLock.Unlock()
	statedb, err := state.New(parent.Root, bc.stateCache, bc.snaps)
	if err != nil {
		return err
	}
	blockStateInitTimer.Inc(time.Since(substart).Milliseconds())

	// Enable prefetching to pull in trie node paths while processing transactions
	statedb.StartPrefetcher("chain", bc.cacheConfig.TriePrefetcherParallelism)
	activeState = statedb

	// Process block using the parent state as reference point
	pstart := time.Now()
	receipts, logs, usedGas, err := bc.processor.Process(block, parent, statedb, bc.vmConfig)
	if serr := statedb.Error(); serr != nil {
		log.Error("statedb error encountered", "err", serr, "number", block.Number(), "hash", block.Hash())
	}
	if err != nil {
		bc.reportBlock(block, receipts, err)
		return err
	}
	ptime := time.Since(pstart)

	// Validate the state using the default validator
	vstart := time.Now()
	if err := bc.validator.ValidateState(block, statedb, receipts, usedGas); err != nil {
		bc.reportBlock(block, receipts, err)
		return err
	}
	vtime := time.Since(vstart)

	// Update the metrics touched during block processing and validation
	accountReadTimer.Inc(statedb.AccountReads.Milliseconds())                  // Account reads are complete(in processing)
	storageReadTimer.Inc(statedb.StorageReads.Milliseconds())                  // Storage reads are complete(in processing)
	snapshotAccountReadTimer.Inc(statedb.SnapshotAccountReads.Milliseconds())  // Account reads are complete(in processing)
	snapshotStorageReadTimer.Inc(statedb.SnapshotStorageReads.Milliseconds())  // Storage reads are complete(in processing)
	accountUpdateTimer.Inc(statedb.AccountUpdates.Milliseconds())              // Account updates are complete(in validation)
	storageUpdateTimer.Inc(statedb.StorageUpdates.Milliseconds())              // Storage updates are complete(in validation)
	accountHashTimer.Inc(statedb.AccountHashes.Milliseconds())                 // Account hashes are complete(in validation)
	storageHashTimer.Inc(statedb.StorageHashes.Milliseconds())                 // Storage hashes are complete(in validation)
	triehash := statedb.AccountHashes + statedb.StorageHashes                  // The time spent on tries hashing
	trieUpdate := statedb.AccountUpdates + statedb.StorageUpdates              // The time spent on tries update
	trieRead := statedb.SnapshotAccountReads + statedb.AccountReads            // The time spent on account read
	trieRead += statedb.SnapshotStorageReads + statedb.StorageReads            // The time spent on storage read
	blockExecutionTimer.Inc((ptime - trieRead).Milliseconds())                 // The time spent on EVM processing
	blockValidationTimer.Inc((vtime - (triehash + trieUpdate)).Milliseconds()) // The time spent on block validation
	blockTrieOpsTimer.Inc((triehash + trieUpdate + trieRead).Milliseconds())   // The time spent on trie operations

	// If [writes] are disabled, skip [writeBlockWithState] so that we do not write the block
	// or the state trie to disk.
	// Note: in pruning mode, this prevents us from generating a reference to the state root.
	if !writes {
		return nil
	}

	// Write the block to the chain and get the status.
	// writeBlockWithState (called within writeBlockAndSethead) creates a reference that
	// will be cleaned up in Accept/Reject so we need to ensure an error cannot occur
	// later in verification, since that would cause the referenced root to never be dereferenced.
	wstart := time.Now()
	if err := bc.writeBlockAndSetHead(block, receipts, logs, statedb); err != nil {
		return err
	}
	// Update the metrics touched during block commit
	accountCommitTimer.Inc(statedb.AccountCommits.Milliseconds())   // Account commits are complete, we can mark them
	storageCommitTimer.Inc(statedb.StorageCommits.Milliseconds())   // Storage commits are complete, we can mark them
	snapshotCommitTimer.Inc(statedb.SnapshotCommits.Milliseconds()) // Snapshot commits are complete, we can mark them
	triedbCommitTimer.Inc(statedb.TrieDBCommits.Milliseconds())     // Trie database commits are complete, we can mark them
	blockWriteTimer.Inc((time.Since(wstart) - statedb.AccountCommits - statedb.StorageCommits - statedb.SnapshotCommits - statedb.TrieDBCommits).Milliseconds())
	blockInsertTimer.Inc(time.Since(start).Milliseconds())

	log.Debug("Inserted new block", "number", block.Number(), "hash", block.Hash(),
		"parentHash", block.ParentHash(),
		"uncles", len(block.Uncles()), "txs", len(block.Transactions()), "gas", block.GasUsed(),
		"elapsed", common.PrettyDuration(time.Since(start)),
		"root", block.Root(), "baseFeePerGas", block.BaseFee(), "blockGasCost", block.BlockGasCost(),
	)

	processedBlockGasUsedCounter.Inc(int64(block.GasUsed()))
	processedTxsCounter.Inc(int64(block.Transactions().Len()))
	processedLogsCounter.Inc(int64(len(logs)))
	blockInsertCount.Inc(1)
	return nil
}

<<<<<<< HEAD
// collectUnflattenedLogs collects the logs that were generated or removed during
// the processing of a block.
func (bc *BlockChain) collectUnflattenedLogs(b *types.Block, removed bool) [][]*types.Log {
	receipts := rawdb.ReadRawReceipts(bc.db, b.Hash(), b.NumberU64())
	receipts.DeriveFields(bc.chainConfig, b.Hash(), b.NumberU64(), b.Time(), b.BaseFee(), b.Transactions())

	// Note: gross but this needs to be initialized here because returning nil will be treated specially as an incorrect
	// error case downstream.
	logs := make([][]*types.Log, len(receipts))
	for i, receipt := range receipts {
		receiptLogs := make([]*types.Log, len(receipt.Logs))
		for i, log := range receipt.Logs {
			l := *log
=======
// collectLogs collects the logs that were generated or removed during
// the processing of a block. These logs are later announced as deleted or reborn.
func (bc *BlockChain) collectLogs(b *types.Block, removed bool) []*types.Log {
	var blobGasPrice *big.Int
	excessBlobGas := b.ExcessBlobGas()
	if excessBlobGas != nil {
		blobGasPrice = eip4844.CalcBlobFee(*excessBlobGas)
	}
	receipts := rawdb.ReadRawReceipts(bc.db, b.Hash(), b.NumberU64())
	if err := receipts.DeriveFields(bc.chainConfig, b.Hash(), b.NumberU64(), b.Time(), b.BaseFee(), blobGasPrice, b.Transactions()); err != nil {
		log.Error("Failed to derive block receipts fields", "hash", b.Hash(), "number", b.NumberU64(), "err", err)
	}
	var logs []*types.Log
	for _, receipt := range receipts {
		for _, log := range receipt.Logs {
>>>>>>> bed84606
			if removed {
				log.Removed = true
			}
<<<<<<< HEAD
			receiptLogs[i] = &l
=======
			logs = append(logs, log)
>>>>>>> bed84606
		}
		logs[i] = receiptLogs
	}
	return logs
}

// collectLogs collects the logs that were generated or removed during
// the processing of a block. These logs are later announced as deleted or reborn.
func (bc *BlockChain) collectLogs(b *types.Block, removed bool) []*types.Log {
	unflattenedLogs := bc.collectUnflattenedLogs(b, removed)
	return types.FlattenLogs(unflattenedLogs)
}

// reorg takes two blocks, an old chain and a new chain and will reconstruct the
// blocks and inserts them to be part of the new canonical chain and accumulates
// potential missing transactions and post an event about them.
func (bc *BlockChain) reorg(oldHead *types.Header, newHead *types.Block) error {
	var (
		newChain    types.Blocks
		oldChain    types.Blocks
		commonBlock *types.Block
	)
	oldBlock := bc.GetBlock(oldHead.Hash(), oldHead.Number.Uint64())
	if oldBlock == nil {
		return errors.New("current head block missing")
	}
	newBlock := newHead

	// Reduce the longer chain to the same number as the shorter one
	if oldBlock.NumberU64() > newBlock.NumberU64() {
		// Old chain is longer, gather all transactions and logs as deleted ones
		for ; oldBlock != nil && oldBlock.NumberU64() != newBlock.NumberU64(); oldBlock = bc.GetBlock(oldBlock.ParentHash(), oldBlock.NumberU64()-1) {
			oldChain = append(oldChain, oldBlock)
		}
	} else {
		// New chain is longer, stash all blocks away for subsequent insertion
		for ; newBlock != nil && newBlock.NumberU64() != oldBlock.NumberU64(); newBlock = bc.GetBlock(newBlock.ParentHash(), newBlock.NumberU64()-1) {
			newChain = append(newChain, newBlock)
		}
	}
	if oldBlock == nil {
		return errInvalidOldChain
	}
	if newBlock == nil {
		return errInvalidNewChain
	}
	// Both sides of the reorg are at the same number, reduce both until the common
	// ancestor is found
	for {
		// If the common ancestor was found, bail out
		if oldBlock.Hash() == newBlock.Hash() {
			commonBlock = oldBlock
			break
		}
		// Remove an old block as well as stash away a new block
		oldChain = append(oldChain, oldBlock)
		newChain = append(newChain, newBlock)

		// Step back with both chains
		oldBlock = bc.GetBlock(oldBlock.ParentHash(), oldBlock.NumberU64()-1)
		if oldBlock == nil {
			return errInvalidOldChain
		}
		newBlock = bc.GetBlock(newBlock.ParentHash(), newBlock.NumberU64()-1)
		if newBlock == nil {
			return errInvalidNewChain
		}
	}

	// If the commonBlock is less than the last accepted height, we return an error
	// because performing a reorg would mean removing an accepted block from the
	// canonical chain.
	if commonBlock.NumberU64() < bc.lastAccepted.NumberU64() {
		return fmt.Errorf("cannot orphan finalized block at height: %d to common block at height: %d", bc.lastAccepted.NumberU64(), commonBlock.NumberU64())
	}

	// Ensure the user sees large reorgs
	if len(oldChain) > 0 && len(newChain) > 0 {
		logFn := log.Info
		msg := "Resetting chain preference"
		if len(oldChain) > 63 {
			msg = "Large chain preference change detected"
			logFn = log.Warn
		}
		logFn(msg, "number", commonBlock.Number(), "hash", commonBlock.Hash(),
			"drop", len(oldChain), "dropfrom", oldChain[0].Hash(), "add", len(newChain), "addfrom", newChain[0].Hash())
	} else {
		log.Debug("Preference change (rewind to ancestor) occurred", "oldnum", oldHead.Number, "oldhash", oldHead.Hash(), "newnum", newHead.Number(), "newhash", newHead.Hash())
	}
	// Insert the new chain(except the head block(reverse order)),
	// taking care of the proper incremental order.
	for i := len(newChain) - 1; i >= 1; i-- {
		// Insert the block in the canonical way, re-writing history
		bc.writeHeadBlock(newChain[i])
	}

	// Delete any canonical number assignments above the new head
	indexesBatch := bc.db.NewBatch()

	// Use the height of [newHead] to determine which canonical hashes to remove
	// in case the new chain is shorter than the old chain, in which case
	// there may be hashes set on the canonical chain that were invalidated
	// but not yet overwritten by the re-org.
	for i := newHead.NumberU64() + 1; ; i++ {
		hash := rawdb.ReadCanonicalHash(bc.db, i)
		if hash == (common.Hash{}) {
			break
		}
		rawdb.DeleteCanonicalHash(indexesBatch, i)
	}
	if err := indexesBatch.Write(); err != nil {
		log.Crit("Failed to delete useless indexes", "err", err)
	}

	// Send out events for logs from the old canon chain, and 'reborn'
	// logs from the new canon chain. The number of logs can be very
	// high, so the events are sent in batches of size around 512.

	// Deleted logs + blocks:
	var deletedLogs []*types.Log
	for i := len(oldChain) - 1; i >= 0; i-- {
		// Also send event for blocks removed from the canon chain.
		bc.chainSideFeed.Send(ChainSideEvent{Block: oldChain[i]})

		// Collect deleted logs for notification
		if logs := bc.collectLogs(oldChain[i], true); len(logs) > 0 {
			deletedLogs = append(deletedLogs, logs...)
		}
		if len(deletedLogs) > 512 {
			bc.rmLogsFeed.Send(RemovedLogsEvent{deletedLogs})
			deletedLogs = nil
		}
	}
	if len(deletedLogs) > 0 {
		bc.rmLogsFeed.Send(RemovedLogsEvent{deletedLogs})
	}

	// New logs:
	var rebirthLogs []*types.Log
	for i := len(newChain) - 1; i >= 1; i-- {
		if logs := bc.collectLogs(newChain[i], false); len(logs) > 0 {
			rebirthLogs = append(rebirthLogs, logs...)
		}
		if len(rebirthLogs) > 512 {
			bc.logsFeed.Send(rebirthLogs)
			rebirthLogs = nil
		}
	}
	if len(rebirthLogs) > 0 {
		bc.logsFeed.Send(rebirthLogs)
	}
	return nil
}

type badBlock struct {
	block  *types.Block
	reason *BadBlockReason
}

type BadBlockReason struct {
	ChainConfig *params.ChainConfig `json:"chainConfig"`
	Receipts    types.Receipts      `json:"receipts"`
	Number      uint64              `json:"number"`
	Hash        common.Hash         `json:"hash"`
	Error       string              `json:"error"`
}

func (b *BadBlockReason) String() string {
	var receiptString string
	for i, receipt := range b.Receipts {
		receiptString += fmt.Sprintf("\n  %d: cumulative: %v gas: %v contract: %v status: %v tx: %v logs: %v bloom: %x state: %x",
			i, receipt.CumulativeGasUsed, receipt.GasUsed, receipt.ContractAddress.Hex(),
			receipt.Status, receipt.TxHash.Hex(), receipt.Logs, receipt.Bloom, receipt.PostState)
	}
	version, vcs := version.Info()
	platform := fmt.Sprintf("%s %s %s %s", version, runtime.Version(), runtime.GOARCH, runtime.GOOS)
	if vcs != "" {
		vcs = fmt.Sprintf("\nVCS: %s", vcs)
	}
	return fmt.Sprintf(`
########## BAD BLOCK #########
Block: %v (%#x)
Error: %v
Platform: %v%v
Chain config: %#v
Receipts: %v
##############################
`, b.Number, b.Hash, b.Error, platform, vcs, b.ChainConfig, receiptString)
}

// BadBlocks returns a list of the last 'bad blocks' that the client has seen on the network and the BadBlockReason
// that caused each to be reported as a bad block.
// BadBlocks ensures that the length of the blocks and the BadBlockReason slice have the same length.
func (bc *BlockChain) BadBlocks() ([]*types.Block, []*BadBlockReason) {
	blocks := make([]*types.Block, 0, bc.badBlocks.Len())
	reasons := make([]*BadBlockReason, 0, bc.badBlocks.Len())
	for _, hash := range bc.badBlocks.Keys() {
		if badBlk, exist := bc.badBlocks.Peek(hash); exist {
			blocks = append(blocks, badBlk.block)
			reasons = append(reasons, badBlk.reason)
		}
	}
	return blocks, reasons
}

// addBadBlock adds a bad block to the bad-block LRU cache
func (bc *BlockChain) addBadBlock(block *types.Block, reason *BadBlockReason) {
	bc.badBlocks.Add(block.Hash(), &badBlock{
		block:  block,
		reason: reason,
	})
}

// reportBlock logs a bad block error.
func (bc *BlockChain) reportBlock(block *types.Block, receipts types.Receipts, err error) {
	reason := &BadBlockReason{
		ChainConfig: bc.chainConfig,
		Receipts:    receipts,
		Number:      block.NumberU64(),
		Hash:        block.Hash(),
		Error:       err.Error(),
	}

	badBlockCounter.Inc(1)
	bc.addBadBlock(block, reason)
	log.Debug(reason.String())
}

func (bc *BlockChain) RemoveRejectedBlocks(start, end uint64) error {
	batch := bc.db.NewBatch()

	for i := start; i < end; i++ {
		hashes := rawdb.ReadAllHashes(bc.db, i)
		canonicalBlock := bc.GetBlockByNumber((i))
		if canonicalBlock == nil {
			return fmt.Errorf("failed to retrieve block by number at height %d", i)
		}
		canonicalHash := canonicalBlock.Hash()
		for _, hash := range hashes {
			if hash == canonicalHash {
				continue
			}
			rawdb.DeleteBlock(batch, hash, i)
		}

		if err := batch.Write(); err != nil {
			return fmt.Errorf("failed to write delete rejected block batch at height %d", i)
		}
		batch.Reset()
	}

	return nil
}

// reprocessBlock reprocesses a previously accepted block. This is often used
// to regenerate previously pruned state tries.
func (bc *BlockChain) reprocessBlock(parent *types.Block, current *types.Block) (common.Hash, error) {
	// Retrieve the parent block and its state to execute block
	var (
		statedb    *state.StateDB
		err        error
		parentRoot = parent.Root()
	)
	// We don't simply use [NewWithSnapshot] here because it doesn't return an
	// error if [bc.snaps != nil] and [bc.snaps.Snapshot(parentRoot) == nil].
	if bc.snaps == nil {
		statedb, err = state.New(parentRoot, bc.stateCache, nil)
	} else {
		snap := bc.snaps.Snapshot(parentRoot)
		if snap == nil {
			return common.Hash{}, fmt.Errorf("failed to get snapshot for parent root: %s", parentRoot)
		}
		statedb, err = state.NewWithSnapshot(parentRoot, bc.stateCache, snap)
	}
	if err != nil {
		return common.Hash{}, fmt.Errorf("could not fetch state for (%s: %d): %v", parent.Hash().Hex(), parent.NumberU64(), err)
	}

	// Enable prefetching to pull in trie node paths while processing transactions
	statedb.StartPrefetcher("chain", bc.cacheConfig.TriePrefetcherParallelism)
	defer func() {
		statedb.StopPrefetcher()
	}()

	// Process previously stored block
	receipts, _, usedGas, err := bc.processor.Process(current, parent.Header(), statedb, vm.Config{})
	if err != nil {
		return common.Hash{}, fmt.Errorf("failed to re-process block (%s: %d): %v", current.Hash().Hex(), current.NumberU64(), err)
	}

	// Validate the state using the default validator
	if err := bc.validator.ValidateState(current, statedb, receipts, usedGas); err != nil {
		return common.Hash{}, fmt.Errorf("failed to validate state while re-processing block (%s: %d): %v", current.Hash().Hex(), current.NumberU64(), err)
	}
	log.Debug("Processed block", "block", current.Hash(), "number", current.NumberU64())

	// Commit all cached state changes into underlying memory database.
	// If snapshots are enabled, call CommitWithSnaps to explicitly create a snapshot
	// diff layer for the block.
	if bc.snaps == nil {
		return statedb.Commit(bc.chainConfig.IsEIP158(current.Number()), false)
	}
	return statedb.CommitWithSnap(bc.chainConfig.IsEIP158(current.Number()), bc.snaps, current.Hash(), current.ParentHash(), false)
}

// initSnapshot instantiates a Snapshot instance and adds it to [bc]
func (bc *BlockChain) initSnapshot(b *types.Header) {
	if bc.cacheConfig.SnapshotLimit <= 0 || bc.snaps != nil {
		return
	}

	// If we are starting from genesis, generate the original snapshot disk layer
	// up front, so we can use it while executing blocks in bootstrapping. This
	// also avoids a costly async generation process when reaching tip.
	//
	// Additionally, we should always repair a snapshot if starting at genesis
	// if [SnapshotLimit] > 0.
	asyncBuild := !bc.cacheConfig.SnapshotWait && b.Number.Uint64() > 0
	noBuild := bc.cacheConfig.SnapshotNoBuild && b.Number.Uint64() > 0
	log.Info("Initializing snapshots", "async", asyncBuild, "rebuild", !noBuild, "headHash", b.Hash(), "headRoot", b.Root)
	snapconfig := snapshot.Config{
		CacheSize:  bc.cacheConfig.SnapshotLimit,
		NoBuild:    noBuild,
		AsyncBuild: asyncBuild,
		SkipVerify: !bc.cacheConfig.SnapshotVerify,
	}
	var err error
	bc.snaps, err = snapshot.New(snapconfig, bc.db, bc.triedb, b.Hash(), b.Root)
	if err != nil {
		log.Error("failed to initialize snapshots", "headHash", b.Hash(), "headRoot", b.Root, "err", err, "async", asyncBuild)
	}
}

// reprocessState reprocesses the state up to [block], iterating through its ancestors until
// it reaches a block with a state committed to the database. reprocessState does not use
// snapshots since the disk layer for snapshots will most likely be above the last committed
// state that reprocessing will start from.
func (bc *BlockChain) reprocessState(current *types.Block, reexec uint64) error {
	origin := current.NumberU64()
	acceptorTip, err := rawdb.ReadAcceptorTip(bc.db)
	if err != nil {
		return fmt.Errorf("%w: unable to get Acceptor tip", err)
	}
	log.Info("Loaded Acceptor tip", "hash", acceptorTip)

	// The acceptor tip is up to date either if it matches the current hash, or it has not been
	// initialized (i.e., this node has not accepted any blocks asynchronously).
	acceptorTipUpToDate := acceptorTip == (common.Hash{}) || acceptorTip == current.Hash()

	// If the state is already available and the acceptor tip is up to date, skip re-processing.
	if bc.HasState(current.Root()) && acceptorTipUpToDate {
		log.Info("Skipping state reprocessing", "root", current.Root())
		return nil
	}

	// If the acceptorTip is a non-empty hash, jump re-processing back to the acceptor tip to ensure that
	// we re-process at a minimum from the last processed accepted block.
	// Note: we do not have a guarantee that the last trie on disk will be at a height <= acceptorTip.
	// Since we need to re-process from at least the acceptorTip to ensure indices are updated correctly
	// we must start searching for the block to start re-processing at the acceptorTip.
	// This may occur if we are running in archive mode where every block's trie is committed on insertion
	// or during an unclean shutdown.
	if acceptorTip != (common.Hash{}) {
		current = bc.GetBlockByHash(acceptorTip)
		if current == nil {
			return fmt.Errorf("failed to get block for acceptor tip %s", acceptorTip)
		}
	}

	for i := 0; i < int(reexec); i++ {
		// TODO: handle canceled context

		if current.NumberU64() == 0 {
			return errors.New("genesis state is missing")
		}
		parent := bc.GetBlock(current.ParentHash(), current.NumberU64()-1)
		if parent == nil {
			return fmt.Errorf("missing block %s:%d", current.ParentHash().Hex(), current.NumberU64()-1)
		}
		current = parent
		_, err = bc.stateCache.OpenTrie(current.Root())
		if err == nil {
			break
		}
	}
	if err != nil {
		switch err.(type) {
		case *trie.MissingNodeError:
			return fmt.Errorf("required historical state unavailable (reexec=%d)", reexec)
		default:
			return err
		}
	}

	// State was available at historical point, regenerate
	var (
		start        = time.Now()
		logged       time.Time
		previousRoot common.Hash
		triedb       = bc.triedb
		writeIndices bool
	)
	// Note: we add 1 since in each iteration, we attempt to re-execute the next block.
	log.Info("Re-executing blocks to generate state for last accepted block", "from", current.NumberU64()+1, "to", origin)
	for current.NumberU64() < origin {
		// TODO: handle canceled context

		// Print progress logs if long enough time elapsed
		if time.Since(logged) > 8*time.Second {
			log.Info("Regenerating historical state", "block", current.NumberU64()+1, "target", origin, "remaining", origin-current.NumberU64(), "elapsed", time.Since(start))
			logged = time.Now()
		}

		// Retrieve the next block to regenerate and process it
		parent := current
		next := current.NumberU64() + 1
		if current = bc.GetBlockByNumber(next); current == nil {
			return fmt.Errorf("failed to retrieve block %d while re-generating state", next)
		}

		// Initialize snapshot if required (prevents full snapshot re-generation in
		// the case of unclean shutdown)
		if parent.Hash() == acceptorTip {
			log.Info("Recovering snapshot", "hash", parent.Hash(), "index", parent.NumberU64())
			// TODO: switch to checking the snapshot block hash markers here to ensure that when we re-process the block, we have the opportunity to apply
			// a snapshot diff layer that we may have been in the middle of committing during shutdown. This will prevent snapshot re-generation in the case
			// that the node stops mid-way through snapshot flattening (performed across multiple DB batches).
			// If snapshot initialization is delayed due to state sync, skip initializing snaps here
			if !bc.cacheConfig.SnapshotDelayInit {
				bc.initSnapshot(parent.Header())
			}
			writeIndices = true // Set [writeIndices] to true, so that the indices will be updated from the last accepted tip onwards.
		}

		// Reprocess next block using previously fetched data
		root, err := bc.reprocessBlock(parent, current)
		if err != nil {
			return err
		}

		// Flatten snapshot if initialized, holding a reference to the state root until the next block
		// is processed.
		if err := bc.flattenSnapshot(func() error {
			triedb.Reference(root, common.Hash{})
			if previousRoot != (common.Hash{}) {
				triedb.Dereference(previousRoot)
			}
			previousRoot = root
			return nil
		}, current.Hash()); err != nil {
			return err
		}

		// Write any unsaved indices to disk
		if writeIndices {
			if err := bc.writeBlockAcceptedIndices(current); err != nil {
				return fmt.Errorf("%w: failed to process accepted block indices", err)
			}
		}
	}

	nodes, imgs := triedb.Size()
	log.Info("Historical state regenerated", "block", current.NumberU64(), "elapsed", time.Since(start), "nodes", nodes, "preimages", imgs)
	if previousRoot != (common.Hash{}) {
		return triedb.Commit(previousRoot, true)
	}
	return nil
}

func (bc *BlockChain) protectTrieIndex() error {
	if !bc.cacheConfig.Pruning {
		return rawdb.WritePruningDisabled(bc.db)
	}
	pruningDisabled, err := rawdb.HasPruningDisabled(bc.db)
	if err != nil {
		return fmt.Errorf("failed to check if the chain has been run with pruning disabled: %w", err)
	}
	if !pruningDisabled {
		return nil
	}
	if !bc.cacheConfig.AllowMissingTries {
		return ErrRefuseToCorruptArchiver
	}
	return nil
}

// populateMissingTries iterates from [bc.cacheConfig.PopulateMissingTries] (defaults to 0)
// to [LastAcceptedBlock] and persists all tries to disk that are not already on disk. This is
// used to fill trie index gaps in an "archive" node without resyncing from scratch.
//
// NOTE: Assumes the genesis root and last accepted root are written to disk
func (bc *BlockChain) populateMissingTries() error {
	if bc.cacheConfig.PopulateMissingTries == nil {
		return nil
	}

	var (
		lastAccepted = bc.LastAcceptedBlock().NumberU64()
		startHeight  = *bc.cacheConfig.PopulateMissingTries
		startTime    = time.Now()
		logged       time.Time
		triedb       = bc.triedb
		missing      = 0
	)

	// Do not allow the config to specify a starting point above the last accepted block.
	if startHeight > lastAccepted {
		return fmt.Errorf("cannot populate missing tries from a starting point (%d) > last accepted block (%d)", startHeight, lastAccepted)
	}

	// If we are starting from the genesis, increment the start height by 1 so we don't attempt to re-process
	// the genesis block.
	if startHeight == 0 {
		startHeight += 1
	}
	parent := bc.GetBlockByNumber(startHeight - 1)
	if parent == nil {
		return fmt.Errorf("failed to fetch initial parent block for re-populate missing tries at height %d", startHeight-1)
	}

	it := newBlockChainIterator(bc, startHeight, bc.cacheConfig.PopulateMissingTriesParallelism)
	defer it.Stop()

	for i := startHeight; i < lastAccepted; i++ {
		// Print progress logs if long enough time elapsed
		if time.Since(logged) > 8*time.Second {
			log.Info("Populating missing tries", "missing", missing, "block", i, "remaining", lastAccepted-i, "elapsed", time.Since(startTime))
			logged = time.Now()
		}

		// TODO: handle canceled context
		current, hasState, err := it.Next(context.TODO())
		if err != nil {
			return fmt.Errorf("error while populating missing tries: %w", err)
		}

		if hasState {
			parent = current
			continue
		}

		root, err := bc.reprocessBlock(parent, current)
		if err != nil {
			return err
		}

		// Commit root to disk so that it can be accessed directly
		if err := triedb.Commit(root, false); err != nil {
			return err
		}
		parent = current
		log.Debug("Populated missing trie", "block", current.NumberU64(), "root", root)
		missing++
	}

	// Write marker to DB to indicate populate missing tries finished successfully.
	// Note: writing the marker here means that we do allow consecutive runs of re-populating
	// missing tries if it does not finish during the prior run.
	if err := rawdb.WritePopulateMissingTries(bc.db); err != nil {
		return fmt.Errorf("failed to write offline pruning success marker: %w", err)
	}

	nodes, imgs := triedb.Size()
	log.Info("All missing tries populated", "startHeight", startHeight, "lastAcceptedHeight", lastAccepted, "missing", missing, "elapsed", time.Since(startTime), "nodes", nodes, "preimages", imgs)
	return nil
}

// CleanBlockRootsAboveLastAccepted gathers the blocks that may have previously been in processing above the
// last accepted block and wipes their block roots from disk to mark their tries as inaccessible.
// This is used prior to pruning to ensure that all of the tries that may still be in processing are marked
// as inaccessible and mirrors the handling of middle roots in the geth offline pruning implementation.
// This is not strictly necessary, but maintains a soft assumption.
func (bc *BlockChain) CleanBlockRootsAboveLastAccepted() error {
	targetRoot := bc.LastAcceptedBlock().Root()

	// Clean up any block roots above the last accepted block before we start pruning.
	// Note: this takes the place of middleRoots in the geth implementation since we do not
	// track processing block roots via snapshot journals in the same way.
	processingRoots := bc.gatherBlockRootsAboveLastAccepted()
	// If there is a block above the last accepted block with an identical state root, we
	// explicitly remove it from the set to ensure we do not corrupt the last accepted trie.
	delete(processingRoots, targetRoot)
	for processingRoot := range processingRoots {
		// Delete the processing root from disk to mark the trie as inaccessible (no need to handle this in a batch).
		if err := bc.db.Delete(processingRoot[:]); err != nil {
			return fmt.Errorf("failed to remove processing root (%s) preparing for offline pruning: %w", processingRoot, err)
		}
	}

	return nil
}

// gatherBlockRootsAboveLastAccepted iterates forward from the last accepted block and returns a list of all block roots
// for any blocks that were inserted above the last accepted block.
// Given that we never insert a block into the chain unless all of its ancestors have been inserted, this should gather
// all of the block roots for blocks inserted above the last accepted block that may have been in processing at some point
// in the past and are therefore potentially still acceptable.
// Note: there is an edge case where the node dies while the consensus engine is rejecting a branch of blocks since the
// consensus engine will reject the lowest ancestor first. In this case, these blocks will not be considered acceptable in
// the future.
// Ex.
//
//	   A
//	 /   \
//	B     C
//	|
//	D
//	|
//	E
//	|
//	F
//
// The consensus engine accepts block C and proceeds to reject the other branch in order (B, D, E, F).
// If the consensus engine dies after rejecting block D, block D will be deleted, such that the forward iteration
// may not find any blocks at this height and will not reach the previously processing blocks E and F.
func (bc *BlockChain) gatherBlockRootsAboveLastAccepted() map[common.Hash]struct{} {
	blockRoots := make(map[common.Hash]struct{})
	for height := bc.lastAccepted.NumberU64() + 1; ; height++ {
		blockHashes := rawdb.ReadAllHashes(bc.db, height)
		// If there are no block hashes at [height], then there should be no further acceptable blocks
		// past this point.
		if len(blockHashes) == 0 {
			break
		}

		// Fetch the blocks and append their roots.
		for _, blockHash := range blockHashes {
			block := bc.GetBlockByHash(blockHash)
			if block == nil {
				continue
			}

			blockRoots[block.Root()] = struct{}{}
		}
	}

	return blockRoots
}

// ResetToStateSyncedBlock reinitializes the state of the blockchain
// to the trie represented by [block.Root()] after updating
// in-memory and on disk current block pointers to [block].
// Only should be called after state sync has completed.
func (bc *BlockChain) ResetToStateSyncedBlock(block *types.Block) error {
	bc.chainmu.Lock()
	defer bc.chainmu.Unlock()

	// Update head block and snapshot pointers on disk
	batch := bc.db.NewBatch()
	rawdb.WriteAcceptorTip(batch, block.Hash())
	rawdb.WriteHeadBlockHash(batch, block.Hash())
	rawdb.WriteHeadHeaderHash(batch, block.Hash())
	rawdb.WriteSnapshotBlockHash(batch, block.Hash())
	rawdb.WriteSnapshotRoot(batch, block.Root())
	if err := rawdb.WriteSyncPerformed(batch, block.NumberU64()); err != nil {
		return err
	}

	if err := batch.Write(); err != nil {
		return err
	}

	// Update all in-memory chain markers
	bc.lastAccepted = block
	bc.acceptorTip = block
	bc.currentBlock.Store(block.Header())
	bc.hc.SetCurrentHeader(block.Header())

	lastAcceptedHash := block.Hash()
	bc.stateCache = state.NewDatabaseWithNodeDB(bc.db, bc.triedb)

	if err := bc.loadLastState(lastAcceptedHash); err != nil {
		return err
	}
	// Create the state manager
	bc.stateManager = NewTrieWriter(bc.triedb, bc.cacheConfig)

	// Make sure the state associated with the block is available
	head := bc.CurrentBlock()
	if !bc.HasState(head.Root) {
		return fmt.Errorf("head state missing %d:%s", head.Number, head.Hash())
	}

	bc.initSnapshot(head)
	return nil
}

<<<<<<< HEAD
// CacheConfig returns a reference to [bc.cacheConfig]
//
// This is used by [miner] to set prefetch parallelism
// during block building.
func (bc *BlockChain) CacheConfig() *CacheConfig {
	return bc.cacheConfig
=======
// SetTrieFlushInterval configures how often in-memory tries are persisted to disk.
// The interval is in terms of block processing time, not wall clock.
// It is thread-safe and can be called repeatedly without side effects.
func (bc *BlockChain) SetTrieFlushInterval(interval time.Duration) {
	bc.flushInterval.Store(int64(interval))
}

// GetTrieFlushInterval gets the in-memroy tries flush interval
func (bc *BlockChain) GetTrieFlushInterval() time.Duration {
	return time.Duration(bc.flushInterval.Load())
>>>>>>> bed84606
}<|MERGE_RESOLUTION|>--- conflicted
+++ resolved
@@ -46,11 +46,9 @@
 	"github.com/ethereum/go-ethereum/metrics"
 	"github.com/ethereum/go-ethereum/params"
 	"github.com/ethereum/go-ethereum/trie"
-	"golang.org/x/exp/slices"
 )
 
 var (
-<<<<<<< HEAD
 	accountReadTimer         = metrics.NewRegisteredCounter("chain/account/reads", nil)
 	accountHashTimer         = metrics.NewRegisteredCounter("chain/account/hashes", nil)
 	accountUpdateTimer       = metrics.NewRegisteredCounter("chain/account/updates", nil)
@@ -94,46 +92,8 @@
 
 	errFutureBlockUnsupported  = errors.New("future block insertion not supported")
 	errCacheConfigNotSpecified = errors.New("must specify cache config")
-=======
-	headBlockGauge          = metrics.NewRegisteredGauge("chain/head/block", nil)
-	headHeaderGauge         = metrics.NewRegisteredGauge("chain/head/header", nil)
-	headFastBlockGauge      = metrics.NewRegisteredGauge("chain/head/receipt", nil)
-	headFinalizedBlockGauge = metrics.NewRegisteredGauge("chain/head/finalized", nil)
-	headSafeBlockGauge      = metrics.NewRegisteredGauge("chain/head/safe", nil)
-
-	accountReadTimer   = metrics.NewRegisteredTimer("chain/account/reads", nil)
-	accountHashTimer   = metrics.NewRegisteredTimer("chain/account/hashes", nil)
-	accountUpdateTimer = metrics.NewRegisteredTimer("chain/account/updates", nil)
-	accountCommitTimer = metrics.NewRegisteredTimer("chain/account/commits", nil)
-
-	storageReadTimer   = metrics.NewRegisteredTimer("chain/storage/reads", nil)
-	storageHashTimer   = metrics.NewRegisteredTimer("chain/storage/hashes", nil)
-	storageUpdateTimer = metrics.NewRegisteredTimer("chain/storage/updates", nil)
-	storageCommitTimer = metrics.NewRegisteredTimer("chain/storage/commits", nil)
-
-	snapshotAccountReadTimer = metrics.NewRegisteredTimer("chain/snapshot/account/reads", nil)
-	snapshotStorageReadTimer = metrics.NewRegisteredTimer("chain/snapshot/storage/reads", nil)
-	snapshotCommitTimer      = metrics.NewRegisteredTimer("chain/snapshot/commits", nil)
-
-	triedbCommitTimer = metrics.NewRegisteredTimer("chain/triedb/commits", nil)
-
-	blockInsertTimer     = metrics.NewRegisteredTimer("chain/inserts", nil)
-	blockValidationTimer = metrics.NewRegisteredTimer("chain/validation", nil)
-	blockExecutionTimer  = metrics.NewRegisteredTimer("chain/execution", nil)
-	blockWriteTimer      = metrics.NewRegisteredTimer("chain/write", nil)
-
-	blockReorgMeter     = metrics.NewRegisteredMeter("chain/reorg/executes", nil)
-	blockReorgAddMeter  = metrics.NewRegisteredMeter("chain/reorg/add", nil)
-	blockReorgDropMeter = metrics.NewRegisteredMeter("chain/reorg/drop", nil)
-
-	blockPrefetchExecuteTimer   = metrics.NewRegisteredTimer("chain/prefetch/executes", nil)
-	blockPrefetchInterruptMeter = metrics.NewRegisteredMeter("chain/prefetch/interrupts", nil)
-
-	errInsertionInterrupted = errors.New("insertion is interrupted")
-	errChainStopped         = errors.New("blockchain is stopped")
-	errInvalidOldChain      = errors.New("invalid old chain")
-	errInvalidNewChain      = errors.New("invalid new chain")
->>>>>>> bed84606
+	errInvalidOldChain         = errors.New("invalid old chain")
+	errInvalidNewChain         = errors.New("invalid new chain")
 )
 
 const (
@@ -196,7 +156,6 @@
 // CacheConfig contains the configuration values for the trie database
 // that's resident in a blockchain.
 type CacheConfig struct {
-<<<<<<< HEAD
 	TrieCleanLimit                  int           // Memory allowance (MB) to use for caching trie nodes in memory
 	TrieCleanJournal                string        // Disk journal for saving clean cache entries.
 	TrieCleanRejournal              time.Duration // Time interval to dump clean cache to disk periodically
@@ -216,15 +175,6 @@
 	AcceptedCacheSize               int           // Depth of accepted headers cache and accepted logs cache at the accepted tip
 	TxLookupLimit                   uint64        // Number of recent blocks for which to maintain transaction lookup indices
 	SkipTxIndexing                  bool          // Whether to skip transaction indexing
-=======
-	TrieCleanLimit      int           // Memory allowance (MB) to use for caching trie nodes in memory
-	TrieCleanNoPrefetch bool          // Whether to disable heuristic state prefetching for followup blocks
-	TrieDirtyLimit      int           // Memory limit (MB) at which to start flushing dirty trie nodes to disk
-	TrieDirtyDisabled   bool          // Whether to disable trie write caching and GC altogether (archive node)
-	TrieTimeLimit       time.Duration // Time limit after which to flush the current in-memory trie to disk
-	SnapshotLimit       int           // Memory allowance (MB) to use for caching snapshot entries in memory
-	Preimages           bool          // Whether to store preimage of trie key to the disk
->>>>>>> bed84606
 
 	SnapshotNoBuild bool // Whether the background generation is allowed
 	SnapshotWait    bool // Wait for snapshot construction on startup. TODO(karalabe): This is a dirty hack for testing, nuke it
@@ -357,15 +307,10 @@
 	}
 	// Open trie database with provided config
 	triedb := trie.NewDatabaseWithConfig(db, &trie.Config{
-<<<<<<< HEAD
 		Cache:       cacheConfig.TrieCleanLimit,
 		Journal:     cacheConfig.TrieCleanJournal,
 		Preimages:   cacheConfig.Preimages,
 		StatsPrefix: trieCleanCacheStatsNamespace,
-=======
-		Cache:     cacheConfig.TrieCleanLimit,
-		Preimages: cacheConfig.Preimages,
->>>>>>> bed84606
 	})
 	// Setup the genesis block, commit the provided genesis specification
 	// to database if the genesis block is not present yet, or load the
@@ -437,65 +382,7 @@
 	// Make sure the state associated with the block is available
 	head := bc.CurrentBlock()
 	if !bc.HasState(head.Root) {
-<<<<<<< HEAD
 		return nil, fmt.Errorf("head state missing %d:%s", head.Number, head.Hash())
-=======
-		// Head state is missing, before the state recovery, find out the
-		// disk layer point of snapshot(if it's enabled). Make sure the
-		// rewound point is lower than disk layer.
-		var diskRoot common.Hash
-		if bc.cacheConfig.SnapshotLimit > 0 {
-			diskRoot = rawdb.ReadSnapshotRoot(bc.db)
-		}
-		if diskRoot != (common.Hash{}) {
-			log.Warn("Head state missing, repairing", "number", head.Number, "hash", head.Hash(), "snaproot", diskRoot)
-
-			snapDisk, err := bc.setHeadBeyondRoot(head.Number.Uint64(), 0, diskRoot, true)
-			if err != nil {
-				return nil, err
-			}
-			// Chain rewound, persist old snapshot number to indicate recovery procedure
-			if snapDisk != 0 {
-				rawdb.WriteSnapshotRecoveryNumber(bc.db, snapDisk)
-			}
-		} else {
-			log.Warn("Head state missing, repairing", "number", head.Number, "hash", head.Hash())
-			if _, err := bc.setHeadBeyondRoot(head.Number.Uint64(), 0, common.Hash{}, true); err != nil {
-				return nil, err
-			}
-		}
-	}
-	// Ensure that a previous crash in SetHead doesn't leave extra ancients
-	if frozen, err := bc.db.Ancients(); err == nil && frozen > 0 {
-		var (
-			needRewind bool
-			low        uint64
-		)
-		// The head full block may be rolled back to a very low height due to
-		// blockchain repair. If the head full block is even lower than the ancient
-		// chain, truncate the ancient store.
-		fullBlock := bc.CurrentBlock()
-		if fullBlock != nil && fullBlock.Hash() != bc.genesisBlock.Hash() && fullBlock.Number.Uint64() < frozen-1 {
-			needRewind = true
-			low = fullBlock.Number.Uint64()
-		}
-		// In snap sync, it may happen that ancient data has been written to the
-		// ancient store, but the LastFastBlock has not been updated, truncate the
-		// extra data here.
-		snapBlock := bc.CurrentSnapBlock()
-		if snapBlock != nil && snapBlock.Number.Uint64() < frozen-1 {
-			needRewind = true
-			if snapBlock.Number.Uint64() < low || low == 0 {
-				low = snapBlock.Number.Uint64()
-			}
-		}
-		if needRewind {
-			log.Error("Truncating ancient chain", "from", bc.CurrentHeader().Number.Uint64(), "to", low)
-			if err := bc.SetHead(low); err != nil {
-				return nil, err
-			}
-		}
->>>>>>> bed84606
 	}
 
 	if err := bc.protectTrieIndex(); err != nil {
@@ -522,7 +409,6 @@
 	// Start processing accepted blocks effects in the background
 	go bc.startAcceptor()
 
-<<<<<<< HEAD
 	// If periodic cache journal is required, spin it up.
 	if bc.cacheConfig.TrieCleanRejournal > 0 && len(bc.cacheConfig.TrieCleanJournal) > 0 {
 		log.Info("Starting to save trie clean cache periodically", "journalDir", bc.cacheConfig.TrieCleanJournal, "freq", bc.cacheConfig.TrieCleanRejournal)
@@ -533,21 +419,6 @@
 			bc.triedb.SaveCachePeriodically(bc.cacheConfig.TrieCleanJournal, bc.cacheConfig.TrieCleanRejournal, bc.quit)
 		}()
 	}
-=======
-	// Rewind the chain in case of an incompatible config upgrade.
-	if compat, ok := genesisErr.(*params.ConfigCompatError); ok {
-		log.Warn("Rewinding chain to upgrade configuration", "err", compat)
-		if compat.RewindToTime > 0 {
-			bc.SetHeadWithTimestamp(compat.RewindToTime)
-		} else {
-			bc.SetHead(compat.RewindToBlock)
-		}
-		rawdb.WriteChainConfig(db, genesisHash, chainConfig)
-	}
-	// Start tx indexer/unindexer if required.
-	if txLookupLimit != nil {
-		bc.txLookupLimit = *txLookupLimit
->>>>>>> bed84606
 
 	// Start tx indexer/unindexer if required.
 	if bc.cacheConfig.TxLookupLimit != 0 {
@@ -624,7 +495,6 @@
 	}
 }
 
-<<<<<<< HEAD
 // writeBlockAcceptedIndices writes any indices that must be persisted for accepted block.
 // This includes the following:
 // - transaction lookup indices
@@ -642,11 +512,6 @@
 	}
 	return nil
 }
-=======
-	// Restore the last known head snap block
-	bc.currentSnapBlock.Store(headBlock.Header())
-	headFastBlockGauge.Update(int64(headBlock.NumberU64()))
->>>>>>> bed84606
 
 // flattenSnapshot attempts to flatten a block of [hash] to disk.
 func (bc *BlockChain) flattenSnapshot(postAbortWork func() error, hash common.Hash) error {
@@ -689,23 +554,15 @@
 		log.Info("Not warming accepted cache because disabled")
 		return
 	}
-<<<<<<< HEAD
 	if lastAccepted < startIndex {
 		// This could occur if we haven't accepted any blocks yet
 		log.Info("Not warming accepted cache because there are no accepted blocks")
 		return
-=======
-	log.Info("Loaded most recent local block", "number", headBlock.Number(), "hash", headBlock.Hash(), "td", blockTd, "age", common.PrettyAge(time.Unix(int64(headBlock.Time()), 0)))
-	if headBlock.Hash() != currentSnapBlock.Hash() {
-		snapTd := bc.GetTd(currentSnapBlock.Hash(), currentSnapBlock.Number.Uint64())
-		log.Info("Loaded most recent local snap block", "number", currentSnapBlock.Number, "hash", currentSnapBlock.Hash(), "td", snapTd, "age", common.PrettyAge(time.Unix(int64(currentSnapBlock.Time), 0)))
->>>>>>> bed84606
 	}
 	cacheDiff := targetCacheSize - 1 // last accepted lookback is inclusive, so we reduce size by 1
 	if cacheDiff < lastAccepted {
 		startIndex = lastAccepted - cacheDiff
 	}
-<<<<<<< HEAD
 	for i := startIndex; i <= lastAccepted; i++ {
 		block := bc.GetBlockByNumber(i)
 		if block == nil {
@@ -717,15 +574,10 @@
 		bc.hc.acceptedNumberCache.Put(block.NumberU64(), block.Header())
 		logs := bc.collectUnflattenedLogs(block, false)
 		bc.acceptedLogsCache.Put(block.Hash(), logs)
-=======
-	if pivot := rawdb.ReadLastPivotNumber(bc.db); pivot != nil {
-		log.Info("Loaded last snap-sync pivot marker", "number", *pivot)
->>>>>>> bed84606
 	}
 	log.Info("Warmed accepted caches", "start", startIndex, "end", lastAccepted, "t", time.Since(startTime))
 }
 
-<<<<<<< HEAD
 // startAcceptor starts processing items on the [acceptorQueue]. If a [nil]
 // object is placed on the [acceptorQueue], the [startAcceptor] will exit.
 func (bc *BlockChain) startAcceptor() {
@@ -774,28 +626,9 @@
 		// Note: in contrast to most accepted metrics, we increment the accepted log metrics in the acceptor queue because
 		// the logs are already processed in the acceptor queue.
 		acceptedLogsCounter.Inc(int64(len(logs)))
-=======
-// SetHead rewinds the local chain to a new head. Depending on whether the node
-// was snap synced or full synced and in which state, the method will try to
-// delete minimal data from disk whilst retaining chain consistency.
-func (bc *BlockChain) SetHead(head uint64) error {
-	if _, err := bc.setHeadBeyondRoot(head, 0, common.Hash{}, false); err != nil {
-		return err
-	}
-	// Send chain head event to update the transaction pool
-	header := bc.CurrentBlock()
-	block := bc.GetBlock(header.Hash(), header.Number.Uint64())
-	if block == nil {
-		// This should never happen. In practice, previsouly currentBlock
-		// contained the entire block whereas now only a "marker", so there
-		// is an ever so slight chance for a race we should handle.
-		log.Error("Current block not found in database", "block", header.Number, "hash", header.Hash())
-		return fmt.Errorf("current block missing: #%d [%x..]", header.Number, header.Hash().Bytes()[:4])
->>>>>>> bed84606
-	}
-}
-
-<<<<<<< HEAD
+	}
+}
+
 // addAcceptorQueue adds a new *types.Block to the [acceptorQueue]. This will
 // block if there are [AcceptorQueueLimit] items in [acceptorQueue].
 func (bc *BlockChain) addAcceptorQueue(b *types.Block) {
@@ -806,25 +639,6 @@
 
 	if bc.acceptorClosed {
 		return
-=======
-// SetHeadWithTimestamp rewinds the local chain to a new head that has at max
-// the given timestamp. Depending on whether the node was snap synced or full
-// synced and in which state, the method will try to delete minimal data from
-// disk whilst retaining chain consistency.
-func (bc *BlockChain) SetHeadWithTimestamp(timestamp uint64) error {
-	if _, err := bc.setHeadBeyondRoot(0, timestamp, common.Hash{}, false); err != nil {
-		return err
-	}
-	// Send chain head event to update the transaction pool
-	header := bc.CurrentBlock()
-	block := bc.GetBlock(header.Hash(), header.Number.Uint64())
-	if block == nil {
-		// This should never happen. In practice, previsouly currentBlock
-		// contained the entire block whereas now only a "marker", so there
-		// is an ever so slight chance for a race we should handle.
-		log.Error("Current block not found in database", "block", header.Number, "hash", header.Hash())
-		return fmt.Errorf("current block missing: #%d [%x..]", header.Number, header.Hash().Bytes()[:4])
->>>>>>> bed84606
 	}
 
 	acceptorQueueGauge.Inc(1)
@@ -870,7 +684,6 @@
 	close(bc.acceptorQueue)
 }
 
-<<<<<<< HEAD
 func (bc *BlockChain) InitializeSnapshots() {
 	bc.chainmu.Lock()
 	defer bc.chainmu.Unlock()
@@ -878,173 +691,6 @@
 	head := bc.CurrentBlock()
 	bc.initSnapshot(head)
 }
-=======
-// setHeadBeyondRoot rewinds the local chain to a new head with the extra condition
-// that the rewind must pass the specified state root. This method is meant to be
-// used when rewinding with snapshots enabled to ensure that we go back further than
-// persistent disk layer. Depending on whether the node was snap synced or full, and
-// in which state, the method will try to delete minimal data from disk whilst
-// retaining chain consistency.
-//
-// The method also works in timestamp mode if `head == 0` but `time != 0`. In that
-// case blocks are rolled back until the new head becomes older or equal to the
-// requested time. If both `head` and `time` is 0, the chain is rewound to genesis.
-//
-// The method returns the block number where the requested root cap was found.
-func (bc *BlockChain) setHeadBeyondRoot(head uint64, time uint64, root common.Hash, repair bool) (uint64, error) {
-	if !bc.chainmu.TryLock() {
-		return 0, errChainStopped
-	}
-	defer bc.chainmu.Unlock()
-
-	// Track the block number of the requested root hash
-	var rootNumber uint64 // (no root == always 0)
-
-	// Retrieve the last pivot block to short circuit rollbacks beyond it and the
-	// current freezer limit to start nuking id underflown
-	pivot := rawdb.ReadLastPivotNumber(bc.db)
-	frozen, _ := bc.db.Ancients()
-
-	updateFn := func(db ethdb.KeyValueWriter, header *types.Header) (*types.Header, bool) {
-		// Rewind the blockchain, ensuring we don't end up with a stateless head
-		// block. Note, depth equality is permitted to allow using SetHead as a
-		// chain reparation mechanism without deleting any data!
-		if currentBlock := bc.CurrentBlock(); currentBlock != nil && header.Number.Uint64() <= currentBlock.Number.Uint64() {
-			newHeadBlock := bc.GetBlock(header.Hash(), header.Number.Uint64())
-			if newHeadBlock == nil {
-				log.Error("Gap in the chain, rewinding to genesis", "number", header.Number, "hash", header.Hash())
-				newHeadBlock = bc.genesisBlock
-			} else {
-				// Block exists, keep rewinding until we find one with state,
-				// keeping rewinding until we exceed the optional threshold
-				// root hash
-				beyondRoot := (root == common.Hash{}) // Flag whether we're beyond the requested root (no root, always true)
-
-				for {
-					// If a root threshold was requested but not yet crossed, check
-					if root != (common.Hash{}) && !beyondRoot && newHeadBlock.Root() == root {
-						beyondRoot, rootNumber = true, newHeadBlock.NumberU64()
-					}
-					if !bc.HasState(newHeadBlock.Root()) {
-						log.Trace("Block state missing, rewinding further", "number", newHeadBlock.NumberU64(), "hash", newHeadBlock.Hash())
-						if pivot == nil || newHeadBlock.NumberU64() > *pivot {
-							parent := bc.GetBlock(newHeadBlock.ParentHash(), newHeadBlock.NumberU64()-1)
-							if parent != nil {
-								newHeadBlock = parent
-								continue
-							}
-							log.Error("Missing block in the middle, aiming genesis", "number", newHeadBlock.NumberU64()-1, "hash", newHeadBlock.ParentHash())
-							newHeadBlock = bc.genesisBlock
-						} else {
-							log.Trace("Rewind passed pivot, aiming genesis", "number", newHeadBlock.NumberU64(), "hash", newHeadBlock.Hash(), "pivot", *pivot)
-							newHeadBlock = bc.genesisBlock
-						}
-					}
-					if beyondRoot || newHeadBlock.NumberU64() == 0 {
-						if newHeadBlock.NumberU64() == 0 {
-							// Recommit the genesis state into disk in case the rewinding destination
-							// is genesis block and the relevant state is gone. In the future this
-							// rewinding destination can be the earliest block stored in the chain
-							// if the historical chain pruning is enabled. In that case the logic
-							// needs to be improved here.
-							if !bc.HasState(bc.genesisBlock.Root()) {
-								if err := CommitGenesisState(bc.db, bc.triedb, bc.genesisBlock.Hash()); err != nil {
-									log.Crit("Failed to commit genesis state", "err", err)
-								}
-								log.Debug("Recommitted genesis state to disk")
-							}
-						}
-						log.Debug("Rewound to block with state", "number", newHeadBlock.NumberU64(), "hash", newHeadBlock.Hash())
-						break
-					}
-					log.Debug("Skipping block with threshold state", "number", newHeadBlock.NumberU64(), "hash", newHeadBlock.Hash(), "root", newHeadBlock.Root())
-					newHeadBlock = bc.GetBlock(newHeadBlock.ParentHash(), newHeadBlock.NumberU64()-1) // Keep rewinding
-				}
-			}
-			rawdb.WriteHeadBlockHash(db, newHeadBlock.Hash())
-
-			// Degrade the chain markers if they are explicitly reverted.
-			// In theory we should update all in-memory markers in the
-			// last step, however the direction of SetHead is from high
-			// to low, so it's safe to update in-memory markers directly.
-			bc.currentBlock.Store(newHeadBlock.Header())
-			headBlockGauge.Update(int64(newHeadBlock.NumberU64()))
-		}
-		// Rewind the snap block in a simpleton way to the target head
-		if currentSnapBlock := bc.CurrentSnapBlock(); currentSnapBlock != nil && header.Number.Uint64() < currentSnapBlock.Number.Uint64() {
-			newHeadSnapBlock := bc.GetBlock(header.Hash(), header.Number.Uint64())
-			// If either blocks reached nil, reset to the genesis state
-			if newHeadSnapBlock == nil {
-				newHeadSnapBlock = bc.genesisBlock
-			}
-			rawdb.WriteHeadFastBlockHash(db, newHeadSnapBlock.Hash())
-
-			// Degrade the chain markers if they are explicitly reverted.
-			// In theory we should update all in-memory markers in the
-			// last step, however the direction of SetHead is from high
-			// to low, so it's safe the update in-memory markers directly.
-			bc.currentSnapBlock.Store(newHeadSnapBlock.Header())
-			headFastBlockGauge.Update(int64(newHeadSnapBlock.NumberU64()))
-		}
-		var (
-			headHeader = bc.CurrentBlock()
-			headNumber = headHeader.Number.Uint64()
-		)
-		// If setHead underflown the freezer threshold and the block processing
-		// intent afterwards is full block importing, delete the chain segment
-		// between the stateful-block and the sethead target.
-		var wipe bool
-		if headNumber+1 < frozen {
-			wipe = pivot == nil || headNumber >= *pivot
-		}
-		return headHeader, wipe // Only force wipe if full synced
-	}
-	// Rewind the header chain, deleting all block bodies until then
-	delFn := func(db ethdb.KeyValueWriter, hash common.Hash, num uint64) {
-		// Ignore the error here since light client won't hit this path
-		frozen, _ := bc.db.Ancients()
-		if num+1 <= frozen {
-			// Truncate all relative data(header, total difficulty, body, receipt
-			// and canonical hash) from ancient store.
-			if _, err := bc.db.TruncateHead(num); err != nil {
-				log.Crit("Failed to truncate ancient data", "number", num, "err", err)
-			}
-			// Remove the hash <-> number mapping from the active store.
-			rawdb.DeleteHeaderNumber(db, hash)
-		} else {
-			// Remove relative body and receipts from the active store.
-			// The header, total difficulty and canonical hash will be
-			// removed in the hc.SetHead function.
-			rawdb.DeleteBody(db, hash, num)
-			rawdb.DeleteReceipts(db, hash, num)
-		}
-		// Todo(rjl493456442) txlookup, bloombits, etc
-	}
-	// If SetHead was only called as a chain reparation method, try to skip
-	// touching the header chain altogether, unless the freezer is broken
-	if repair {
-		if target, force := updateFn(bc.db, bc.CurrentBlock()); force {
-			bc.hc.SetHead(target.Number.Uint64(), updateFn, delFn)
-		}
-	} else {
-		// Rewind the chain to the requested head and keep going backwards until a
-		// block with a state is found or snap sync pivot is passed
-		if time > 0 {
-			log.Warn("Rewinding blockchain to timestamp", "target", time)
-			bc.hc.SetHeadWithTimestamp(time, updateFn, delFn)
-		} else {
-			log.Warn("Rewinding blockchain to block", "target", head)
-			bc.hc.SetHead(head, updateFn, delFn)
-		}
-	}
-	// Clear out any stale content from the caches
-	bc.bodyCache.Purge()
-	bc.bodyRLPCache.Purge()
-	bc.receiptsCache.Purge()
-	bc.blockCache.Purge()
-	bc.txLookupCache.Purge()
-	bc.futureBlocks.Purge()
->>>>>>> bed84606
 
 // SenderCacher returns the *TxSenderCacher used within the core package.
 func (bc *BlockChain) SenderCacher() *TxSenderCacher {
@@ -1164,12 +810,7 @@
 
 // writeHeadBlock injects a new head block into the current block chain. This method
 // assumes that the block is indeed a true head. It will also reset the head
-<<<<<<< HEAD
 // header to this very same block if they are older or if they are on a different side chain.
-=======
-// header and the head snap sync block to this very same block if they are older
-// or if they are on a different side chain.
->>>>>>> bed84606
 //
 // Note, this function assumes that the `mu` mutex is held!
 func (bc *BlockChain) writeHeadBlock(block *types.Block) {
@@ -1341,11 +982,9 @@
 	if err := bc.stateCache.TrieDB().Close(); err != nil {
 		log.Error("Failed to close trie db", "err", err)
 	}
-
 	log.Info("Blockchain stopped")
 }
 
-<<<<<<< HEAD
 // SetPreference attempts to update the head block to be the provided block and
 // emits a ChainHeadEvent if successful. This function will handle all reorg
 // side effects, if necessary.
@@ -1357,33 +996,6 @@
 func (bc *BlockChain) SetPreference(block *types.Block) error {
 	bc.chainmu.Lock()
 	defer bc.chainmu.Unlock()
-=======
-				log.Info("Writing cached state to disk", "block", recent.Number(), "hash", recent.Hash(), "root", recent.Root())
-				if err := triedb.Commit(recent.Root(), true); err != nil {
-					log.Error("Failed to commit recent state trie", "err", err)
-				}
-			}
-		}
-		if snapBase != (common.Hash{}) {
-			log.Info("Writing snapshot state to disk", "root", snapBase)
-			if err := triedb.Commit(snapBase, true); err != nil {
-				log.Error("Failed to commit recent state trie", "err", err)
-			}
-		}
-		for !bc.triegc.Empty() {
-			triedb.Dereference(bc.triegc.PopItem())
-		}
-		if size, _ := triedb.Size(); size != 0 {
-			log.Error("Dangling trie nodes after full cleanup")
-		}
-	}
-	// Flush the collected preimages to disk
-	if err := bc.stateCache.TrieDB().Close(); err != nil {
-		log.Error("Failed to close trie db", "err", err)
-	}
-	log.Info("Blockchain stopped")
-}
->>>>>>> bed84606
 
 	return bc.setPreference(block)
 }
@@ -1396,28 +1008,10 @@
 func (bc *BlockChain) setPreference(block *types.Block) error {
 	current := bc.CurrentBlock()
 
-<<<<<<< HEAD
 	// Return early if the current block is already the block
 	// we are trying to write.
 	if current.Hash() == block.Hash() {
 		return nil
-=======
-func (bc *BlockChain) procFutureBlocks() {
-	blocks := make([]*types.Block, 0, bc.futureBlocks.Len())
-	for _, hash := range bc.futureBlocks.Keys() {
-		if block, exist := bc.futureBlocks.Peek(hash); exist {
-			blocks = append(blocks, block)
-		}
-	}
-	if len(blocks) > 0 {
-		slices.SortFunc(blocks, func(a, b *types.Block) int {
-			return a.Number().Cmp(b.Number())
-		})
-		// Insert one by one as chain insertion needs contiguous ancestry between blocks
-		for i := range blocks {
-			bc.InsertChain(blocks[i : i+1])
-		}
->>>>>>> bed84606
 	}
 
 	log.Debug("Setting preference", "number", block.Number(), "hash", block.Hash())
@@ -1444,7 +1038,6 @@
 	return bc.lastAccepted
 }
 
-<<<<<<< HEAD
 // LastAcceptedBlock returns the last block to be marked as accepted and is
 // processed.
 //
@@ -1464,117 +1057,6 @@
 func (bc *BlockChain) Accept(block *types.Block) error {
 	bc.chainmu.Lock()
 	defer bc.chainmu.Unlock()
-=======
-	// updateHead updates the head snap sync block if the inserted blocks are better
-	// and returns an indicator whether the inserted blocks are canonical.
-	updateHead := func(head *types.Block) bool {
-		if !bc.chainmu.TryLock() {
-			return false
-		}
-		defer bc.chainmu.Unlock()
-
-		// Rewind may have occurred, skip in that case.
-		if bc.CurrentHeader().Number.Cmp(head.Number()) >= 0 {
-			reorg, err := bc.forker.ReorgNeeded(bc.CurrentSnapBlock(), head.Header())
-			if err != nil {
-				log.Warn("Reorg failed", "err", err)
-				return false
-			} else if !reorg {
-				return false
-			}
-			rawdb.WriteHeadFastBlockHash(bc.db, head.Hash())
-			bc.currentSnapBlock.Store(head.Header())
-			headFastBlockGauge.Update(int64(head.NumberU64()))
-			return true
-		}
-		return false
-	}
-	// writeAncient writes blockchain and corresponding receipt chain into ancient store.
-	//
-	// this function only accepts canonical chain data. All side chain will be reverted
-	// eventually.
-	writeAncient := func(blockChain types.Blocks, receiptChain []types.Receipts) (int, error) {
-		first := blockChain[0]
-		last := blockChain[len(blockChain)-1]
-
-		// Ensure genesis is in ancients.
-		if first.NumberU64() == 1 {
-			if frozen, _ := bc.db.Ancients(); frozen == 0 {
-				b := bc.genesisBlock
-				td := bc.genesisBlock.Difficulty()
-				writeSize, err := rawdb.WriteAncientBlocks(bc.db, []*types.Block{b}, []types.Receipts{nil}, td)
-				size += writeSize
-				if err != nil {
-					log.Error("Error writing genesis to ancients", "err", err)
-					return 0, err
-				}
-				log.Info("Wrote genesis to ancients")
-			}
-		}
-		// Before writing the blocks to the ancients, we need to ensure that
-		// they correspond to the what the headerchain 'expects'.
-		// We only check the last block/header, since it's a contiguous chain.
-		if !bc.HasHeader(last.Hash(), last.NumberU64()) {
-			return 0, fmt.Errorf("containing header #%d [%x..] unknown", last.Number(), last.Hash().Bytes()[:4])
-		}
-
-		// Write all chain data to ancients.
-		td := bc.GetTd(first.Hash(), first.NumberU64())
-		writeSize, err := rawdb.WriteAncientBlocks(bc.db, blockChain, receiptChain, td)
-		size += writeSize
-		if err != nil {
-			log.Error("Error importing chain data to ancients", "err", err)
-			return 0, err
-		}
-
-		// Write tx indices if any condition is satisfied:
-		// * If user requires to reserve all tx indices(txlookuplimit=0)
-		// * If all ancient tx indices are required to be reserved(txlookuplimit is even higher than ancientlimit)
-		// * If block number is large enough to be regarded as a recent block
-		// It means blocks below the ancientLimit-txlookupLimit won't be indexed.
-		//
-		// But if the `TxIndexTail` is not nil, e.g. Geth is initialized with
-		// an external ancient database, during the setup, blockchain will start
-		// a background routine to re-indexed all indices in [ancients - txlookupLimit, ancients)
-		// range. In this case, all tx indices of newly imported blocks should be
-		// generated.
-		var batch = bc.db.NewBatch()
-		for i, block := range blockChain {
-			if bc.txLookupLimit == 0 || ancientLimit <= bc.txLookupLimit || block.NumberU64() >= ancientLimit-bc.txLookupLimit {
-				rawdb.WriteTxLookupEntriesByBlock(batch, block)
-			} else if rawdb.ReadTxIndexTail(bc.db) != nil {
-				rawdb.WriteTxLookupEntriesByBlock(batch, block)
-			}
-			stats.processed++
-
-			if batch.ValueSize() > ethdb.IdealBatchSize || i == len(blockChain)-1 {
-				size += int64(batch.ValueSize())
-				if err = batch.Write(); err != nil {
-					snapBlock := bc.CurrentSnapBlock().Number.Uint64()
-					if _, err := bc.db.TruncateHead(snapBlock + 1); err != nil {
-						log.Error("Can't truncate ancient store after failed insert", "err", err)
-					}
-					return 0, err
-				}
-				batch.Reset()
-			}
-		}
-
-		// Sync the ancient store explicitly to ensure all data has been flushed to disk.
-		if err := bc.db.Sync(); err != nil {
-			return 0, err
-		}
-		// Update the current snap block because all block data is now present in DB.
-		previousSnapBlock := bc.CurrentSnapBlock().Number.Uint64()
-		if !updateHead(blockChain[len(blockChain)-1]) {
-			// We end up here if the header chain has reorg'ed, and the blocks/receipts
-			// don't match the canonical chain.
-			if _, err := bc.db.TruncateHead(previousSnapBlock + 1); err != nil {
-				log.Error("Can't truncate ancient store after failed insert", "err", err)
-			}
-			return 0, errSideChainReceipts
-		}
->>>>>>> bed84606
 
 	// The parent of [block] must be the last accepted block.
 	if bc.lastAccepted.Hash() != block.ParentHash() {
@@ -1735,18 +1217,14 @@
 	}
 
 	// Commit all cached state changes into underlying memory database.
-<<<<<<< HEAD
 	// If snapshots are enabled, call CommitWithSnaps to explicitly create a snapshot
 	// diff layer for the block.
 	var err error
 	if bc.snaps == nil {
-		_, err = state.Commit(bc.chainConfig.IsEIP158(block.Number()), true)
+		_, err = state.Commit(block.NumberU64(), bc.chainConfig.IsEIP158(block.Number()), true)
 	} else {
-		_, err = state.CommitWithSnap(bc.chainConfig.IsEIP158(block.Number()), bc.snaps, block.Hash(), block.ParentHash(), true)
-	}
-=======
-	root, err := state.Commit(block.NumberU64(), bc.chainConfig.IsEIP158(block.Number()))
->>>>>>> bed84606
+		_, err = state.CommitWithSnap(block.NumberU64(), bc.chainConfig.IsEIP158(block.Number()), bc.snaps, block.Hash(), block.ParentHash(), true)
+	}
 	if err != nil {
 		return err
 	}
@@ -1818,79 +1296,9 @@
 	bc.blockProcFeed.Send(true)
 	defer bc.blockProcFeed.Send(false)
 
-<<<<<<< HEAD
 	bc.chainmu.Lock()
 	err := bc.insertBlock(block, writes)
 	bc.chainmu.Unlock()
-=======
-	var (
-		stats     = insertStats{startTime: mclock.Now()}
-		lastCanon *types.Block
-	)
-	// Fire a single chain head event if we've progressed the chain
-	defer func() {
-		if lastCanon != nil && bc.CurrentBlock().Hash() == lastCanon.Hash() {
-			bc.chainHeadFeed.Send(ChainHeadEvent{lastCanon})
-		}
-	}()
-	// Start the parallel header verifier
-	headers := make([]*types.Header, len(chain))
-	for i, block := range chain {
-		headers[i] = block.Header()
-	}
-	abort, results := bc.engine.VerifyHeaders(bc, headers)
-	defer close(abort)
-
-	// Peek the error for the first block to decide the directing import logic
-	it := newInsertIterator(chain, results, bc.validator)
-	block, err := it.next()
-
-	// Left-trim all the known blocks that don't need to build snapshot
-	if bc.skipBlock(err, it) {
-		// First block (and state) is known
-		//   1. We did a roll-back, and should now do a re-import
-		//   2. The block is stored as a sidechain, and is lying about it's stateroot, and passes a stateroot
-		//      from the canonical chain, which has not been verified.
-		// Skip all known blocks that are behind us.
-		var (
-			reorg   bool
-			current = bc.CurrentBlock()
-		)
-		for block != nil && bc.skipBlock(err, it) {
-			reorg, err = bc.forker.ReorgNeeded(current, block.Header())
-			if err != nil {
-				return it.index, err
-			}
-			if reorg {
-				// Switch to import mode if the forker says the reorg is necessary
-				// and also the block is not on the canonical chain.
-				// In eth2 the forker always returns true for reorg decision (blindly trusting
-				// the external consensus engine), but in order to prevent the unnecessary
-				// reorgs when importing known blocks, the special case is handled here.
-				if block.NumberU64() > current.Number.Uint64() || bc.GetCanonicalHash(block.NumberU64()) != block.Hash() {
-					break
-				}
-			}
-			log.Debug("Ignoring already known block", "number", block.Number(), "hash", block.Hash())
-			stats.ignored++
-
-			block, err = it.next()
-		}
-		// The remaining blocks are still known blocks, the only scenario here is:
-		// During the snap sync, the pivot point is already submitted but rollback
-		// happens. Then node resets the head full block to a lower height via `rollback`
-		// and leaves a few known blocks in the database.
-		//
-		// When node runs a snap sync again, it can re-import a batch of known blocks via
-		// `insertChain` while a part of them have higher total difficulty than current
-		// head full block(new pivot point).
-		for block != nil && bc.skipBlock(err, it) {
-			log.Debug("Writing previously known block", "number", block.Number(), "hash", block.Hash())
-			if err := bc.writeKnownBlock(block); err != nil {
-				return it.index, err
-			}
-			lastCanon = block
->>>>>>> bed84606
 
 	return err
 }
@@ -2039,12 +1447,18 @@
 	return nil
 }
 
-<<<<<<< HEAD
 // collectUnflattenedLogs collects the logs that were generated or removed during
 // the processing of a block.
 func (bc *BlockChain) collectUnflattenedLogs(b *types.Block, removed bool) [][]*types.Log {
+	var blobGasPrice *big.Int
+	excessBlobGas := b.ExcessBlobGas()
+	if excessBlobGas != nil {
+		blobGasPrice = eip4844.CalcBlobFee(*excessBlobGas)
+	}
 	receipts := rawdb.ReadRawReceipts(bc.db, b.Hash(), b.NumberU64())
-	receipts.DeriveFields(bc.chainConfig, b.Hash(), b.NumberU64(), b.Time(), b.BaseFee(), b.Transactions())
+	if err := receipts.DeriveFields(bc.chainConfig, b.Hash(), b.NumberU64(), b.Time(), b.BaseFee(), blobGasPrice, b.Transactions()); err != nil {
+		log.Error("Failed to derive block receipts fields", "hash", b.Hash(), "number", b.NumberU64(), "err", err)
+	}
 
 	// Note: gross but this needs to be initialized here because returning nil will be treated specially as an incorrect
 	// error case downstream.
@@ -2052,32 +1466,10 @@
 	for i, receipt := range receipts {
 		receiptLogs := make([]*types.Log, len(receipt.Logs))
 		for i, log := range receipt.Logs {
-			l := *log
-=======
-// collectLogs collects the logs that were generated or removed during
-// the processing of a block. These logs are later announced as deleted or reborn.
-func (bc *BlockChain) collectLogs(b *types.Block, removed bool) []*types.Log {
-	var blobGasPrice *big.Int
-	excessBlobGas := b.ExcessBlobGas()
-	if excessBlobGas != nil {
-		blobGasPrice = eip4844.CalcBlobFee(*excessBlobGas)
-	}
-	receipts := rawdb.ReadRawReceipts(bc.db, b.Hash(), b.NumberU64())
-	if err := receipts.DeriveFields(bc.chainConfig, b.Hash(), b.NumberU64(), b.Time(), b.BaseFee(), blobGasPrice, b.Transactions()); err != nil {
-		log.Error("Failed to derive block receipts fields", "hash", b.Hash(), "number", b.NumberU64(), "err", err)
-	}
-	var logs []*types.Log
-	for _, receipt := range receipts {
-		for _, log := range receipt.Logs {
->>>>>>> bed84606
 			if removed {
 				log.Removed = true
 			}
-<<<<<<< HEAD
-			receiptLogs[i] = &l
-=======
-			logs = append(logs, log)
->>>>>>> bed84606
+			receiptLogs[i] = log
 		}
 		logs[i] = receiptLogs
 	}
@@ -2378,9 +1770,9 @@
 	// If snapshots are enabled, call CommitWithSnaps to explicitly create a snapshot
 	// diff layer for the block.
 	if bc.snaps == nil {
-		return statedb.Commit(bc.chainConfig.IsEIP158(current.Number()), false)
-	}
-	return statedb.CommitWithSnap(bc.chainConfig.IsEIP158(current.Number()), bc.snaps, current.Hash(), current.ParentHash(), false)
+		return statedb.Commit(current.NumberU64(), bc.chainConfig.IsEIP158(current.Number()), false)
+	}
+	return statedb.CommitWithSnap(current.NumberU64(), bc.chainConfig.IsEIP158(current.Number()), bc.snaps, current.Hash(), current.ParentHash(), false)
 }
 
 // initSnapshot instantiates a Snapshot instance and adds it to [bc]
@@ -2765,23 +2157,10 @@
 	return nil
 }
 
-<<<<<<< HEAD
 // CacheConfig returns a reference to [bc.cacheConfig]
 //
 // This is used by [miner] to set prefetch parallelism
 // during block building.
 func (bc *BlockChain) CacheConfig() *CacheConfig {
 	return bc.cacheConfig
-=======
-// SetTrieFlushInterval configures how often in-memory tries are persisted to disk.
-// The interval is in terms of block processing time, not wall clock.
-// It is thread-safe and can be called repeatedly without side effects.
-func (bc *BlockChain) SetTrieFlushInterval(interval time.Duration) {
-	bc.flushInterval.Store(int64(interval))
-}
-
-// GetTrieFlushInterval gets the in-memroy tries flush interval
-func (bc *BlockChain) GetTrieFlushInterval() time.Duration {
-	return time.Duration(bc.flushInterval.Load())
->>>>>>> bed84606
 }