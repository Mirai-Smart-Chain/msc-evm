name: Build + Test + Lint

on:
  push:
    branches:
      - master
    tags:
      - 'v[0-9]+.[0-9]+.[0-9]+'
  pull_request:

jobs:
  lint_test:
    name: Lint
    runs-on: ubuntu-20.04
    steps:
      - uses: actions/checkout@v3
      - run: ./scripts/lint_allowed_geth_imports.sh
        shell: bash
      - uses: actions/setup-go@v3
        with:
          go-version: '~1.20.12'
          check-latest: true
      - name: golangci-lint
        uses: golangci/golangci-lint-action@v3
        with:
          version: v1.54
          working-directory: .
          args: --timeout 10m

  unit_test:
    name: Golang Unit Tests
    runs-on: ubuntu-20.04
    steps:
      - uses: actions/checkout@v3
      - uses: actions/setup-go@v3
        with:
          go-version: '~1.20.12'
          check-latest: true
      - run: go mod download
        shell: bash
      - run: ./scripts/build.sh ./build/subnetevm
        shell: bash
      - run: ./scripts/build_test.sh -race
        shell: bash
      - run: ./scripts/coverage.sh
        shell: bash

  build_image:
    name: Build Docker Image
    runs-on: ubuntu-20.04
    steps:
      - uses: actions/checkout@v3
      - run: echo ${{ secrets.docker_pass }} | docker login --username ${{ secrets.docker_username }} --password-stdin
        shell: bash
      - run: CURRENT_BRANCH=${{ github.head_ref || github.ref_name }} PUSH_DOCKER_IMAGE=true ./scripts/build_image.sh
<<<<<<< HEAD
        shell: bash

  e2e_test:
    name: e2e tests
    runs-on: ubuntu-latest
    steps:
      - name: Git checkout
        uses: actions/checkout@v3
        with:
          fetch-depth: 0
      - name: Set up Go
        uses: actions/setup-go@v3
        with:
          go-version: '~1.20.12'
          check-latest: true
      - name: Use Node.js
        uses: actions/setup-node@v3
        with:
          node-version: "18.15"
      - name: NPM Clean Install
        run: npm ci
        working-directory: ./contracts
      - name: Hardhat Clean
        run: npx hardhat clean
        working-directory: ./contracts
      - name: Hardhat Compile
        run: npx hardhat compile
        working-directory: ./contracts
      - name: Install AvalancheGo Release
        shell: bash
        run: BASEDIR=/tmp/e2e-test AVALANCHEGO_BUILD_PATH=/tmp/e2e-test/avalanchego ./scripts/install_avalanchego_release.sh
      - name: Build Subnet-EVM Plugin Binary
        shell: bash
        run: ./scripts/build.sh /tmp/e2e-test/avalanchego/plugins/srEXiWaHuhNyGwPUi444Tu47ZEDwxTWrbQiuD7FmgSAQ6X7Dy
      - name: Run E2E Precompile Tests
        shell: bash
        run: AVALANCHEGO_BUILD_PATH=/tmp/e2e-test/avalanchego DATA_DIR=/tmp/e2e-test/data ./scripts/run_ginkgo_precompile.sh
      - name: Run Warp E2E Tests
        shell: bash
        run: AVALANCHEGO_BUILD_PATH=/tmp/e2e-test/avalanchego DATA_DIR=/tmp/e2e-test/data ./scripts/run_ginkgo_warp.sh
      - name: Run E2E Simulator Tests
        shell: bash
        run: AVALANCHEGO_BUILD_PATH=/tmp/e2e-test/avalanchego DATA_DIR=/tmp/e2e-test/data ./scripts/run_ginkgo_simulator.sh
      - name: Upload Artifact
        if: always()
        uses: actions/upload-artifact@v3
        with:
          name: subnet-evm-e2e-logs
          path: /tmp/network-runner-root-data*/
          retention-days: 5
=======
        shell: bash
>>>>>>> 867aaada
<|MERGE_RESOLUTION|>--- conflicted
+++ resolved
@@ -53,57 +53,4 @@
       - run: echo ${{ secrets.docker_pass }} | docker login --username ${{ secrets.docker_username }} --password-stdin
         shell: bash
       - run: CURRENT_BRANCH=${{ github.head_ref || github.ref_name }} PUSH_DOCKER_IMAGE=true ./scripts/build_image.sh
-<<<<<<< HEAD
-        shell: bash
-
-  e2e_test:
-    name: e2e tests
-    runs-on: ubuntu-latest
-    steps:
-      - name: Git checkout
-        uses: actions/checkout@v3
-        with:
-          fetch-depth: 0
-      - name: Set up Go
-        uses: actions/setup-go@v3
-        with:
-          go-version: '~1.20.12'
-          check-latest: true
-      - name: Use Node.js
-        uses: actions/setup-node@v3
-        with:
-          node-version: "18.15"
-      - name: NPM Clean Install
-        run: npm ci
-        working-directory: ./contracts
-      - name: Hardhat Clean
-        run: npx hardhat clean
-        working-directory: ./contracts
-      - name: Hardhat Compile
-        run: npx hardhat compile
-        working-directory: ./contracts
-      - name: Install AvalancheGo Release
-        shell: bash
-        run: BASEDIR=/tmp/e2e-test AVALANCHEGO_BUILD_PATH=/tmp/e2e-test/avalanchego ./scripts/install_avalanchego_release.sh
-      - name: Build Subnet-EVM Plugin Binary
-        shell: bash
-        run: ./scripts/build.sh /tmp/e2e-test/avalanchego/plugins/srEXiWaHuhNyGwPUi444Tu47ZEDwxTWrbQiuD7FmgSAQ6X7Dy
-      - name: Run E2E Precompile Tests
-        shell: bash
-        run: AVALANCHEGO_BUILD_PATH=/tmp/e2e-test/avalanchego DATA_DIR=/tmp/e2e-test/data ./scripts/run_ginkgo_precompile.sh
-      - name: Run Warp E2E Tests
-        shell: bash
-        run: AVALANCHEGO_BUILD_PATH=/tmp/e2e-test/avalanchego DATA_DIR=/tmp/e2e-test/data ./scripts/run_ginkgo_warp.sh
-      - name: Run E2E Simulator Tests
-        shell: bash
-        run: AVALANCHEGO_BUILD_PATH=/tmp/e2e-test/avalanchego DATA_DIR=/tmp/e2e-test/data ./scripts/run_ginkgo_simulator.sh
-      - name: Upload Artifact
-        if: always()
-        uses: actions/upload-artifact@v3
-        with:
-          name: subnet-evm-e2e-logs
-          path: /tmp/network-runner-root-data*/
-          retention-days: 5
-=======
-        shell: bash
->>>>>>> 867aaada
+        shell: bash