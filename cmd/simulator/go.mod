module github.com/ava-labs/subnet-evm/cmd/simulator

go 1.18

require (
	github.com/ava-labs/subnet-evm v0.0.0-00010101000000-000000000000
	github.com/ethereum/go-ethereum v1.10.26
	github.com/spf13/cobra v1.5.0
	golang.org/x/sync v0.1.0
	sigs.k8s.io/yaml v1.3.0
)

// always depend on the local version
replace github.com/ava-labs/subnet-evm => ../..

require (
	github.com/VictoriaMetrics/fastcache v1.10.0 // indirect
<<<<<<< HEAD
	github.com/ava-labs/avalanchego v1.9.6-rc.0 // indirect
=======
	github.com/ava-labs/avalanchego v1.9.6 // indirect
>>>>>>> 197add95
	github.com/beorn7/perks v1.0.1 // indirect
	github.com/btcsuite/btcd/btcec/v2 v2.3.2 // indirect
	github.com/cenkalti/backoff/v4 v4.1.3 // indirect
	github.com/cespare/xxhash/v2 v2.1.2 // indirect
	github.com/davecgh/go-spew v1.1.1 // indirect
	github.com/deckarep/golang-set v1.8.0 // indirect
	github.com/decred/dcrd/dcrec/secp256k1/v4 v4.0.1 // indirect
	github.com/go-logr/logr v1.2.3 // indirect
	github.com/go-logr/stdr v1.2.2 // indirect
	github.com/go-ole/go-ole v1.2.6 // indirect
	github.com/go-stack/stack v1.8.0 // indirect
	github.com/golang/mock v1.6.0 // indirect
	github.com/golang/protobuf v1.5.2 // indirect
	github.com/golang/snappy v0.0.4 // indirect
	github.com/google/uuid v1.2.0 // indirect
	github.com/gorilla/rpc v1.2.0 // indirect
	github.com/gorilla/websocket v1.4.2 // indirect
	github.com/grpc-ecosystem/grpc-gateway/v2 v2.12.0 // indirect
	github.com/inconshreveable/mousetrap v1.0.0 // indirect
	github.com/matttproud/golang_protobuf_extensions v1.0.2-0.20181231171920-c182affec369 // indirect
	github.com/mr-tron/base58 v1.2.0 // indirect
	github.com/nbutton23/zxcvbn-go v0.0.0-20180912185939-ae427f1e4c1d // indirect
	github.com/pmezard/go-difflib v1.0.0 // indirect
	github.com/prometheus/client_golang v1.13.0 // indirect
	github.com/prometheus/client_model v0.2.0 // indirect
	github.com/prometheus/common v0.37.0 // indirect
	github.com/prometheus/procfs v0.8.0 // indirect
	github.com/rjeczalik/notify v0.9.2 // indirect
	github.com/shirou/gopsutil v3.21.11+incompatible // indirect
	github.com/spf13/pflag v1.0.5 // indirect
	github.com/stretchr/testify v1.8.1 // indirect
	github.com/supranational/blst v0.3.11-0.20220920110316-f72618070295 // indirect
	github.com/syndtr/goleveldb v1.0.1-0.20220614013038-64ee5596c38a // indirect
	github.com/tklauser/go-sysconf v0.3.5 // indirect
	github.com/tklauser/numcpus v0.2.2 // indirect
	github.com/yusufpapurcu/wmi v1.2.2 // indirect
	go.opentelemetry.io/otel v1.11.0 // indirect
	go.opentelemetry.io/otel/exporters/otlp/internal/retry v1.11.0 // indirect
	go.opentelemetry.io/otel/exporters/otlp/otlptrace v1.11.0 // indirect
	go.opentelemetry.io/otel/exporters/otlp/otlptrace/otlptracegrpc v1.11.0 // indirect
	go.opentelemetry.io/otel/exporters/otlp/otlptrace/otlptracehttp v1.11.0 // indirect
	go.opentelemetry.io/otel/sdk v1.11.0 // indirect
	go.opentelemetry.io/otel/trace v1.11.0 // indirect
	go.opentelemetry.io/proto/otlp v0.19.0 // indirect
	go.uber.org/atomic v1.10.0 // indirect
	go.uber.org/multierr v1.8.0 // indirect
	go.uber.org/zap v1.24.0 // indirect
	golang.org/x/crypto v0.0.0-20220722155217-630584e8d5aa // indirect
	golang.org/x/exp v0.0.0-20220426173459-3bcf042a4bf5 // indirect
	golang.org/x/net v0.1.0 // indirect
	golang.org/x/sys v0.1.0 // indirect
	golang.org/x/term v0.1.0 // indirect
	golang.org/x/text v0.4.0 // indirect
	golang.org/x/time v0.0.0-20210723032227-1f47c861a9ac // indirect
	gonum.org/v1/gonum v0.11.0 // indirect
	google.golang.org/genproto v0.0.0-20221027153422-115e99e71e1c // indirect
	google.golang.org/grpc v1.51.0-dev // indirect
	google.golang.org/protobuf v1.28.1 // indirect
	gopkg.in/natefinch/lumberjack.v2 v2.0.0 // indirect
	gopkg.in/yaml.v2 v2.4.0 // indirect
	gopkg.in/yaml.v3 v3.0.1 // indirect
)<|MERGE_RESOLUTION|>--- conflicted
+++ resolved
@@ -15,11 +15,7 @@
 
 require (
 	github.com/VictoriaMetrics/fastcache v1.10.0 // indirect
-<<<<<<< HEAD
-	github.com/ava-labs/avalanchego v1.9.6-rc.0 // indirect
-=======
 	github.com/ava-labs/avalanchego v1.9.6 // indirect
->>>>>>> 197add95
 	github.com/beorn7/perks v1.0.1 // indirect
 	github.com/btcsuite/btcd/btcec/v2 v2.3.2 // indirect
 	github.com/cenkalti/backoff/v4 v4.1.3 // indirect
