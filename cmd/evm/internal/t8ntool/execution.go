--- conflicted
+++ resolved
@@ -22,12 +22,7 @@
 
 	"github.com/ethereum/go-ethereum/common"
 	"github.com/ethereum/go-ethereum/common/math"
-<<<<<<< HEAD
-=======
-	"github.com/ethereum/go-ethereum/consensus/ethash"
-	"github.com/ethereum/go-ethereum/consensus/misc"
 	"github.com/ethereum/go-ethereum/consensus/misc/eip4844"
->>>>>>> bed84606
 	"github.com/ethereum/go-ethereum/core"
 	"github.com/ethereum/go-ethereum/core/rawdb"
 	"github.com/ethereum/go-ethereum/core/state"
@@ -50,18 +45,6 @@
 // ExecutionResult contains the execution status after running a state test, any
 // error that might have occurred and a dump of the final state if requested.
 type ExecutionResult struct {
-<<<<<<< HEAD
-	StateRoot   common.Hash           `json:"stateRoot"`
-	TxRoot      common.Hash           `json:"txRoot"`
-	ReceiptRoot common.Hash           `json:"receiptsRoot"`
-	LogsHash    common.Hash           `json:"logsHash"`
-	Bloom       types.Bloom           `json:"logsBloom"        gencodec:"required"`
-	Receipts    types.Receipts        `json:"receipts"`
-	Rejected    []*rejectedTx         `json:"rejected,omitempty"`
-	Difficulty  *math.HexOrDecimal256 `json:"currentDifficulty" gencodec:"required"`
-	GasUsed     math.HexOrDecimal64   `json:"gasUsed"`
-	BaseFee     *math.HexOrDecimal256 `json:"currentBaseFee,omitempty"`
-=======
 	StateRoot            common.Hash           `json:"stateRoot"`
 	TxRoot               common.Hash           `json:"txRoot"`
 	ReceiptRoot          common.Hash           `json:"receiptsRoot"`
@@ -72,10 +55,8 @@
 	Difficulty           *math.HexOrDecimal256 `json:"currentDifficulty" gencodec:"required"`
 	GasUsed              math.HexOrDecimal64   `json:"gasUsed"`
 	BaseFee              *math.HexOrDecimal256 `json:"currentBaseFee,omitempty"`
-	WithdrawalsRoot      *common.Hash          `json:"withdrawalsRoot,omitempty"`
 	CurrentExcessBlobGas *math.HexOrDecimal64  `json:"currentExcessBlobGas,omitempty"`
 	CurrentBlobGasUsed   *math.HexOrDecimal64  `json:"currentBlobGasUsed,omitempty"`
->>>>>>> bed84606
 }
 
 type ommer struct {
@@ -85,40 +66,6 @@
 
 //go:generate go run github.com/fjl/gencodec -type stEnv -field-override stEnvMarshaling -out gen_stenv.go
 type stEnv struct {
-<<<<<<< HEAD
-	Coinbase         common.Address                      `json:"currentCoinbase"   gencodec:"required"`
-	Difficulty       *big.Int                            `json:"currentDifficulty"`
-	Random           *big.Int                            `json:"currentRandom"`
-	ParentDifficulty *big.Int                            `json:"parentDifficulty"`
-	ParentBaseFee    *big.Int                            `json:"parentBaseFee,omitempty"`
-	ParentGasUsed    uint64                              `json:"parentGasUsed,omitempty"`
-	ParentGasLimit   uint64                              `json:"parentGasLimit,omitempty"`
-	MinBaseFee       *big.Int                            `json:"minBaseFee,omitempty"`
-	GasLimit         uint64                              `json:"currentGasLimit"   gencodec:"required"`
-	Number           uint64                              `json:"currentNumber"     gencodec:"required"`
-	Timestamp        uint64                              `json:"currentTimestamp"  gencodec:"required"`
-	ParentTimestamp  uint64                              `json:"parentTimestamp,omitempty"`
-	BlockHashes      map[math.HexOrDecimal64]common.Hash `json:"blockHashes,omitempty"`
-	Ommers           []ommer                             `json:"ommers,omitempty"`
-	BaseFee          *big.Int                            `json:"currentBaseFee,omitempty"`
-	ParentUncleHash  common.Hash                         `json:"parentUncleHash"`
-}
-
-type stEnvMarshaling struct {
-	Coinbase         common.UnprefixedAddress
-	Difficulty       *math.HexOrDecimal256
-	Random           *math.HexOrDecimal256
-	ParentDifficulty *math.HexOrDecimal256
-	ParentBaseFee    *math.HexOrDecimal256
-	ParentGasUsed    math.HexOrDecimal64
-	ParentGasLimit   math.HexOrDecimal64
-	MinBaseFee       *math.HexOrDecimal256
-	GasLimit         math.HexOrDecimal64
-	Number           math.HexOrDecimal64
-	Timestamp        math.HexOrDecimal64
-	ParentTimestamp  math.HexOrDecimal64
-	BaseFee          *math.HexOrDecimal256
-=======
 	Coinbase            common.Address                      `json:"currentCoinbase"   gencodec:"required"`
 	Difficulty          *big.Int                            `json:"currentDifficulty"`
 	Random              *big.Int                            `json:"currentRandom"`
@@ -126,13 +73,13 @@
 	ParentBaseFee       *big.Int                            `json:"parentBaseFee,omitempty"`
 	ParentGasUsed       uint64                              `json:"parentGasUsed,omitempty"`
 	ParentGasLimit      uint64                              `json:"parentGasLimit,omitempty"`
+	MinBaseFee          *big.Int                            `json:"minBaseFee,omitempty"`
 	GasLimit            uint64                              `json:"currentGasLimit"   gencodec:"required"`
 	Number              uint64                              `json:"currentNumber"     gencodec:"required"`
 	Timestamp           uint64                              `json:"currentTimestamp"  gencodec:"required"`
 	ParentTimestamp     uint64                              `json:"parentTimestamp,omitempty"`
 	BlockHashes         map[math.HexOrDecimal64]common.Hash `json:"blockHashes,omitempty"`
 	Ommers              []ommer                             `json:"ommers,omitempty"`
-	Withdrawals         []*types.Withdrawal                 `json:"withdrawals,omitempty"`
 	BaseFee             *big.Int                            `json:"currentBaseFee,omitempty"`
 	ParentUncleHash     common.Hash                         `json:"parentUncleHash"`
 	ExcessBlobGas       *uint64                             `json:"excessBlobGas,omitempty"`
@@ -148,6 +95,7 @@
 	ParentBaseFee       *math.HexOrDecimal256
 	ParentGasUsed       math.HexOrDecimal64
 	ParentGasLimit      math.HexOrDecimal64
+	MinBaseFee          *math.HexOrDecimal256
 	GasLimit            math.HexOrDecimal64
 	Number              math.HexOrDecimal64
 	Timestamp           math.HexOrDecimal64
@@ -156,7 +104,6 @@
 	ExcessBlobGas       *math.HexOrDecimal64
 	ParentExcessBlobGas *math.HexOrDecimal64
 	ParentBlobGasUsed   *math.HexOrDecimal64
->>>>>>> bed84606
 }
 
 type rejectedTx struct {
@@ -210,24 +157,10 @@
 	}
 	// NOTE: this has been removed
 	// If random is defined, add it to the vmContext.
-<<<<<<< HEAD
 	// if pre.Env.Random != nil {
 	// 	rnd := common.BigToHash(pre.Env.Random)
 	// 	vmContext.Random = &rnd
 	// }
-	// If DAO is supported/enabled, we need to handle it here. In geth 'proper', it's
-	// done in StateProcessor.Process(block, ...), right before transactions are applied.
-	// if chainConfig.DAOForkSupport &&
-	// 	chainConfig.DAOForkBlock != nil &&
-	// 	chainConfig.DAOForkBlock.Cmp(new(big.Int).SetUint64(pre.Env.Number)) == 0 {
-	// 	misc.ApplyDAOHardFork(statedb)
-	// }
-
-=======
-	if pre.Env.Random != nil {
-		rnd := common.BigToHash(pre.Env.Random)
-		vmContext.Random = &rnd
-	}
 	// If excessBlobGas is defined, add it to the vmContext.
 	if pre.Env.ExcessBlobGas != nil {
 		vmContext.ExcessBlobGas = pre.Env.ExcessBlobGas
@@ -243,13 +176,12 @@
 	}
 	// If DAO is supported/enabled, we need to handle it here. In geth 'proper', it's
 	// done in StateProcessor.Process(block, ...), right before transactions are applied.
-	if chainConfig.DAOForkSupport &&
-		chainConfig.DAOForkBlock != nil &&
-		chainConfig.DAOForkBlock.Cmp(new(big.Int).SetUint64(pre.Env.Number)) == 0 {
-		misc.ApplyDAOHardFork(statedb)
-	}
+	// if chainConfig.DAOForkSupport &&
+	// 	chainConfig.DAOForkBlock != nil &&
+	// 	chainConfig.DAOForkBlock.Cmp(new(big.Int).SetUint64(pre.Env.Number)) == 0 {
+	// 	misc.ApplyDAOHardFork(statedb)
+	// }
 	var blobGasUsed uint64
->>>>>>> bed84606
 	for i, tx := range txs {
 		if tx.Type() == types.BlobTxType && vmContext.ExcessBlobGas == nil {
 			errMsg := "blob tx used but field env.ExcessBlobGas missing"
@@ -358,11 +290,7 @@
 		statedb.AddBalance(pre.Env.Coinbase, minerReward)
 	}
 	// Commit block
-<<<<<<< HEAD
-	root, err := statedb.Commit(chainConfig.IsEIP158(vmContext.BlockNumber), false)
-=======
-	root, err := statedb.Commit(vmContext.BlockNumber.Uint64(), chainConfig.IsEIP158(vmContext.BlockNumber))
->>>>>>> bed84606
+	root, err := statedb.Commit(vmContext.BlockNumber.Uint64(), chainConfig.IsEIP158(vmContext.BlockNumber), false)
 	if err != nil {
 		return nil, nil, NewError(ErrorEVM, fmt.Errorf("could not commit state: %v", err))
 	}
@@ -378,12 +306,6 @@
 		GasUsed:     (math.HexOrDecimal64)(gasUsed),
 		BaseFee:     (*math.HexOrDecimal256)(vmContext.BaseFee),
 	}
-<<<<<<< HEAD
-=======
-	if pre.Env.Withdrawals != nil {
-		h := types.DeriveSha(types.Withdrawals(pre.Env.Withdrawals), trie.NewStackTrie(nil))
-		execRs.WithdrawalsRoot = &h
-	}
 	if vmContext.ExcessBlobGas != nil {
 		execRs.CurrentExcessBlobGas = (*math.HexOrDecimal64)(vmContext.ExcessBlobGas)
 		execRs.CurrentBlobGasUsed = (*math.HexOrDecimal64)(&blobGasUsed)
@@ -394,7 +316,6 @@
 	if err != nil {
 		return nil, nil, NewError(ErrorEVM, fmt.Errorf("could not reopen state: %v", err))
 	}
->>>>>>> bed84606
 	return statedb, execRs, nil
 }
 
@@ -410,11 +331,7 @@
 		}
 	}
 	// Commit and re-open to start with a clean state.
-<<<<<<< HEAD
-	root, _ := statedb.Commit(false, false)
-=======
-	root, _ := statedb.Commit(0, false)
->>>>>>> bed84606
+	root, _ := statedb.Commit(0, false, false)
 	statedb, _ = state.New(root, sdb, nil)
 	return statedb
 }
